--- conflicted
+++ resolved
@@ -1012,13 +1012,9 @@
         return endQuery("Modify Study", startTime);
     }
 
-<<<<<<< HEAD
-=======
-
     /**
      * At the moment it does not clean external references to itself.
      */
->>>>>>> be612950
     @Override
     public QueryResult<Integer> deleteStudy(String userId, String projectAlias, String studyAlias) throws CatalogManagerException {
         int studyId = getStudyId(userId, projectAlias, studyAlias);
