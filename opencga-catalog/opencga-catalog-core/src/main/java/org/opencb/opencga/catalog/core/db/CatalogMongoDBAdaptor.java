--- conflicted
+++ resolved
@@ -167,7 +167,8 @@
         return (int) Float.parseFloat(object.get(field).toString());
     }
 
-    public int getProjectId(String userId, String project) {
+    @Override
+    public int getProjectId(String userId, String project) throws CatalogManagerException {
         QueryResult queryResult = userCollection.find(
                 BasicDBObjectBuilder
                         .start("projects.alias", project)
@@ -184,9 +185,8 @@
                 User user = jsonUserReader.readValue(queryResult.getResult().get(0).toString());
                 return user.getProjects().get(0).getId();
             } catch (IOException e) {
-                e.printStackTrace();
-            }
-            return -1;
+                throw new CatalogManagerException("Error parsing user.", e);
+            }
         }
     }
 
@@ -423,17 +423,10 @@
                 )
         );
         QueryResult queryResult = endQuery("get project", startTime, userCollection.find(
-<<<<<<< HEAD
                         query,
                         null,
-                        null, //projectConverter,
+                        null,
                         projection)
-=======
-                query,
-                null,
-                null,
-                projection)
->>>>>>> 7c45a01b
         );
 
         User user;
@@ -517,7 +510,7 @@
             try {
                 studyObject = (DBObject) JSON.parse(jsonObjectWriter.writeValueAsString(study));
             } catch (JsonProcessingException e) {
-                throw new CatalogManagerException(e);
+                throw new CatalogManagerException("Error parsing study.", e);
             }
             DBObject update = new BasicDBObject("$push", new BasicDBObject(
                     "projects.$.studies", studyObject ));
@@ -573,8 +566,8 @@
                 , userCollection.find(query, null, null, projection));
 
         User user;
+        List<Study> studies;
         try {
-            List<Study> studies;
             if (queryResult.getNumResults() != 0) {
                 user = jsonUserReader.readValue(queryResult.getResult().get(0).toString());
                 studies = user.getProjects().get(0).getStudies();
@@ -585,12 +578,10 @@
             } else {
                 studies = Collections.<Study>emptyList();
             }
-
-            return endQuery("Get all studies", startTime, studies);
-
         } catch (IOException e) {
-            throw new CatalogManagerException("GetAllStudies IOException", e);
-        }
+            throw new CatalogManagerException("Error parsing user.", e);
+        }
+        return endQuery("Get all studies", startTime, studies);
     }
 
     @Override
@@ -634,7 +625,7 @@
             return endQuery("Get Study", startTime, studies);
         } catch (IOException e) {
             e.printStackTrace();
-            throw new CatalogManagerException("Get study IOException", e);
+            throw new CatalogManagerException("Error parsing user.", e);
         }
     }
 
@@ -671,7 +662,7 @@
     }
 
     @Override
-    public int getStudyId(String userId, String projectAlias, String studyAlias) throws CatalogManagerException, IOException {
+    public int getStudyId(String userId, String projectAlias, String studyAlias) throws CatalogManagerException {
         //TODO: ManageSession
         QueryResult queryResult = userCollection.find(
                 BasicDBObjectBuilder
@@ -689,7 +680,12 @@
         if (queryResult.getNumResults() != 1) {
             return -1;
         } else {
-            User user = jsonUserReader.readValue(queryResult.getResult().get(0).toString());
+            User user = null;
+            try {
+                user = jsonUserReader.readValue(queryResult.getResult().get(0).toString());
+            } catch (IOException e) {
+                throw new CatalogManagerException("Error parsing user.", e);
+            }
             for (Study s : user.getProjects().get(0).getStudies()) {
                 if(s.getAlias().equals(studyAlias)){
                     return s.getId();
@@ -708,6 +704,7 @@
     @Override
     public QueryResult<File> createFileToStudy(String userId, String projectAlias, String studyAlias, File file) throws CatalogManagerException, IOException {
         long startTime = startQuery();
+        //TODO: ManageSession
 
         int studyId = getStudyId(userId, projectAlias, studyAlias);
         if(studyId < 0){
@@ -720,6 +717,7 @@
     @Override
     public QueryResult<File> createFileToStudy(int studyId, File file) throws CatalogManagerException, JsonProcessingException {
         long startTime = startQuery();
+        //TODO: ManageSession
 
         int newFileId = getNewFileId();
         file.setId(newFileId);
@@ -732,7 +730,6 @@
 
         return endQuery("Create file", startTime, Arrays.asList(file));
     }
-
 
     @Override
     public QueryResult deleteFile(String userId, String projectAlias, String studyAlias, Path filePath) throws CatalogManagerException, IOException {
@@ -913,7 +910,7 @@
     public QueryResult getAllAnalysis(String userId, String projectAlias, String studyAlias, String sessionId) throws CatalogManagerException {
         long startTime = startQuery();
         //TODO: ManageSession
-        int studyId = getStudyId(userId, projectAlias, studyAlias, sessionId);
+        int studyId = getStudyId(userId, projectAlias, studyAlias);
         if (studyId < 0) {
             return endQuery("get All Analysis", startTime, "Study not found");
         } else {
