--- conflicted
+++ resolved
@@ -366,13 +366,7 @@
         checkParameter(userId, "userId");
         checkParameter(sessionId, "sessionId");
         String userIdBySessionId = catalogDBAdaptor.getUserIdBySessionId(sessionId);
-<<<<<<< HEAD
         if(userIdBySessionId.equals(userId) ) { //|| catalogDBAdaptor.getRole(userIdBySessionId) == User.ROLE_ADMIN
-=======
-        if (userIdBySessionId == userId
-            //|| catalogDBAdaptor.getRole(userIdBySessionId) == User.ROLE_ADMIN
-                ) {
->>>>>>> 7046e0b6
             try {
                 ioManager.deleteUser(userId);
             } catch (CatalogIOManagerException e) {
@@ -482,21 +476,9 @@
         String ownerId = catalogDBAdaptor.getProjectOwner(projectId);
 
         Acl projectAcl = getProjectAcl(userId, projectId);
-<<<<<<< HEAD
-        if(projectAcl.isWrite()) {
+        if (projectAcl.isWrite()) {
             catalogDBAdaptor.updateUserLastActivity(ownerId);
             return catalogDBAdaptor.renameProjectAlias(projectId, newProjectAlias);
-=======
-        if (projectAcl.isWrite()) {
-//            ioManager.renameProject(userId, projectAlias, newProjectAlias);
-//            try {
-            catalogDBAdaptor.updateUserLastActivity(ownerId);
-            return catalogDBAdaptor.renameProjectAlias(projectId, newProjectAlias);
-//            } catch (CatalogManagerException e) {
-//                ioManager.renameProject(userId, newProjectAlias, projectAlias);
-//                throw e;
-//            }
->>>>>>> 7046e0b6
         } else {
             throw new CatalogManagerException("Permission denied. Can't rename project");
         }
@@ -524,7 +506,7 @@
         String userId = catalogDBAdaptor.getUserIdBySessionId(sessionId);
         String ownerId = catalogDBAdaptor.getProjectOwner(projectId);
         if (!getProjectAcl(userId, projectId).isWrite()) {
-            throw new CatalogManagerException("Permission denied. Can't modify project");
+            throw new CatalogManagerException("User '" + userId + "' can't modify the project " + projectId);
         }
         for (String s : parameters.keySet()) {
             if (!s.matches("name|description|organization|status|attributes")) {
@@ -576,10 +558,9 @@
             throw new CatalogManagerException("Permission denied. Can't write in project");
         }
 
-<<<<<<< HEAD
 
         /* Add default ACL */
-        if(!userId.equals(ownerId)) {
+        if (!userId.equals(ownerId)) {
             //Add full permissions for the creator if he is not the owner
             study.getAcl().add(new Acl(userId, true, true, true, true));
         }
@@ -589,10 +570,6 @@
             //study.getAcl().add(aclQueryResult.getResult().get(0));
         } else {
             throw new CatalogManagerException("Project " + projectId + " must have generic ACL");
-=======
-        if (study.getCreatorId() == null) {
-            study.setCreatorId(userId);
->>>>>>> 7046e0b6
         }
 
         /* CreateStudy */
@@ -658,23 +635,11 @@
         if (!getStudyAcl(userId, studyId).isWrite()) {  //User can't write/modify the study
             throw new CatalogManagerException("Permission denied. Can't write in project");
         }
-<<<<<<< HEAD
 
         catalogDBAdaptor.updateUserLastActivity(ownerId);
         return catalogDBAdaptor.renameStudy(studyId, newStudAlias);
 
-=======
-//        ioManager.renameStudy(userId, projectAlias, studyAlias, newStudAlias);
-//        try {
-        catalogDBAdaptor.updateUserLastActivity(ownerId);
-        return catalogDBAdaptor.renameStudy(studyId, newStudAlias);
-//        } catch (CatalogManagerException e) {
-//            ioManager.renameProject(userId, newStudAlias, studyAlias);
-//            throw e;
-//        }
->>>>>>> 7046e0b6
-    }
-
+    }
     /**
      * Modify some params from the specified study:
      * <p/>
@@ -778,7 +743,6 @@
         }
     }
 
-<<<<<<< HEAD
     public QueryResult<File> uploadFile(int studyId, String format, String bioformat, String path, String description,
                                   boolean parents, InputStream fileIs, String sessionId)
             throws CatalogManagerException, CatalogIOManagerException, IOException, InterruptedException {
@@ -788,10 +752,6 @@
     }
 
     public QueryResult<File> uploadFile(int fileId, InputStream fileIs, String sessionId) throws CatalogManagerException,
-=======
-    public QueryResult<ObjectMap> uploadFile(String userId, String projectAlias, String studyAlias, Path objectId, File file,
-                                             InputStream fileIs, boolean parents, String sessionId) throws CatalogManagerException,
->>>>>>> 7046e0b6
             CatalogIOManagerException, IOException, InterruptedException {
 
         checkObj(fileIs, "InputStream");
@@ -954,7 +914,6 @@
         return catalogDBAdaptor.getFile(fileId);
     }
 
-<<<<<<< HEAD
     public QueryResult<File> getAllFiles(int studyId, String sessionId) throws CatalogManagerException {
         checkParameter(sessionId, "sessionId");
 
@@ -975,9 +934,6 @@
         return downloadFile(fileId, -1, -1, sessionId);
     }
     private DataInputStream downloadFile(int fileId, int start, int limit, String sessionId)    //TODO: start & limit does not work
-=======
-    public DataInputStream downloadFile(int fileId, String start, String limit, String sessionId)
->>>>>>> 7046e0b6
             throws CatalogIOManagerException, IOException, CatalogManagerException {
         checkParameter(sessionId, "sessionId");
 
@@ -1405,7 +1361,6 @@
 //        }
         int fileId = catalogDBAdaptor.getFileId(studyId, job.getOutDir());
 
-<<<<<<< HEAD
         if(fileId < 0){
             createFolder(studyId, Paths.get(job.getOutDir()), true, sessionId);
         }
@@ -1438,12 +1393,8 @@
 //        }
         int fileId = catalogDBAdaptor.getFileId(studyId, job.getOutDir());
 
-        if(fileId < 0){
+        if (fileId < 0) {
             createFolder(studyId, Paths.get(outDir), true, sessionId);
-=======
-        if (fileId < 0) {
-            createFolder(studyId, Paths.get(job.getOutdir()), true, sessionId);
->>>>>>> 7046e0b6
         }
 
         return catalogDBAdaptor.createJob(analysisId, job);
@@ -1622,13 +1573,9 @@
     private void checkPath(Path path, String name) throws CatalogManagerException {
         checkObj(path, name);
         if (path.isAbsolute()) {
-<<<<<<< HEAD
-            throw new CatalogManagerException("Error in path: Path '"+name+"' can't be absolute");
+            throw new CatalogManagerException("Error in path: Path '" + name + "' can't be absolute");
         } else if (path.toString().matches("\\.|\\.\\.")){
-            throw new CatalogManagerException("Error in path: Path '"+name+"' can't have relative names '.' or '..'");
-=======
-            throw new CatalogManagerException("Error in path: Path '" + name + "' can't be absolute");
->>>>>>> 7046e0b6
+            throw new CatalogManagerException("Error in path: Path '" + name + "' can't have relative names '.' or '..'");
         }
     }
 
