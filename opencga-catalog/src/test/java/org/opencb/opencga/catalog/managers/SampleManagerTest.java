package org.opencb.opencga.catalog.managers;

import com.fasterxml.jackson.core.JsonProcessingException;
import org.bson.Document;
import org.junit.Test;
import org.opencb.biodata.models.pedigree.IndividualProperty;
import org.opencb.commons.datastore.core.DataResult;
import org.opencb.commons.datastore.core.ObjectMap;
import org.opencb.commons.datastore.core.Query;
import org.opencb.commons.datastore.core.QueryOptions;
import org.opencb.opencga.catalog.db.api.DBIterator;
import org.opencb.opencga.catalog.db.api.ProjectDBAdaptor;
import org.opencb.opencga.catalog.db.api.SampleDBAdaptor;
import org.opencb.opencga.catalog.exceptions.CatalogDBException;
import org.opencb.opencga.catalog.exceptions.CatalogException;
import org.opencb.opencga.catalog.models.update.IndividualUpdateParams;
import org.opencb.opencga.catalog.models.update.SampleUpdateParams;
import org.opencb.opencga.catalog.utils.CatalogAnnotationsValidatorTest;
import org.opencb.opencga.catalog.utils.Constants;
import org.opencb.opencga.catalog.utils.ParamUtils;
import org.opencb.opencga.core.models.*;
import org.opencb.opencga.core.models.acls.AclParams;
import org.opencb.opencga.core.models.acls.permissions.IndividualAclEntry;
import org.opencb.opencga.core.models.acls.permissions.SampleAclEntry;
import org.opencb.opencga.core.models.summaries.FeatureCount;
import org.opencb.opencga.core.models.summaries.VariableSetSummary;

import java.io.IOException;
import java.util.*;
import java.util.function.Consumer;
import java.util.stream.Collectors;

import static org.junit.Assert.*;
import static org.opencb.opencga.catalog.db.api.SampleDBAdaptor.QueryParams.ANNOTATION;

public class SampleManagerTest extends AbstractManagerTest {

    @Test
    public void testSampleVersioning() throws CatalogException {
        Query query = new Query(ProjectDBAdaptor.QueryParams.USER_ID.key(), "user");
        String projectId = catalogManager.getProjectManager().get(query, null, sessionIdUser).first().getId();

        catalogManager.getSampleManager().create(studyFqn,
                new Sample().setId("testSample").setDescription("description"), null, sessionIdUser);
        catalogManager.getSampleManager().update(studyFqn, "testSample", new SampleUpdateParams(),
                new QueryOptions(Constants.INCREMENT_VERSION, true), sessionIdUser);
        catalogManager.getSampleManager().update(studyFqn, "testSample", new SampleUpdateParams(),
                new QueryOptions(Constants.INCREMENT_VERSION, true), sessionIdUser);

        catalogManager.getProjectManager().incrementRelease(projectId, sessionIdUser);
        // We create something to have a gap in the release
        catalogManager.getSampleManager().create(studyFqn, new Sample().setId("dummy"), null, sessionIdUser);

        catalogManager.getProjectManager().incrementRelease(projectId, sessionIdUser);
        catalogManager.getSampleManager().update(studyFqn, "testSample", new SampleUpdateParams(),
                new QueryOptions(Constants.INCREMENT_VERSION, true), sessionIdUser);

        catalogManager.getSampleManager().update(studyFqn, "testSample",
                new SampleUpdateParams().setDescription("new description"), null, sessionIdUser);

        // We want the whole history of the sample
        query = new Query()
                .append(SampleDBAdaptor.QueryParams.ID.key(), "testSample")
                .append(Constants.ALL_VERSIONS, true);
        DataResult<Sample> sampleDataResult = catalogManager.getSampleManager().search(studyFqn, query, null, sessionIdUser);
        assertEquals(4, sampleDataResult.getNumResults());
        assertEquals("description", sampleDataResult.getResults().get(0).getDescription());
        assertEquals("description", sampleDataResult.getResults().get(1).getDescription());
        assertEquals("description", sampleDataResult.getResults().get(2).getDescription());
        assertEquals("new description", sampleDataResult.getResults().get(3).getDescription());

        // We want the last version of release 1
        query = new Query()
                .append(SampleDBAdaptor.QueryParams.ID.key(), "testSample")
                .append(SampleDBAdaptor.QueryParams.SNAPSHOT.key(), 1);
        sampleDataResult = catalogManager.getSampleManager().search(studyFqn, query, null, sessionIdUser);
        assertEquals(1, sampleDataResult.getNumResults());
        assertEquals(3, sampleDataResult.first().getVersion());

        // We want the last version of release 2 (must be the same of release 1)
        query = new Query()
                .append(SampleDBAdaptor.QueryParams.ID.key(), "testSample")
                .append(SampleDBAdaptor.QueryParams.SNAPSHOT.key(), 2);
        sampleDataResult = catalogManager.getSampleManager().search(studyFqn, query, null, sessionIdUser);
        assertEquals(1, sampleDataResult.getNumResults());
        assertEquals(3, sampleDataResult.first().getVersion());

        // We want the last version of the sample
        query = new Query()
                .append(SampleDBAdaptor.QueryParams.ID.key(), "testSample");
        sampleDataResult = catalogManager.getSampleManager().search(studyFqn, query, null, sessionIdUser);
        assertEquals(1, sampleDataResult.getNumResults());
        assertEquals(4, sampleDataResult.first().getVersion());

        // We want the version 2 of the sample
        query = new Query()
                .append(SampleDBAdaptor.QueryParams.ID.key(), "testSample")
                .append(SampleDBAdaptor.QueryParams.VERSION.key(), 2);
        sampleDataResult = catalogManager.getSampleManager().search(studyFqn, query, null, sessionIdUser);
        assertEquals(1, sampleDataResult.getNumResults());
        assertEquals(2, sampleDataResult.first().getVersion());

        // We want the version 1 of the sample
        query = new Query()
                .append(SampleDBAdaptor.QueryParams.ID.key(), "testSample")
                .append(SampleDBAdaptor.QueryParams.VERSION.key(), 1);
        sampleDataResult = catalogManager.getSampleManager().search(studyFqn, query, null, sessionIdUser);
        assertEquals(1, sampleDataResult.getNumResults());
        assertEquals(1, sampleDataResult.first().getVersion());

        DataResult<Sample> testSample = catalogManager.getSampleManager()
                .get(studyFqn, Collections.singletonList("testSample"), new Query(Constants.ALL_VERSIONS, true), null, false, sessionIdUser);
        assertEquals(4, testSample.getResults().size());
    }

    @Test
    public void updateProcessingField() throws CatalogException {
        catalogManager.getSampleManager().create(studyFqn,
                new Sample().setId("testSample").setDescription("description"), null, sessionIdUser);

        SampleProcessing processing = new SampleProcessing("product", "preparationMethod", "extractionMethod", "labSampleId", "quantity",
                "date", Collections.emptyMap());
        catalogManager.getSampleManager().update(studyFqn, "testSample",
                new SampleUpdateParams().setProcessing(processing), new QueryOptions(Constants.INCREMENT_VERSION, true), sessionIdUser);

        DataResult<Sample> testSample = catalogManager.getSampleManager().get(studyFqn, "testSample", new QueryOptions(), sessionIdUser);
        assertEquals("product", testSample.first().getProcessing().getProduct());
        assertEquals("preparationMethod", testSample.first().getProcessing().getPreparationMethod());
        assertEquals("extractionMethod", testSample.first().getProcessing().getExtractionMethod());
        assertEquals("labSampleId", testSample.first().getProcessing().getLabSampleId());
        assertEquals("quantity", testSample.first().getProcessing().getQuantity());
        assertEquals("date", testSample.first().getProcessing().getDate());
        assertTrue(testSample.first().getProcessing().getAttributes().isEmpty());
    }

    @Test
    public void updateCollectionField() throws CatalogException {
        catalogManager.getSampleManager().create(studyFqn,
                new Sample().setId("testSample").setDescription("description"), null, sessionIdUser);

        SampleCollection collection = new SampleCollection("tissue", "organ", "quantity", "method", "date", Collections.emptyMap());
        ObjectMap params = new ObjectMap(SampleDBAdaptor.QueryParams.COLLECTION.key(), collection);
        catalogManager.getSampleManager().update(studyFqn, "testSample",
                new SampleUpdateParams().setCollection(collection), new QueryOptions(Constants.INCREMENT_VERSION, true), sessionIdUser);

        DataResult<Sample> testSample = catalogManager.getSampleManager().get(studyFqn, "testSample", new QueryOptions(), sessionIdUser);
        assertEquals("tissue", testSample.first().getCollection().getTissue());
        assertEquals("organ", testSample.first().getCollection().getOrgan());
        assertEquals("quantity", testSample.first().getCollection().getQuantity());
        assertEquals("method", testSample.first().getCollection().getMethod());
        assertEquals("date", testSample.first().getCollection().getDate());
        assertTrue(testSample.first().getCollection().getAttributes().isEmpty());
    }

    @Test
    public void testCreateSample() throws CatalogException {
        DataResult<Sample> sampleDataResult = catalogManager.getSampleManager().create(studyFqn, new Sample().setId("HG007"), null,
                sessionIdUser);
        assertEquals(1, sampleDataResult.getNumResults());
    }

//    @Test
//    public void testUpdateSampleStats() throws CatalogException {
//        catalogManager.getSampleManager().create(studyFqn, new Sample().setId("HG007"), null, sessionIdUser);
//        DataResult<Sample> update = catalogManager.getSampleManager().update(studyFqn, "HG007",
//                new ObjectMap(SampleDBAdaptor.QueryParams.STATS.key(), new ObjectMap("one", "two")), new QueryOptions(), sessionIdUser);
//        assertEquals(1, update.first().getStats().size());
//        assertTrue(update.first().getStats().containsKey("one"));
//        assertEquals("two", update.first().getStats().get("one"));
//
//        update = catalogManager.getSampleManager().update(studyFqn, "HG007",
//                new ObjectMap(SampleDBAdaptor.QueryParams.STATS.key(), new ObjectMap("two", "three")), new QueryOptions(), sessionIdUser);
//        assertEquals(2, update.first().getStats().size());
//    }

    @Test
    public void testCreateSampleWithDotInName() throws CatalogException {
        String name = "HG007.sample";
        DataResult<Sample> sampleDataResult = catalogManager.getSampleManager().create(studyFqn, new Sample().setId(name), null,
                sessionIdUser);
        assertEquals(name, sampleDataResult.first().getId());
    }

    @Test
    public void testAnnotate() throws CatalogException {
        List<Variable> variables = new ArrayList<>();
        variables.add(new Variable("NAME", "", Variable.VariableType.TEXT, "", true, false, Collections.emptyList(), 0, "", "",
                null, Collections.emptyMap()));
        variables.add(new Variable("AGE", "", Variable.VariableType.INTEGER, "", false, false, Collections.emptyList(), 0, "", "",
                null, Collections.emptyMap()));
        variables.add(new Variable("HEIGHT", "", Variable.VariableType.DOUBLE, "", false, false, Collections.emptyList(), 0, "",
                "", null, Collections.emptyMap()));
        variables.add(new Variable("MAP", "", Variable.VariableType.OBJECT, new HashMap<>(), false, false, Collections.emptyList(), 0, "", "", null,
                Collections.emptyMap()));
        VariableSet vs1 = catalogManager.getStudyManager().createVariableSet(studyFqn, "vs1", "vs1", false, false, "", null, variables,
                Collections.singletonList(VariableSet.AnnotableDataModels.SAMPLE), sessionIdUser).first();

        HashMap<String, Object> annotations = new HashMap<>();
        annotations.put("NAME", "Joe");
        annotations.put("AGE", 25);
        annotations.put("HEIGHT", 180);
        annotations.put("MAP", new ObjectMap("unknownKey1", "value1").append("unknownKey2", 42));

        catalogManager.getSampleManager().update(studyFqn, s_1, new SampleUpdateParams()
                        .setAnnotationSets(Collections.singletonList(new AnnotationSet("annotation1", vs1.getId(), annotations))),
                QueryOptions.empty(), sessionIdUser);

        DataResult<Sample> sampleDataResult = catalogManager.getSampleManager().get(studyFqn, s_1,
                new QueryOptions(QueryOptions.INCLUDE, Constants.ANNOTATION_SET_NAME + ".annotation1"), sessionIdUser);
        assertEquals(1, sampleDataResult.getNumResults());
        assertEquals(1, sampleDataResult.first().getAnnotationSets().size());

//        DataResult<AnnotationSet> annotationSetDataResult = catalogManager.getSampleManager().getAnnotationSet(s_1,
//                studyFqn, "annotation1", sessionIdUser);
<<<<<<< HEAD
//        assertEquals(1, annotationSetQueryResult.getNumResults());
        Map<String, Object> map = sampleQueryResult.first().getAnnotationSets().get(0).getAnnotations();
        assertEquals(4, map.size());
=======
//        assertEquals(1, annotationSetDataResult.getNumResults());
        Map<String, Object> map = sampleDataResult.first().getAnnotationSets().get(0).getAnnotations();
        assertEquals(3, map.size());
>>>>>>> 42c874b7
        assertEquals("Joe", map.get("NAME"));
        assertEquals(25, map.get("AGE"));
        assertEquals(180.0, map.get("HEIGHT"));
        assertEquals(2, ((Map) map.get("MAP")).size());
        assertEquals("value1", ((Map) map.get("MAP")).get("unknownKey1"));
        assertEquals(42, ((Map) map.get("MAP")).get("unknownKey2"));
    }

    @Test
    public void searchSamples() throws CatalogException {
        catalogManager.getStudyManager().createGroup(studyFqn, "myGroup", "myGroup", "user2,user3", sessionIdUser);
        catalogManager.getStudyManager().createGroup(studyFqn, "myGroup2", "myGroup2", "user2,user3", sessionIdUser);
        catalogManager.getStudyManager().updateAcl(Arrays.asList(studyFqn), "@myGroup",
                new Study.StudyAclParams("", AclParams.Action.SET, null), sessionIdUser);

        catalogManager.getSampleManager().updateAcl(studyFqn, Arrays.asList("s_1"), "@myGroup", new Sample.SampleAclParams("VIEW",
                AclParams.Action.SET, null, null, null), sessionIdUser);

        DataResult<Sample> search = catalogManager.getSampleManager().search(studyFqn, new Query(), new QueryOptions(),
                sessionIdUser2);
        assertEquals(1, search.getNumResults());
    }

    @Test
    public void testDeleteAnnotationset() throws CatalogException, JsonProcessingException {
        List<Variable> variables = new ArrayList<>();
        variables.add(new Variable("var_name", "", "", Variable.VariableType.TEXT, "", true, false, Collections.emptyList(), 0, "", "",
                null, Collections.emptyMap()));
        variables.add(new Variable("AGE", "", "", Variable.VariableType.INTEGER, "", false, false, Collections.emptyList(), 0, "", "",
                null, Collections.emptyMap()));
        variables.add(new Variable("HEIGHT", "", "", Variable.VariableType.DOUBLE, "", false, false, Collections.emptyList(), 0, "",
                "", null, Collections.emptyMap()));
        VariableSet vs1 = catalogManager.getStudyManager().createVariableSet(studyFqn, "vs1", "vs1", false, false, "", null, variables,
                Collections.singletonList(VariableSet.AnnotableDataModels.SAMPLE), sessionIdUser).first();

        ObjectMap annotations = new ObjectMap()
                .append("var_name", "Joe")
                .append("AGE", 25)
                .append("HEIGHT", 180);
        AnnotationSet annotationSet = new AnnotationSet("annotation1", vs1.getId(), annotations);
        AnnotationSet annotationSet1 = new AnnotationSet("annotation2", vs1.getId(), annotations);

        DataResult<Sample> update = catalogManager.getSampleManager().update(studyFqn, s_1, new SampleUpdateParams()
                .setAnnotationSets(Arrays.asList(annotationSet, annotationSet1)), QueryOptions.empty(), sessionIdUser);
        assertEquals(1, update.getNumUpdated());

        Sample sample = catalogManager.getSampleManager().get(studyFqn, s_1, QueryOptions.empty(), sessionIdUser).first();
        assertEquals(3, sample.getAnnotationSets().size());

        catalogManager.getSampleManager().removeAnnotationSet(studyFqn, s_1, "annotation1", QueryOptions.empty(), sessionIdUser);
        update = catalogManager.getSampleManager()
                .removeAnnotationSet(studyFqn, s_1, "annotation2", QueryOptions.empty(), sessionIdUser);
        assertEquals(1, update.getNumUpdated());

        sample = catalogManager.getSampleManager().get(studyFqn, s_1, QueryOptions.empty(), sessionIdUser).first();
        assertEquals(1, sample.getAnnotationSets().size());

        thrown.expect(CatalogDBException.class);
        thrown.expectMessage("not found");
        catalogManager.getSampleManager().removeAnnotationSet(studyFqn, s_1, "non_existing", QueryOptions.empty(), sessionIdUser);
    }

    @Test
    public void testSearchAnnotation() throws CatalogException, JsonProcessingException {
        List<Variable> variables = new ArrayList<>();
        variables.add(new Variable("var_name", "", "", Variable.VariableType.TEXT, "", true, false, Collections.emptyList(), 0, "", "",
                null, Collections.emptyMap()));
        variables.add(new Variable("AGE", "", "", Variable.VariableType.INTEGER, "", false, false, Collections.emptyList(), 0, "", "",
                null, Collections.emptyMap()));
        variables.add(new Variable("HEIGHT", "", "", Variable.VariableType.DOUBLE, "", false, false, Collections.emptyList(), 0, "",
                "", null, Collections.emptyMap()));
        variables.add(new Variable("OTHER", "", "", Variable.VariableType.OBJECT, null, false, false, null, 1, "", "", null,
                Collections.emptyMap()));
        VariableSet vs1 = catalogManager.getStudyManager().createVariableSet(studyFqn, "vs1", "vs1", false, false, "", null, variables,
                Collections.singletonList(VariableSet.AnnotableDataModels.SAMPLE), sessionIdUser).first();

        ObjectMap annotations = new ObjectMap()
                .append("var_name", "Joe")
                .append("AGE", 25)
                .append("HEIGHT", 180);
        AnnotationSet annotationSet = new AnnotationSet("annotation1", vs1.getId(), annotations);

        catalogManager.getSampleManager().update(studyFqn, s_1, new SampleUpdateParams()
                        .setAnnotationSets(Collections.singletonList(annotationSet)), QueryOptions.empty(), sessionIdUser);

        Query query = new Query(Constants.ANNOTATION, "var_name=Joe;" + vs1.getId() + ":AGE=25");
        DataResult<Sample> annotDataResult = catalogManager.getSampleManager().search(studyFqn, query, QueryOptions.empty(),
                sessionIdUser);
        assertEquals(1, annotDataResult.getNumResults());

        query.put(Constants.ANNOTATION, "var_name=Joe;" + vs1.getId() + ":AGE=23");
        annotDataResult = catalogManager.getSampleManager().search(studyFqn, query, QueryOptions.empty(), sessionIdUser);
        assertEquals(0, annotDataResult.getNumResults());

        query.put(Constants.ANNOTATION, "var_name=Joe;" + vs1.getId() + ":AGE=25;variableSet!=" + vs1.getId());
        annotDataResult = catalogManager.getSampleManager().search(studyFqn, query, QueryOptions.empty(), sessionIdUser);
        assertEquals(1, annotDataResult.getNumResults());

        query.put(Constants.ANNOTATION, "var_name=Joe;" + vs1.getId() + ":AGE=25;variableSet!==" + vs1.getId());
        annotDataResult = catalogManager.getSampleManager().search(studyFqn, query, QueryOptions.empty(), sessionIdUser);
        assertEquals(0, annotDataResult.getNumResults());

        query.put(Constants.ANNOTATION, "var_name=Joe;" + vs1.getId() + ":AGE=25;variableSet==" + vs1.getId());
        annotDataResult = catalogManager.getSampleManager().search(studyFqn, query, QueryOptions.empty(), sessionIdUser);
        assertEquals(1, annotDataResult.getNumResults());

        query.put(Constants.ANNOTATION, "var_name=Joe;" + vs1.getId() + ":AGE=25;variableSet===" + vs1.getId());
        annotDataResult = catalogManager.getSampleManager().search(studyFqn, query, QueryOptions.empty(), sessionIdUser);
        assertEquals(0, annotDataResult.getNumResults());

        Study study = catalogManager.getStudyManager().get(studyFqn, null, sessionIdUser).first();
        query.put(Constants.ANNOTATION, "variableSet===" + study.getVariableSets().get(0).getId());
        annotDataResult = catalogManager.getSampleManager().search(studyFqn, query, QueryOptions.empty(), sessionIdUser);
        assertEquals(7, annotDataResult.getNumResults());

        query.put(Constants.ANNOTATION, "variableSet!=" + vs1.getId());
        annotDataResult = catalogManager.getSampleManager().search(studyFqn, query, QueryOptions.empty(), sessionIdUser);
        assertEquals(9, annotDataResult.getNumResults());

        query.put(Constants.ANNOTATION, "variableSet!==" + vs1.getId());
        annotDataResult = catalogManager.getSampleManager().search(studyFqn, query, QueryOptions.empty(), sessionIdUser);
        assertEquals(8, annotDataResult.getNumResults());

        query.put(Constants.ANNOTATION, "variableSet=" + vs1.getId());
        annotDataResult = catalogManager.getSampleManager().search(studyFqn, query,
                new QueryOptions(QueryOptions.INCLUDE, Constants.VARIABLE_SET + "." + vs1.getId()), sessionIdUser);
        assertEquals(1, annotDataResult.getNumResults());
        assertEquals(1, annotDataResult.first().getAnnotationSets().size());
        assertEquals(vs1.getId(), annotDataResult.first().getAnnotationSets().get(0).getVariableSetId());
    }

    @Test
    public void testProjections() throws CatalogException {
        Study study = catalogManager.getStudyManager().get("1000G:phase1", null, sessionIdUser).first();

        Query query = new Query(Constants.ANNOTATION, "variableSet===" + study.getVariableSets().get(0).getId());
        QueryOptions options = new QueryOptions(QueryOptions.INCLUDE, "annotationSets");
        DataResult<Sample> annotDataResult = catalogManager.getSampleManager().search(studyFqn, query, options,
                sessionIdUser);
        assertEquals(8, annotDataResult.getNumResults());

        for (Sample sample : annotDataResult.getResults()) {
            assertEquals(null, sample.getId());
            assertTrue(!sample.getAnnotationSets().isEmpty());
        }
    }

    @Test
    public void testAnnotateMulti() throws CatalogException {
        String sampleId = catalogManager.getSampleManager().create(studyFqn, new Sample().setId("SAMPLE_1"), new QueryOptions(),
                sessionIdUser).first().getId();

        List<Variable> variables = new ArrayList<>();
        variables.add(new Variable("NAME", "NAME", "", Variable.VariableType.TEXT, "", true, false, Collections.emptyList(), 0, "", "",
                null, Collections.emptyMap()));
        VariableSet vs1 = catalogManager.getStudyManager().createVariableSet(studyFqn, "vs1", "vs1", false, false, "", null, variables,
                Collections.singletonList(VariableSet.AnnotableDataModels.SAMPLE), sessionIdUser).first();


        HashMap<String, Object> annotations = new HashMap<>();
        annotations.put("NAME", "Luke");

        catalogManager.getSampleManager().update(studyFqn, sampleId, new SampleUpdateParams()
                        .setAnnotationSets(Collections.singletonList(new AnnotationSet("annotation1", vs1.getId(), annotations))),
                QueryOptions.empty(), sessionIdUser);
        DataResult<Sample> sampleDataResult = catalogManager.getSampleManager().get(studyFqn, sampleId,
                new QueryOptions(QueryOptions.INCLUDE, SampleDBAdaptor.QueryParams.ANNOTATION_SETS.key()), sessionIdUser);
        assertEquals(1, sampleDataResult.first().getAnnotationSets().size());

        annotations = new HashMap<>();
        annotations.put("NAME", "Lucas");
        catalogManager.getSampleManager().update(studyFqn, sampleId, new SampleUpdateParams()
                        .setAnnotationSets(Collections.singletonList(new AnnotationSet("annotation2", vs1.getId(), annotations))),
                QueryOptions.empty(), sessionIdUser);
        sampleDataResult = catalogManager.getSampleManager().get(studyFqn, sampleId,
                new QueryOptions(QueryOptions.INCLUDE, SampleDBAdaptor.QueryParams.ANNOTATION_SETS.key()), sessionIdUser);
        assertEquals(2, sampleDataResult.first().getAnnotationSets().size());

        assertTrue(Arrays.asList("annotation1", "annotation2")
                .containsAll(sampleDataResult.first().getAnnotationSets().stream().map(AnnotationSet::getId).collect(Collectors.toSet())));
    }

    @Test
    public void testAnnotateUnique() throws CatalogException {
        String sampleId = catalogManager.getSampleManager().create(studyFqn, new Sample().setId("SAMPLE_1"), new QueryOptions(),
                sessionIdUser).first().getId();

        List<Variable> variables = new ArrayList<>();
        variables.add(new Variable("NAME", "NAME", "", Variable.VariableType.TEXT, "", true, false, Collections.emptyList(), 0, "", "",
                null, Collections.emptyMap()));
        VariableSet vs1 = catalogManager.getStudyManager().createVariableSet(studyFqn, "vs1", "vs1", true, false, "", null, variables,
                Collections.singletonList(VariableSet.AnnotableDataModels.SAMPLE), sessionIdUser).first();


        HashMap<String, Object> annotations = new HashMap<>();
        annotations.put("NAME", "Luke");

        catalogManager.getSampleManager().update(studyFqn, sampleId, new SampleUpdateParams()
                        .setAnnotationSets(Collections.singletonList(new AnnotationSet("annotation1", vs1.getId(), annotations))),
                QueryOptions.empty(), sessionIdUser);
        DataResult<Sample> sampleDataResult = catalogManager.getSampleManager().get(studyFqn, sampleId,
                new QueryOptions(QueryOptions.INCLUDE, SampleDBAdaptor.QueryParams.ANNOTATION_SETS.key()), sessionIdUser);
        assertEquals(1, sampleDataResult.first().getAnnotationSets().size());

        annotations.put("NAME", "Lucas");
        thrown.expect(CatalogException.class);
        thrown.expectMessage("unique");
        catalogManager.getSampleManager().update(studyFqn, sampleId, new SampleUpdateParams()
                        .setAnnotationSets(Collections.singletonList(new AnnotationSet("annotation2", vs1.getId(), annotations))),
                QueryOptions.empty(), sessionIdUser);
    }

    @Test
    public void testAnnotateIndividualUnique() throws CatalogException {
        String individualId = catalogManager.getIndividualManager().create(studyFqn, new Individual().setId("INDIVIDUAL_1"),
                new QueryOptions(), sessionIdUser).first().getId();

        List<Variable> variables = new ArrayList<>();
        variables.add(new Variable("NAME", "NAME", "", Variable.VariableType.TEXT, "", true, false, Collections.emptyList(), 0, "", "",
                null, Collections.emptyMap()));
        VariableSet vs1 = catalogManager.getStudyManager().createVariableSet(studyFqn, "vs1", "vs1", true, false, "", null, variables,
                Collections.singletonList(VariableSet.AnnotableDataModels.INDIVIDUAL), sessionIdUser).first();


        HashMap<String, Object> annotations = new HashMap<>();
        annotations.put("NAME", "Luke");
        catalogManager.getIndividualManager().update(studyFqn, individualId, new IndividualUpdateParams()
                        .setAnnotationSets(Collections.singletonList(new AnnotationSet("annotation1", vs1.getId(), annotations))),
                QueryOptions.empty(), sessionIdUser);
        DataResult<Individual> individualDataResult = catalogManager.getIndividualManager().get(studyFqn, individualId,
                new QueryOptions(QueryOptions.INCLUDE, SampleDBAdaptor.QueryParams.ANNOTATION_SETS.key()), sessionIdUser);
        assertEquals(1, individualDataResult.first().getAnnotationSets().size());

        annotations.put("NAME", "Lucas");
        thrown.expect(CatalogException.class);
        thrown.expectMessage("unique");
        catalogManager.getIndividualManager().update(studyFqn, individualId, new IndividualUpdateParams()
                        .setAnnotationSets(Collections.singletonList(new AnnotationSet("annotation2", vs1.getId(), annotations))),
                QueryOptions.empty(), sessionIdUser);
    }

    @Test
    public void testAnnotateIncorrectType() throws CatalogException {
        String sampleId = catalogManager.getSampleManager().create(studyFqn, new Sample().setId("SAMPLE_1"), new QueryOptions(),
                sessionIdUser).first().getId();

        List<Variable> variables = new ArrayList<>();
        variables.add(new Variable("NUM", "NUM", "", Variable.VariableType.DOUBLE, "", true, false, null, 0, "", "", null,
                Collections.emptyMap()));
        VariableSet vs1 = catalogManager.getStudyManager().createVariableSet(studyFqn, "vs1", "vs1", false, false, "", null, variables,
                Collections.singletonList(VariableSet.AnnotableDataModels.SAMPLE), sessionIdUser).first();


        HashMap<String, Object> annotations = new HashMap<>();
        annotations.put("NUM", "5");
        catalogManager.getSampleManager().update(studyFqn, sampleId, new SampleUpdateParams()
                .setAnnotationSets(Collections.singletonList(new AnnotationSet("annotation1", vs1.getId(), annotations))),
                QueryOptions.empty(), sessionIdUser);
        DataResult<Sample> sampleDataResult = catalogManager.getSampleManager().get(studyFqn, sampleId,
                new QueryOptions(QueryOptions.INCLUDE, SampleDBAdaptor.QueryParams.ANNOTATION_SETS.key()), sessionIdUser);
        assertEquals(1, sampleDataResult.first().getAnnotationSets().size());

        annotations.put("NUM", "6.8");
        catalogManager.getSampleManager().update(studyFqn, sampleId, new SampleUpdateParams()
                .setAnnotationSets(Collections.singletonList(new AnnotationSet("annotation2", vs1.getId(), annotations))),
                QueryOptions.empty(), sessionIdUser);
        sampleDataResult = catalogManager.getSampleManager().get(studyFqn, sampleId,
                new QueryOptions(QueryOptions.INCLUDE, SampleDBAdaptor.QueryParams.ANNOTATION_SETS.key()), sessionIdUser);
        assertEquals(2, sampleDataResult.first().getAnnotationSets().size());

        annotations.put("NUM", "five polong five");
        thrown.expect(CatalogException.class);
        catalogManager.getSampleManager().update(studyFqn, sampleId, new SampleUpdateParams()
                        .setAnnotationSets(Collections.singletonList(new AnnotationSet("annotation3", vs1.getId(), annotations))),
                QueryOptions.empty(), sessionIdUser);
    }

    @Test
    public void testAnnotateRange() throws CatalogException {
        String sampleId = catalogManager.getSampleManager().create(studyFqn, new Sample().setId("SAMPLE_1"), new QueryOptions(),
                sessionIdUser).first().getId();

        List<Variable> variables = new ArrayList<>();
        variables.add(new Variable("RANGE_NUM", "RANGE_NUM", "", Variable.VariableType.DOUBLE, "", true, false, Arrays.asList("1:14",
                "16:22", "50:"), 0, "", "", null, Collections.<String, Object>emptyMap()));
        VariableSet vs1 = catalogManager.getStudyManager().createVariableSet(studyFqn, "vs1", "vs1", false, false, "", null, variables,
                Collections.singletonList(VariableSet.AnnotableDataModels.SAMPLE), sessionIdUser).first();

        HashMap<String, Object> annotations = new HashMap<>();
        annotations.put("RANGE_NUM", "1");  // 1:14
        catalogManager.getSampleManager().update(studyFqn, sampleId, new SampleUpdateParams()
                        .setAnnotationSets(Collections.singletonList(new AnnotationSet("annotation1", vs1.getId(), annotations))),
                QueryOptions.empty(), sessionIdUser);
        DataResult<Sample> sampleDataResult = catalogManager.getSampleManager().get(studyFqn, sampleId,
                new QueryOptions(QueryOptions.INCLUDE, SampleDBAdaptor.QueryParams.ANNOTATION_SETS.key()), sessionIdUser);
        assertEquals(1, sampleDataResult.first().getAnnotationSets().size());

        annotations.put("RANGE_NUM", "14"); // 1:14
        catalogManager.getSampleManager().update(studyFqn, sampleId, new SampleUpdateParams()
                .setAnnotationSets(Collections.singletonList(new AnnotationSet("annotation2", vs1.getId(), annotations))),
                QueryOptions.empty(), sessionIdUser);
        sampleDataResult = catalogManager.getSampleManager().get(studyFqn, sampleId,
                new QueryOptions(QueryOptions.INCLUDE, SampleDBAdaptor.QueryParams.ANNOTATION_SETS.key()), sessionIdUser);
        assertEquals(2, sampleDataResult.first().getAnnotationSets().size());

        annotations.put("RANGE_NUM", "20");  // 16:20
        catalogManager.getSampleManager().update(studyFqn, sampleId, new SampleUpdateParams()
                        .setAnnotationSets(Collections.singletonList(new AnnotationSet("annotation3", vs1.getId(), annotations))),
                QueryOptions.empty(), sessionIdUser);
        sampleDataResult = catalogManager.getSampleManager().get(studyFqn, sampleId,
                new QueryOptions(QueryOptions.INCLUDE, SampleDBAdaptor.QueryParams.ANNOTATION_SETS.key()), sessionIdUser);
        assertEquals(3, sampleDataResult.first().getAnnotationSets().size());

        annotations.put("RANGE_NUM", "100000"); // 50:
        catalogManager.getSampleManager().update(studyFqn, sampleId, new SampleUpdateParams()
                        .setAnnotationSets(Collections.singletonList(new AnnotationSet("annotation4", vs1.getId(), annotations))),
                QueryOptions.empty(), sessionIdUser);
        sampleDataResult = catalogManager.getSampleManager().get(studyFqn, sampleId,
                new QueryOptions(QueryOptions.INCLUDE, SampleDBAdaptor.QueryParams.ANNOTATION_SETS.key()), sessionIdUser);
        assertEquals(4, sampleDataResult.first().getAnnotationSets().size());

        annotations.put("RANGE_NUM", "14.1");
        thrown.expect(CatalogException.class);
        catalogManager.getSampleManager().update(studyFqn, sampleId, new SampleUpdateParams()
                        .setAnnotationSets(Collections.singletonList(new AnnotationSet("annotation5", vs1.getId(), annotations))),
                QueryOptions.empty(), sessionIdUser);
    }

    @Test
    public void testAnnotateCategorical() throws CatalogException {
        String sampleId = catalogManager.getSampleManager().create(studyFqn, new Sample().setId("SAMPLE_1"), new QueryOptions(),
                sessionIdUser).first().getId();

        List<Variable> variables = new ArrayList<>();
        variables.add(new Variable("COOL_NAME", "COOL_NAME", "", Variable.VariableType.CATEGORICAL, "", true, false, Arrays.asList("LUKE",
                "LEIA", "VADER", "YODA"), 0, "", "", null, Collections.<String, Object>emptyMap()));
        VariableSet vs1 = catalogManager.getStudyManager().createVariableSet(studyFqn, "vs1", "vs1", false, false, "", null, variables,
                Collections.singletonList(VariableSet.AnnotableDataModels.SAMPLE), sessionIdUser).first();

        Map<String, Object> actionMap = new HashMap<>();
        actionMap.put(AnnotationSetManager.ANNOTATION_SETS, ParamUtils.UpdateAction.ADD);
        QueryOptions options = new QueryOptions(Constants.ACTIONS, actionMap);

        HashMap<String, Object> annotations = new HashMap<>();
        annotations.put("COOL_NAME", "LUKE");
        catalogManager.getSampleManager().update(studyFqn, sampleId, new SampleUpdateParams()
                        .setAnnotationSets(Collections.singletonList(new AnnotationSet("annotation1", vs1.getId(), annotations))),
                options, sessionIdUser);
        DataResult<Sample> sampleDataResult = catalogManager.getSampleManager().get(studyFqn, sampleId,
                new QueryOptions(QueryOptions.INCLUDE, SampleDBAdaptor.QueryParams.ANNOTATION_SETS.key()), sessionIdUser);
        assertEquals(1, sampleDataResult.first().getAnnotationSets().size());

        annotations.put("COOL_NAME", "LEIA");
        catalogManager.getSampleManager().update(studyFqn, sampleId, new SampleUpdateParams()
                        .setAnnotationSets(Collections.singletonList(new AnnotationSet("annotation2", vs1.getId(), annotations))),
                options, sessionIdUser);
        sampleDataResult = catalogManager.getSampleManager().get(studyFqn, sampleId,
                new QueryOptions(QueryOptions.INCLUDE, SampleDBAdaptor.QueryParams.ANNOTATION_SETS.key()), sessionIdUser);
        assertEquals(2, sampleDataResult.first().getAnnotationSets().size());

        annotations.put("COOL_NAME", "VADER");
        catalogManager.getSampleManager().update(studyFqn, sampleId, new SampleUpdateParams()
                        .setAnnotationSets(Collections.singletonList(new AnnotationSet("annotation3", vs1.getId(), annotations))),
                options, sessionIdUser);
        sampleDataResult = catalogManager.getSampleManager().get(studyFqn, sampleId,
                new QueryOptions(QueryOptions.INCLUDE, SampleDBAdaptor.QueryParams.ANNOTATION_SETS.key()), sessionIdUser);
        assertEquals(3, sampleDataResult.first().getAnnotationSets().size());

        annotations.put("COOL_NAME", "YODA");
        catalogManager.getSampleManager().update(studyFqn, sampleId, new SampleUpdateParams()
                        .setAnnotationSets(Collections.singletonList(new AnnotationSet("annotation4", vs1.getId(), annotations))),
                options, sessionIdUser);
        sampleDataResult = catalogManager.getSampleManager().get(studyFqn, sampleId,
                new QueryOptions(QueryOptions.INCLUDE, SampleDBAdaptor.QueryParams.ANNOTATION_SETS.key()), sessionIdUser);
        assertEquals(4, sampleDataResult.first().getAnnotationSets().size());

        annotations.put("COOL_NAME", "SPOCK");
        thrown.expect(CatalogException.class);
        catalogManager.getSampleManager().update(studyFqn, sampleId, new SampleUpdateParams()
                        .setAnnotationSets(Collections.singletonList(new AnnotationSet("annotation5", vs1.getId(), annotations))),
                options, sessionIdUser);
    }

    @Test
    public void testAnnotateNested() throws CatalogException {
        String sampleId1 = catalogManager.getSampleManager().create(studyFqn, new Sample().setId("SAMPLE_1"),
                new QueryOptions(), sessionIdUser).first().getId();
        String sampleId2 = catalogManager.getSampleManager().create(studyFqn, new Sample().setId("SAMPLE_2"),
                new QueryOptions(), sessionIdUser).first().getId();

        VariableSet vs1 = catalogManager.getStudyManager().createVariableSet(studyFqn, "vs1", "vs1", false, false, "", null,
                Collections.singletonList(CatalogAnnotationsValidatorTest.nestedObject),
                Collections.singletonList(VariableSet.AnnotableDataModels.SAMPLE), sessionIdUser).first();

        HashMap<String, Object> annotations = new HashMap<>();
        annotations.put("nestedObject", new ObjectMap()
                .append("stringList", Arrays.asList("li", "lu"))
                .append("object", new ObjectMap()
                        .append("string", "my value")
                        .append("numberList", Arrays.asList(2, 3, 4))));
        catalogManager.getSampleManager().update(studyFqn, sampleId1, new SampleUpdateParams()
                    .setAnnotationSets(Collections.singletonList(new AnnotationSet("annotation1", vs1.getId(), annotations))),
                QueryOptions.empty(), sessionIdUser);
        DataResult<Sample> sampleDataResult = catalogManager.getSampleManager().get(studyFqn, sampleId1,
                new QueryOptions(QueryOptions.INCLUDE, SampleDBAdaptor.QueryParams.ANNOTATION_SETS.key()), sessionIdUser);
        assertEquals(1, sampleDataResult.first().getAnnotationSets().size());

        annotations.put("nestedObject", new ObjectMap()
                .append("stringList", Arrays.asList("lo", "lu"))
                .append("object", new ObjectMap()
                        .append("string", "stringValue")
                        .append("numberList", Arrays.asList(3, 4, 5))));
        catalogManager.getSampleManager().update(studyFqn, sampleId2, new SampleUpdateParams()
                        .setAnnotationSets(Collections.singletonList(new AnnotationSet("annotation1", vs1.getId(), annotations))),
                QueryOptions.empty(), sessionIdUser);
        sampleDataResult = catalogManager.getSampleManager().get(studyFqn, sampleId2,
                new QueryOptions(QueryOptions.INCLUDE, SampleDBAdaptor.QueryParams.ANNOTATION_SETS.key()), sessionIdUser);
        assertEquals(1, sampleDataResult.first().getAnnotationSets().size());

        List<Sample> samples;
        Query query = new Query(SampleDBAdaptor.QueryParams.ANNOTATION.key(), vs1.getId() + ":nestedObject.stringList=li");
        samples = catalogManager.getSampleManager().search(studyFqn, query, null, sessionIdUser).getResults();
        assertEquals(1, samples.size());

        query.put(SampleDBAdaptor.QueryParams.ANNOTATION.key(), vs1.getId() + ":nestedObject.stringList=lo");
        samples = catalogManager.getSampleManager().search(studyFqn, query, null, sessionIdUser).getResults();
        assertEquals(1, samples.size());

        query.put(SampleDBAdaptor.QueryParams.ANNOTATION.key(), vs1.getId() + ":nestedObject.stringList=LL");
        samples = catalogManager.getSampleManager().search(studyFqn, query, null, sessionIdUser).getResults();
        assertEquals(0, samples.size());

        query.put(SampleDBAdaptor.QueryParams.ANNOTATION.key(), vs1.getId() + ":nestedObject.stringList=lo,li,LL");
        samples = catalogManager.getSampleManager().search(studyFqn, query, null, sessionIdUser).getResults();
        assertEquals(2, samples.size());

        query.put(SampleDBAdaptor.QueryParams.ANNOTATION.key(), vs1.getId() + ":nestedObject.object.string=my value");
        samples = catalogManager.getSampleManager().search(studyFqn, query, null, sessionIdUser).getResults();
        assertEquals(1, samples.size());

        query.put(SampleDBAdaptor.QueryParams.ANNOTATION.key(), vs1.getId() + ":nestedObject.stringList=lo,lu,LL;" + vs1.getId()
                + ":nestedObject.object.string=my value");
        samples = catalogManager.getSampleManager().search(studyFqn, query, null, sessionIdUser).getResults();
        assertEquals(1, samples.size());

        query.put(SampleDBAdaptor.QueryParams.ANNOTATION.key(), vs1.getId() + ":nestedObject.stringList=lo,lu,LL;" + vs1.getId()
                + ":nestedObject.object.numberList=7");
        samples = catalogManager.getSampleManager().search(studyFqn, query, null, sessionIdUser).getResults();
        assertEquals(0, samples.size());

        query.put(SampleDBAdaptor.QueryParams.ANNOTATION.key(), vs1.getId() + ":nestedObject.stringList=lo,lu,LL;"
                + vs1.getId() + ":nestedObject.object.numberList=3");
        samples = catalogManager.getSampleManager().search(studyFqn, query, null, sessionIdUser).getResults();
        assertEquals(2, samples.size());

        query.put(SampleDBAdaptor.QueryParams.ANNOTATION.key(), vs1.getId() + ":nestedObject.stringList=lo,lu,LL;" + vs1.getId()
                + ":nestedObject.object.numberList=5;" + vs1.getId() + ":nestedObject.object.string=stringValue");
        samples = catalogManager.getSampleManager().search(studyFqn, query, null, sessionIdUser).getResults();
        assertEquals(1, samples.size());

        query.put(SampleDBAdaptor.QueryParams.ANNOTATION.key(), vs1.getId() + ":nestedObject.stringList=lo,lu,LL;" + vs1.getId()
                + ":nestedObject.object.numberList=2,5");
        samples = catalogManager.getSampleManager().search(studyFqn, query, null, sessionIdUser).getResults();
        assertEquals(2, samples.size());

        query.put(SampleDBAdaptor.QueryParams.ANNOTATION.key(), vs1.getId() + ":nestedObject.stringList=lo,lu,LL;" + vs1.getId()
                + ":nestedObject.object.numberList=0");
        samples = catalogManager.getSampleManager().search(studyFqn, query, null, sessionIdUser).getResults();
        assertEquals(0, samples.size());


        query.put(SampleDBAdaptor.QueryParams.ANNOTATION.key(), vs1.getId() + ":unexisting=lo,lu,LL");
        thrown.expect(CatalogException.class);
        thrown.expectMessage("does not exist");
        catalogManager.getSampleManager().search(studyFqn, query, null, sessionIdUser).getResults();
    }

//    @Test
//    public void testQuerySampleAnnotationFail1() throws CatalogException {
//        Query query = new Query();
//        query.put(SampleDBAdaptor.QueryParams.ANNOTATION.key() + ":nestedObject.stringList", "lo,lu,LL");
//
//        thrown.expect(CatalogDBException.class);
//        thrown.expectMessage("annotation:nestedObject does not exist");
//        DataResult<Sample> search = catalogManager.getSampleManager().search(studyFqn, query, null, sessionIdUser);
//        catalogManager.getAllSamples(studyId, query, null, sessionIdUser).getResults();
//    }

//    @Test
//    public void testQuerySampleAnnotationFail2() throws CatalogException {
//        Query query = new Query();
//        query.put(CatalogSampleDBAdaptor.QueryParams.ANNOTATION.key(), "nestedObject.stringList:lo,lu,LL");
//
//        thrown.expect(CatalogDBException.class);
//        thrown.expectMessage("Wrong annotation query");
//        catalogManager.getAllSamples(studyId, query, null, sessionIdUser).getResults();
//    }

    @Test
    public void testGroupByAnnotations() throws Exception {
        AbstractManager.MyResourceId vs1 = catalogManager.getStudyManager().getVariableSetId("vs", studyFqn, sessionIdUser);

        DataResult queryResult = catalogManager.getSampleManager().groupBy(studyFqn, new Query(),
                Collections.singletonList(Constants.ANNOTATION + ":" + vs1.getResourceId() + ":annot1:PHEN"), QueryOptions.empty(),
                sessionIdUser);

        assertEquals(3, queryResult.getNumResults());
        for (Document document : (List<Document>) queryResult.getResults()) {
            Document id = (Document) document.get("_id");
            List<String> value = ((ArrayList<String>) id.values().iterator().next());

            List<String> items = (List<String>) document.get("items");

            if (value.isEmpty()) {
                assertEquals(4, items.size());
                assertTrue(items.containsAll(Arrays.asList("s_6", "s_7", "s_8", "s_9")));
            } else if ("CONTROL".equals(value.get(0))) {
                assertEquals(3, items.size());
                assertTrue(items.containsAll(Arrays.asList("s_1", "s_3", "s_4")));
            } else if ("CASE".equals(value.get(0))) {
                assertEquals(2, items.size());
                assertTrue(items.containsAll(Arrays.asList("s_2", "s_5")));
            } else {
                fail("It should not get into this condition");
            }
        }
    }

    @Test
    public void testIteratorSamples() throws CatalogException {
        Query query = new Query();

        DBIterator<Sample> iterator = catalogManager.getSampleManager().iterator(studyFqn, query, null, sessionIdUser);
        int count = 0;
        while (iterator.hasNext()) {
            iterator.next();
            count++;
        }
        assertEquals(9, count);
    }

    @Test
    public void testQuerySamples() throws CatalogException {
        Study study = catalogManager.getStudyManager().get(studyFqn, QueryOptions.empty(), sessionIdUser).first();

        VariableSet variableSet = study.getVariableSets().get(0);

        List<Sample> samples;
        Query query = new Query();

        samples = catalogManager.getSampleManager().search(studyFqn, query, null, sessionIdUser).getResults();
        assertEquals(9, samples.size());

        query = new Query(ANNOTATION.key(), Constants.VARIABLE_SET + "=" + variableSet.getId());
        samples = catalogManager.getSampleManager().search(studyFqn, query, null, sessionIdUser).getResults();
        assertEquals(8, samples.size());

        query = new Query(ANNOTATION.key(), Constants.ANNOTATION_SET_NAME + "=annot2");
        samples = catalogManager.getSampleManager().search(studyFqn, query, null, sessionIdUser).getResults();
        assertEquals(3, samples.size());

        query = new Query(ANNOTATION.key(), Constants.ANNOTATION_SET_NAME + "=noExist");
        samples = catalogManager.getSampleManager().search(studyFqn, query, null, sessionIdUser).getResults();
        assertEquals(0, samples.size());

        query = new Query(ANNOTATION.key(), variableSet.getId() + ":NAME=s_1,s_2,s_3");
        samples = catalogManager.getSampleManager().search(studyFqn, query, null, sessionIdUser).getResults();
        assertEquals(3, samples.size());

        query = new Query(ANNOTATION.key(), variableSet.getId() + ":AGE>30;" + Constants.VARIABLE_SET + "=" + variableSet.getId());
        samples = catalogManager.getSampleManager().search(studyFqn, query, null, sessionIdUser).getResults();
        assertEquals(3, samples.size());

        query = new Query(ANNOTATION.key(), variableSet.getId() + ":AGE>30;" + Constants.VARIABLE_SET + "=" + variableSet.getId());
        samples = catalogManager.getSampleManager().search(studyFqn, query, null, sessionIdUser).getResults();
        assertEquals(3, samples.size());

        query = new Query(ANNOTATION.key(), variableSet.getId() + ":AGE>30;" + variableSet.getId() + ":ALIVE=true;"
                + Constants.VARIABLE_SET + "=" + variableSet.getId());
        samples = catalogManager.getSampleManager().search(studyFqn, query, null, sessionIdUser).getResults();
        assertEquals(2, samples.size());
    }

    @Test
    public void testUpdateAnnotation() throws CatalogException {
        Sample sample = catalogManager.getSampleManager().get(studyFqn, s_1, null, sessionIdUser).first();
        AnnotationSet annotationSet = sample.getAnnotationSets().get(0);

        Individual ind = new Individual()
                .setId("INDIVIDUAL_1")
                .setSex(IndividualProperty.Sex.UNKNOWN);
        ind.setAnnotationSets(Collections.singletonList(annotationSet));
        ind = catalogManager.getIndividualManager().create(studyFqn, ind, QueryOptions.empty(), sessionIdUser).first();

        // First update
        annotationSet.getAnnotations().put("NAME", "SAMPLE1");
        annotationSet.getAnnotations().put("AGE", 38);
        annotationSet.getAnnotations().put("EXTRA", "extra");
        annotationSet.getAnnotations().remove("HEIGHT");

        // Update annotation set
        catalogManager.getIndividualManager().updateAnnotations(studyFqn, ind.getId(), annotationSet.getId(),
                annotationSet.getAnnotations(), ParamUtils.CompleteUpdateAction.SET, new QueryOptions(Constants.INCREMENT_VERSION, true),
                sessionIdUser);
        catalogManager.getSampleManager().updateAnnotations(studyFqn, s_1, annotationSet.getId(), annotationSet.getAnnotations(),
                ParamUtils.CompleteUpdateAction.SET, new QueryOptions(Constants.INCREMENT_VERSION, true), sessionIdUser);

        Consumer<AnnotationSet> check = as -> {
            Map<String, Object> auxAnnotations = as.getAnnotations();

            assertEquals(5, auxAnnotations.size());
            assertEquals("SAMPLE1", auxAnnotations.get("NAME"));
            assertEquals(38, auxAnnotations.get("AGE"));
            assertEquals("extra", auxAnnotations.get("EXTRA"));
        };

        sample = catalogManager.getSampleManager().get(studyFqn, s_1, null, sessionIdUser).first();
        ind = catalogManager.getIndividualManager().get(studyFqn, ind.getId(), null, sessionIdUser).first();
        check.accept(sample.getAnnotationSets().get(0));
        check.accept(ind.getAnnotationSets().get(0));

        // Call again to the update to check that nothing changed
        catalogManager.getIndividualManager().updateAnnotations(studyFqn, ind.getId(), annotationSet.getId(),
                annotationSet.getAnnotations(), ParamUtils.CompleteUpdateAction.SET, new QueryOptions(Constants.INCREMENT_VERSION, true),
                sessionIdUser);
        check.accept(ind.getAnnotationSets().get(0));

        // Update mandatory annotation
        annotationSet.getAnnotations().put("NAME", "SAMPLE 1");
        annotationSet.getAnnotations().remove("EXTRA");

        catalogManager.getIndividualManager().updateAnnotations(studyFqn, ind.getId(), annotationSet.getId(),
                annotationSet.getAnnotations(), ParamUtils.CompleteUpdateAction.SET, new QueryOptions(Constants.INCREMENT_VERSION, true),
                sessionIdUser);
        catalogManager.getSampleManager().updateAnnotations(studyFqn, s_1, annotationSet.getId(), annotationSet.getAnnotations(),
                ParamUtils.CompleteUpdateAction.SET, new QueryOptions(Constants.INCREMENT_VERSION, true), sessionIdUser);

        check = as -> {
            Map<String, Object> auxAnnotations = as.getAnnotations();

            assertEquals(4, auxAnnotations.size());
            assertEquals("SAMPLE 1", auxAnnotations.get("NAME"));
            assertEquals(false, auxAnnotations.containsKey("EXTRA"));
        };

        sample = catalogManager.getSampleManager().get(studyFqn, s_1, null, sessionIdUser).first();
        ind = catalogManager.getIndividualManager().get(studyFqn, ind.getId(), null, sessionIdUser).first();
        check.accept(sample.getAnnotationSets().get(0));
        check.accept(ind.getAnnotationSets().get(0));

        // Update non-mandatory annotation
        annotationSet.getAnnotations().put("EXTRA", "extra");
        catalogManager.getIndividualManager().updateAnnotations(studyFqn, ind.getId(), annotationSet.getId(),
                annotationSet.getAnnotations(), ParamUtils.CompleteUpdateAction.SET, new QueryOptions(Constants.INCREMENT_VERSION, true),
                sessionIdUser);
        catalogManager.getSampleManager().updateAnnotations(studyFqn, s_1, annotationSet.getId(), annotationSet.getAnnotations(),
                ParamUtils.CompleteUpdateAction.SET, new QueryOptions(Constants.INCREMENT_VERSION, true), sessionIdUser);

        check = as -> {
            Map<String, Object> auxAnnotations = as.getAnnotations();

            assertEquals(5, auxAnnotations.size());
            assertEquals("SAMPLE 1", auxAnnotations.get("NAME"));
            assertEquals("extra", auxAnnotations.get("EXTRA"));
        };

        sample = catalogManager.getSampleManager().get(studyFqn, s_1, null, sessionIdUser).first();
        ind = catalogManager.getIndividualManager().get(studyFqn, ind.getId(), null, sessionIdUser).first();
        check.accept(sample.getAnnotationSets().get(0));
        check.accept(ind.getAnnotationSets().get(0));

        // Update non-mandatory annotation
        Map<String, Object> annotationUpdate = new ObjectMap("EXTRA", "extraa");
        // Action now is ADD, we only want to change that annotation
        catalogManager.getIndividualManager().updateAnnotations(studyFqn, ind.getId(), annotationSet.getId(), annotationUpdate,
                ParamUtils.CompleteUpdateAction.ADD, new QueryOptions(Constants.INCREMENT_VERSION, true), sessionIdUser);
        catalogManager.getSampleManager().updateAnnotations(studyFqn, s_1, annotationSet.getId(), annotationUpdate,
                ParamUtils.CompleteUpdateAction.ADD, new QueryOptions(Constants.INCREMENT_VERSION, true), sessionIdUser);

        check = as -> {
            Map<String, Object> auxAnnotations = as.getAnnotations();

            assertEquals(5, auxAnnotations.size());
            assertEquals("SAMPLE 1", auxAnnotations.get("NAME"));
            assertEquals("extraa", auxAnnotations.get("EXTRA"));
        };

        sample = catalogManager.getSampleManager().get(studyFqn, s_1, null, sessionIdUser).first();
        ind = catalogManager.getIndividualManager().get(studyFqn, ind.getId(), null, sessionIdUser).first();
        check.accept(sample.getAnnotationSets().get(0));
        check.accept(ind.getAnnotationSets().get(0));

        thrown.expect(CatalogException.class);
        thrown.expectMessage("not found");
        catalogManager.getIndividualManager().updateAnnotations(studyFqn, ind.getId(), "blabla", annotationUpdate,
                ParamUtils.CompleteUpdateAction.ADD, new QueryOptions(Constants.INCREMENT_VERSION, true), sessionIdUser);
    }

    @Test
    public void testUpdateAnnotationFail() throws CatalogException {
        Sample sample = catalogManager.getSampleManager().get(studyFqn, s_1, null, sessionIdUser).first();
        AnnotationSet annotationSet = sample.getAnnotationSets().get(0);

        thrown.expect(CatalogException.class); //Can not delete required fields
        thrown.expectMessage("required variable");
        catalogManager.getSampleManager().removeAnnotations(studyFqn, s_1, annotationSet.getId(), Collections.singletonList("NAME"),
                QueryOptions.empty(), sessionIdUser);
    }

    @Test
    public void testDeleteAnnotation() throws CatalogException {
        // We add one of the non mandatory annotations

        // First update
        catalogManager.getSampleManager().updateAnnotations(studyFqn, s_1, "annot1", new ObjectMap("EXTRA", "extra"),
                ParamUtils.CompleteUpdateAction.ADD, QueryOptions.empty(), sessionIdUser);

        Sample sample = catalogManager.getSampleManager().get(studyFqn, s_1, null, sessionIdUser).first();
        AnnotationSet annotationSet = sample.getAnnotationSets().get(0);
        assertEquals("extra", annotationSet.getAnnotations().get("EXTRA"));

        // Now we remove that non mandatory annotation
        catalogManager.getSampleManager().removeAnnotations(studyFqn, s_1, annotationSet.getId(), Collections.singletonList("EXTRA"),
                QueryOptions.empty(), sessionIdUser);

        sample = catalogManager.getSampleManager().get(studyFqn, s_1, null, sessionIdUser).first();
        annotationSet = sample.getAnnotationSets().get(0);
        assertTrue(!annotationSet.getAnnotations().containsKey("EXTRA"));

        // Now we attempt to remove one mandatory annotation
        thrown.expect(CatalogException.class); //Can not delete required fields
        thrown.expectMessage("required variable");
        catalogManager.getSampleManager().removeAnnotations(studyFqn, s_1, annotationSet.getId(), Collections.singletonList("AGE"),
                QueryOptions.empty(), sessionIdUser);
    }

    @Test
    public void testDeleteAnnotationSet() throws CatalogException {
        catalogManager.getSampleManager().removeAnnotationSet(studyFqn, s_1, "annot1", QueryOptions.empty(), sessionIdUser);

        DataResult<Sample> sampleDataResult = catalogManager.getSampleManager().get(studyFqn, s_1,
                new QueryOptions(QueryOptions.INCLUDE, SampleDBAdaptor.QueryParams.ANNOTATION_SETS.key()), sessionIdUser);
        assertEquals(0, sampleDataResult.first().getAnnotationSets().size());
    }

    @Test
    public void getVariableSetSummary() throws CatalogException {
        Study study = catalogManager.getStudyManager().get(studyFqn, null, sessionIdUser).first();

        long variableSetId = study.getVariableSets().get(0).getUid();

        DataResult<VariableSetSummary> variableSetSummary = catalogManager.getStudyManager()
                .getVariableSetSummary(studyFqn, Long.toString(variableSetId), sessionIdUser);

        assertEquals(1, variableSetSummary.getNumResults());
        VariableSetSummary summary = variableSetSummary.first();

        assertEquals(5, summary.getSamples().size());

        // PHEN
        int i;
        for (i = 0; i < summary.getSamples().size(); i++) {
            if ("PHEN".equals(summary.getSamples().get(i).getName())) {
                break;
            }
        }
        List<FeatureCount> annotations = summary.getSamples().get(i).getAnnotations();
        assertEquals("PHEN", summary.getSamples().get(i).getName());
        assertEquals(2, annotations.size());

        for (i = 0; i < annotations.size(); i++) {
            if ("CONTROL".equals(annotations.get(i).getName())) {
                break;
            }
        }
        assertEquals("CONTROL", annotations.get(i).getName());
        assertEquals(5, annotations.get(i).getCount());

        for (i = 0; i < annotations.size(); i++) {
            if ("CASE".equals(annotations.get(i).getName())) {
                break;
            }
        }
        assertEquals("CASE", annotations.get(i).getName());
        assertEquals(3, annotations.get(i).getCount());

    }

    @Test
    public void testModifySample() throws CatalogException {
        String sampleId1 = catalogManager.getSampleManager()
                .create(studyFqn, new Sample().setId("SAMPLE_1"), new QueryOptions(), sessionIdUser).first().getId();
        String individualId = catalogManager.getIndividualManager().create(studyFqn, new Individual().setId("Individual1"),
                new QueryOptions(), sessionIdUser).first().getId();

        DataResult<Sample> updateResult = catalogManager.getSampleManager()
                .update(studyFqn, sampleId1, new SampleUpdateParams().setIndividualId(individualId), null, sessionIdUser);
        assertEquals(1, updateResult.getNumUpdated());

        Sample sample = catalogManager.getSampleManager().get(studyFqn, sampleId1, QueryOptions.empty(), sessionIdUser).first();
        assertEquals(individualId, sample.getIndividualId());
    }

    @Test
    public void testGetSampleAndIndividualWithPermissionsChecked() throws CatalogException {
        String sampleId1 = catalogManager.getSampleManager()
                .create(studyFqn, new Sample().setId("SAMPLE_1"), new QueryOptions(), sessionIdUser).first().getId();
        String individualId = catalogManager.getIndividualManager().create(studyFqn, new Individual().setId("Individual1"),
                new QueryOptions(), sessionIdUser).first().getId();

        DataResult<Sample> updateResult = catalogManager.getSampleManager()
                .update(studyFqn, sampleId1, new SampleUpdateParams().setIndividualId(individualId), null, sessionIdUser);
        assertEquals(1, updateResult.getNumUpdated());

        Sample sample = catalogManager.getSampleManager().get(studyFqn, sampleId1, QueryOptions.empty(), sessionIdUser).first();
        assertEquals(individualId, sample.getIndividualId());

        catalogManager.getSampleManager().updateAcl(studyFqn, Collections.singletonList("SAMPLE_1"), "user2",
                new Sample.SampleAclParams(SampleAclEntry.SamplePermissions.VIEW.name(), AclParams.Action.SET, null, null, null),
                sessionIdUser);

        sample = catalogManager.getSampleManager().get(studyFqn, "SAMPLE_1", new QueryOptions("lazy", false), sessionIdUser2).first();
        assertEquals(null, sample.getAttributes().get("individual"));

        catalogManager.getSampleManager().updateAcl(studyFqn, Collections.singletonList("SAMPLE_1"), "user2",
                new Sample.SampleAclParams(SampleAclEntry.SamplePermissions.VIEW.name(), AclParams.Action.SET, null, null, null, true),
                sessionIdUser);
        sample = catalogManager.getSampleManager().get(studyFqn, "SAMPLE_1", new QueryOptions("lazy", false), sessionIdUser2).first();
        assertEquals(individualId, ((Individual) sample.getAttributes().get("OPENCGA_INDIVIDUAL")).getId());
        assertEquals(sampleId1, sample.getId());

        sample = catalogManager.getSampleManager().search(studyFqn, new Query("individual", "Individual1"), new QueryOptions("lazy", false), sessionIdUser2).first();
        assertEquals(individualId, ((Individual) sample.getAttributes().get("OPENCGA_INDIVIDUAL")).getId());
        assertEquals(sampleId1, sample.getId());

    }

    @Test
    public void searchSamplesByIndividual() throws CatalogException {
        catalogManager.getIndividualManager().create(studyFqn, new Individual().setId("Individual1")
                .setSamples(Arrays.asList(new Sample().setId("sample1"), new Sample().setId("sample2"))), new QueryOptions(), sessionIdUser);

        DataResult<Sample> sampleDataResult = catalogManager.getSampleManager().search(studyFqn,
                new Query(SampleDBAdaptor.QueryParams.INDIVIDUAL.key(), "Individual1"), QueryOptions.empty(), sessionIdUser);

        assertEquals(2, sampleDataResult.getNumResults());

        sampleDataResult = catalogManager.getSampleManager().search(studyFqn,
                new Query().append(SampleDBAdaptor.QueryParams.INDIVIDUAL.key(), "Individual1")
                        .append(SampleDBAdaptor.QueryParams.ID.key(), "sample1"), QueryOptions.empty(), sessionIdUser);
        assertEquals(1, sampleDataResult.getNumResults());

        catalogManager.getIndividualManager().create(studyFqn, new Individual().setId("Individual2"), new QueryOptions(), sessionIdUser);
        sampleDataResult = catalogManager.getSampleManager().search(studyFqn,
                new Query().append(SampleDBAdaptor.QueryParams.INDIVIDUAL.key(), "Individual2"), QueryOptions.empty(), sessionIdUser);
        assertEquals(0, sampleDataResult.getNumResults());
    }

    @Test
    public void searchSamplesDifferentVersions() throws CatalogException {
        catalogManager.getSampleManager().create(studyFqn, new Sample().setId("sample1"), QueryOptions.empty(), sessionIdUser);
        catalogManager.getSampleManager().create(studyFqn, new Sample().setId("sample2"), QueryOptions.empty(), sessionIdUser);
        catalogManager.getSampleManager().create(studyFqn, new Sample().setId("sample3"), QueryOptions.empty(), sessionIdUser);

        // Generate 4 versions of sample1
        catalogManager.getSampleManager().update(studyFqn, "sample1", new SampleUpdateParams(),
                new QueryOptions(Constants.INCREMENT_VERSION, true), sessionIdUser);
        catalogManager.getSampleManager().update(studyFqn, "sample1", new SampleUpdateParams(),
                new QueryOptions(Constants.INCREMENT_VERSION, true), sessionIdUser);
        catalogManager.getSampleManager().update(studyFqn, "sample1", new SampleUpdateParams(),
                new QueryOptions(Constants.INCREMENT_VERSION, true), sessionIdUser);

        // Generate 3 versions of sample2
        catalogManager.getSampleManager().update(studyFqn, "sample2", new SampleUpdateParams(),
                new QueryOptions(Constants.INCREMENT_VERSION, true), sessionIdUser);
        catalogManager.getSampleManager().update(studyFqn, "sample2", new SampleUpdateParams(),
                new QueryOptions(Constants.INCREMENT_VERSION, true), sessionIdUser);

        // Generate 1 versions of sample3
        catalogManager.getSampleManager().update(studyFqn, "sample3", new SampleUpdateParams(),
                new QueryOptions(Constants.INCREMENT_VERSION, true), sessionIdUser);

        Query query = new Query()
                .append(SampleDBAdaptor.QueryParams.ID.key(), "sample1,sample2,sample3")
                .append(SampleDBAdaptor.QueryParams.VERSION.key(), "3,2,1");
        DataResult<Sample> sampleDataResult = catalogManager.getSampleManager().search(studyFqn, query, QueryOptions.empty(), sessionIdUser);
        assertEquals(3, sampleDataResult.getNumResults());
        for (Sample sample : sampleDataResult.getResults()) {
            switch (sample.getId()) {
                case "sample1":
                    assertEquals(3, sample.getVersion());
                    break;
                case "sample2":
                    assertEquals(2, sample.getVersion());
                    break;
                case "sample3":
                    assertEquals(1, sample.getVersion());
                    break;
                default:
                    fail("One of the three samples above should always be present");
            }
        }

        query.put(SampleDBAdaptor.QueryParams.VERSION.key(), "2");
        sampleDataResult = catalogManager.getSampleManager().search(studyFqn, query, QueryOptions.empty(), sessionIdUser);
        assertEquals(3, sampleDataResult.getNumResults());
        sampleDataResult.getResults().forEach(
                s -> assertEquals(2, s.getVersion())
        );

        query.put(SampleDBAdaptor.QueryParams.VERSION.key(), "1,2");
        thrown.expect(CatalogException.class);
        thrown.expectMessage("size of the array");
        catalogManager.getSampleManager().search(studyFqn, query, QueryOptions.empty(), sessionIdUser);
    }

    @Test
    public void getSharedProject() throws CatalogException, IOException {
        catalogManager.getUserManager().create("dummy", "dummy", "asd@asd.asd", "dummy", "", 50000L,
                Account.Type.GUEST, null);
        catalogManager.getStudyManager().updateGroup(studyFqn, "@members", new GroupParams("dummy",
                GroupParams.Action.ADD), sessionIdUser);

        String token = catalogManager.getUserManager().login("dummy", "dummy");
        DataResult<Project> queryResult = catalogManager.getProjectManager().getSharedProjects("dummy", QueryOptions.empty(), token);
        assertEquals(1, queryResult.getNumResults());

        catalogManager.getStudyManager().updateGroup(studyFqn, "@members", new GroupParams("*", GroupParams.Action.ADD),
                sessionIdUser);
        queryResult = catalogManager.getProjectManager().getSharedProjects("*", QueryOptions.empty(), null);
        assertEquals(1, queryResult.getNumResults());
    }

    @Test
    public void smartResolutorStudyAliasFromAnonymousUser() throws CatalogException {
        catalogManager.getStudyManager().updateGroup(studyFqn, "@members", new GroupParams("*", GroupParams.Action.ADD),
                sessionIdUser);
        Study study = catalogManager.getStudyManager().resolveId(studyFqn, "*");
        assertTrue(study != null);
    }

    @Test
    public void testCreateSampleWithIndividual() throws CatalogException {
        String individualId = catalogManager.getIndividualManager().create(studyFqn, new Individual().setId("Individual1"),
                new QueryOptions(), sessionIdUser).first().getId();
        String sampleId1 = catalogManager.getSampleManager().create(studyFqn, new Sample()
                        .setId("SAMPLE_1")
                        .setIndividualId(individualId),
                new QueryOptions(), sessionIdUser).first().getId();

        DataResult<Individual> individualDataResult = catalogManager.getIndividualManager().get(studyFqn, individualId,
                QueryOptions.empty(), sessionIdUser);
        assertEquals(sampleId1, individualDataResult.first().getSamples().get(0).getId());

        // Create sample linking to individual based on the individual name
        String sampleId2 = catalogManager.getSampleManager().create(studyFqn, new Sample()
                        .setId("SAMPLE_2")
                        .setIndividualId("Individual1"),
                new QueryOptions(), sessionIdUser).first().getId();

        individualDataResult = catalogManager.getIndividualManager().get(studyFqn, individualId, QueryOptions.empty(), sessionIdUser);
        assertEquals(2, individualDataResult.first().getSamples().size());
        assertTrue(individualDataResult.first().getSamples().stream().map(Sample::getId).collect(Collectors.toSet()).containsAll(
                Arrays.asList(sampleId1, sampleId2)
        ));
    }

    @Test
    public void testModifySampleBadIndividual() throws CatalogException {
        String sampleId1 = catalogManager.getSampleManager().create(studyFqn, new Sample().setId("SAMPLE_1"), new QueryOptions(),
                sessionIdUser).first().getId();

        thrown.expect(CatalogException.class);
        thrown.expectMessage("not found");
        catalogManager.getSampleManager().update(studyFqn, sampleId1, new SampleUpdateParams().setIndividualId("ind"), null, sessionIdUser);
    }

    @Test
    public void testDeleteSample() throws CatalogException {
        long sampleUid = catalogManager.getSampleManager().create(studyFqn, new Sample().setId("SAMPLE_1"), new QueryOptions(),
                sessionIdUser).first().getUid();

        Query query = new Query(SampleDBAdaptor.QueryParams.ID.key(), "SAMPLE_1");
        DataResult delete = catalogManager.getSampleManager().delete("1000G:phase1", query, null, sessionIdUser);
        assertEquals(1, delete.getNumDeleted());

        query = new Query()
                .append(SampleDBAdaptor.QueryParams.UID.key(), sampleUid)
                .append(SampleDBAdaptor.QueryParams.DELETED.key(), true);

        DataResult<Sample> sampleDataResult = catalogManager.getSampleManager().search("1000G:phase1", query, new QueryOptions(), sessionIdUser);
//        DataResult<Sample> sample = catalogManager.getSample(sampleId, new QueryOptions(), sessionIdUser);
        assertEquals(1, sampleDataResult.getNumResults());
        assertEquals(Status.DELETED, sampleDataResult.first().getStatus().getName());
    }

    @Test
    public void testAssignPermissionsWithPropagationAndNoIndividual() throws CatalogException {
        Sample sample = new Sample().setId("sample");
        catalogManager.getSampleManager().create(studyFqn, sample, QueryOptions.empty(), sessionIdUser);

        DataResult<Map<String, List<String>>> dataResult = catalogManager.getSampleManager().updateAcl(studyFqn,
                Arrays.asList("sample"), "user2", new Sample.SampleAclParams("VIEW", AclParams.Action.SET, null, null, null, true),
                sessionIdUser);
        assertEquals(1, dataResult.getNumResults());
        assertEquals(1, dataResult.first().size());
        assertEquals(1, dataResult.first().get("user2").size());
        assertTrue(dataResult.first().get("user2").contains(SampleAclEntry.SamplePermissions.VIEW.name()));
    }

    // Two samples, one related to one individual and the other does not have any individual associated
    @Test
    public void testAssignPermissionsWithPropagationWithIndividualAndNoIndividual() throws CatalogException {
        Individual individual = new Individual().setId("individual").setSamples(Collections.singletonList(new Sample().setId("sample")));
        catalogManager.getIndividualManager().create(studyFqn, individual, QueryOptions.empty(), sessionIdUser);

        Sample sample2 = new Sample().setId("sample2");
        catalogManager.getSampleManager().create(studyFqn, sample2, QueryOptions.empty(), sessionIdUser);

        DataResult<Map<String, List<String>>> dataResult = catalogManager.getSampleManager().updateAcl(studyFqn,
                Arrays.asList("sample", "sample2"), "user2", new Sample.SampleAclParams("VIEW", AclParams.Action.SET, null, null, null,
                        true), sessionIdUser);
        assertEquals(2, dataResult.getNumResults());
        assertEquals(1, dataResult.first().size());
        assertEquals(1, dataResult.first().get("user2").size());
        assertTrue(dataResult.getResults().get(0).get("user2").contains(SampleAclEntry.SamplePermissions.VIEW.name()));
        assertTrue(dataResult.getResults().get(1).get("user2").contains(SampleAclEntry.SamplePermissions.VIEW.name()));

        DataResult<Map<String, List<String>>> individualAcl = catalogManager.getIndividualManager().getAcls(studyFqn,
                Collections.singletonList("individual"), "user2", false, sessionIdUser);
        assertEquals(1, individualAcl.getNumResults());
        assertEquals(1, individualAcl.first().size());
        assertEquals(1, individualAcl.first().get("user2").size());
        assertTrue(individualAcl.first().get("user2").contains(IndividualAclEntry.IndividualPermissions.VIEW.name()));
    }

}<|MERGE_RESOLUTION|>--- conflicted
+++ resolved
@@ -212,15 +212,10 @@
 
 //        DataResult<AnnotationSet> annotationSetDataResult = catalogManager.getSampleManager().getAnnotationSet(s_1,
 //                studyFqn, "annotation1", sessionIdUser);
-<<<<<<< HEAD
 //        assertEquals(1, annotationSetQueryResult.getNumResults());
-        Map<String, Object> map = sampleQueryResult.first().getAnnotationSets().get(0).getAnnotations();
+        Map<String, Object> map = sampleDataResult.first().getAnnotationSets().get(0).getAnnotations();
         assertEquals(4, map.size());
-=======
-//        assertEquals(1, annotationSetDataResult.getNumResults());
-        Map<String, Object> map = sampleDataResult.first().getAnnotationSets().get(0).getAnnotations();
-        assertEquals(3, map.size());
->>>>>>> 42c874b7
+
         assertEquals("Joe", map.get("NAME"));
         assertEquals(25, map.get("AGE"));
         assertEquals(180.0, map.get("HEIGHT"));
