/*
 * Copyright 2015-2017 OpenCB
 *
 * Licensed under the Apache License, Version 2.0 (the "License");
 * you may not use this file except in compliance with the License.
 * You may obtain a copy of the License at
 *
 *     http://www.apache.org/licenses/LICENSE-2.0
 *
 * Unless required by applicable law or agreed to in writing, software
 * distributed under the License is distributed on an "AS IS" BASIS,
 * WITHOUT WARRANTIES OR CONDITIONS OF ANY KIND, either express or implied.
 * See the License for the specific language governing permissions and
 * limitations under the License.
 */

package org.opencb.opencga.catalog.managers;

import org.apache.commons.lang3.time.StopWatch;
import org.junit.After;
import org.junit.Before;
import org.junit.Rule;
import org.junit.Test;
import org.junit.rules.ExpectedException;
import org.opencb.commons.datastore.core.ObjectMap;
import org.opencb.commons.datastore.core.Query;
import org.opencb.commons.datastore.core.QueryOptions;
import org.opencb.commons.datastore.core.QueryResult;
import org.opencb.commons.test.GenericTest;
import org.opencb.commons.utils.StringUtils;
import org.opencb.opencga.catalog.db.api.FileDBAdaptor;
import org.opencb.opencga.catalog.db.api.ProjectDBAdaptor;
import org.opencb.opencga.catalog.db.api.SampleDBAdaptor;
import org.opencb.opencga.catalog.db.api.StudyDBAdaptor;
import org.opencb.opencga.catalog.exceptions.*;
import org.opencb.opencga.catalog.io.CatalogIOManager;
import org.opencb.opencga.core.common.TimeUtils;
import org.opencb.opencga.core.models.*;
import org.opencb.opencga.core.models.File;
import org.opencb.opencga.core.models.acls.AclParams;
import org.opencb.opencga.core.models.acls.permissions.FileAclEntry;

import java.io.*;
import java.net.URI;
import java.net.URISyntaxException;
import java.nio.file.Files;
import java.nio.file.Path;
import java.nio.file.Paths;
import java.util.*;
import java.util.concurrent.ExecutorService;
import java.util.concurrent.Executors;
import java.util.concurrent.TimeUnit;
import java.util.concurrent.atomic.AtomicInteger;
import java.util.stream.Collectors;

import static org.hamcrest.CoreMatchers.containsString;
import static org.junit.Assert.*;

/**
 * Created by pfurio on 24/08/16.
 */
public class FileManagerTest extends GenericTest {

    public final static String PASSWORD = "asdf";
    @Rule
    public ExpectedException thrown = ExpectedException.none();

    @Rule
    public CatalogManagerExternalResource catalogManagerResource = new CatalogManagerExternalResource();

    protected CatalogManager catalogManager;
    private FileManager fileManager;
    protected String sessionIdUser;
    protected String sessionIdUser2;
    protected String sessionIdUser3;
    private File testFolder;
    private long projectId;
    private long studyId;
    private long studyId2;
    private long s_1;
    private long s_2;
    private long s_3;
    private long s_4;
    private long s_5;
    private long s_6;
    private long s_7;
    private long s_8;
    private long s_9;

    /* TYPE_FILE UTILS */
    public java.io.File createDebugFile() throws IOException {
        String fileTestName = catalogManagerResource.getOpencgaHome()
                .resolve("fileTest " + StringUtils.randomString(5)).toAbsolutePath().toString();
        return createDebugFile(fileTestName);
    }

    public static java.io.File createDebugFile(String fileTestName) throws IOException {
        return createDebugFile(fileTestName, 200);
    }

    public static java.io.File createDebugFile(String fileTestName, int lines) throws IOException {
        DataOutputStream os = new DataOutputStream(new FileOutputStream(fileTestName));

        os.writeBytes("Debug file name: " + fileTestName + "\n");
        for (int i = 0; i < 100; i++) {
            os.writeBytes(i + ", ");
        }
        for (int i = 0; i < lines; i++) {
            os.writeBytes(StringUtils.randomString(500));
            os.write('\n');
        }
        os.close();

        return Paths.get(fileTestName).toFile();
    }


    @Before
    public void setUp() throws IOException, CatalogException {
        catalogManager = catalogManagerResource.getCatalogManager();
        fileManager = catalogManager.getFileManager();
        setUpCatalogManager(catalogManager);
    }

    public void setUpCatalogManager(CatalogManager catalogManager) throws IOException, CatalogException {

        catalogManager.getUserManager().create("user", "User Name", "mail@ebi.ac.uk", PASSWORD, "", null, Account.FULL, null, null);
        catalogManager.getUserManager().create("user2", "User2 Name", "mail2@ebi.ac.uk", PASSWORD, "", null, Account.FULL, null, null);
        catalogManager.getUserManager().create("user3", "User3 Name", "user.2@e.mail", PASSWORD, "ACME", null, Account.FULL, null, null);

        sessionIdUser = catalogManager.getUserManager().login("user", PASSWORD);
        sessionIdUser2 = catalogManager.getUserManager().login("user2", PASSWORD);
        sessionIdUser3 = catalogManager.getUserManager().login("user3", PASSWORD);

        projectId = catalogManager.getProjectManager().create("Project about some genomes", "1000G", "", "ACME", "Homo sapiens", null, null, "GRCh38", new QueryOptions(), sessionIdUser).first().getId();
        Project project2 = catalogManager.getProjectManager().create("Project Management Project", "pmp", "life art intelligent system", "myorg", "Homo sapiens", null, null, "GRCh38", new QueryOptions(), sessionIdUser2).first();
        Project project3 = catalogManager.getProjectManager().create("project 1", "p1", "", "", "Homo sapiens", null, null, "GRCh38", new QueryOptions(), sessionIdUser3).first();


        studyId = catalogManager.getStudyManager().create(String.valueOf(projectId), "Phase 1", "phase1", Study.Type.TRIO, null, "Done",
                null, null, null, null, null, null, null, null, sessionIdUser).first().getId();
        studyId2 = catalogManager.getStudyManager().create(String.valueOf(projectId), "Phase 3", "phase3", Study.Type.CASE_CONTROL, null,
                "d", null, null, null, null, null, null, null, null, sessionIdUser).first().getId();
        catalogManager.getStudyManager().create(String.valueOf(project2.getId()), "Study 1", "s1", Study.Type.CONTROL_SET, null, "",
                null, null, null, null, null, null, null, null, sessionIdUser2).first().getId();

        catalogManager.getFileManager().createFolder(Long.toString(studyId2), Paths.get("data/test/folder/").toString(), null, true, null, QueryOptions.empty(), sessionIdUser);


        testFolder = catalogManager.getFileManager().createFolder(Long.toString(studyId), Paths.get("data/test/folder/").toString(), null, true, null, QueryOptions.empty(), sessionIdUser).first();
        ObjectMap attributes = new ObjectMap();
        attributes.put("field", "value");
        attributes.put("numValue", 5);
        catalogManager.getFileManager().update(testFolder.getId(), new ObjectMap("attributes", attributes), new QueryOptions(), sessionIdUser);

        QueryResult<File> queryResult2 = catalogManager.getFileManager().create(Long.toString(studyId), File.Type.FILE, File.Format.PLAIN, File.Bioformat.NONE, testFolder.getPath() + "test_1K.txt.gz", null, "", new File.FileStatus(File.FileStatus.STAGE), 0, -1, null, -1, null, null, false, null, null, sessionIdUser);

        new FileUtils(catalogManager).upload(new ByteArrayInputStream(StringUtils.randomString(1000).getBytes()), queryResult2.first(), sessionIdUser, false, false, true);


        File fileTest1k = catalogManager.getFileManager().get(queryResult2.first().getId(), null, sessionIdUser).first();
        attributes = new ObjectMap();
        attributes.put("field", "value");
        attributes.put("name", "fileTest1k");
        attributes.put("numValue", "10");
        attributes.put("boolean", false);
        catalogManager.getFileManager().update(fileTest1k.getId(), new ObjectMap("attributes", attributes), new QueryOptions(), sessionIdUser);

        QueryResult<File> queryResult1 = catalogManager.getFileManager().create(Long.toString(studyId), File.Type.FILE, File.Format.PLAIN, File.Bioformat.DATAMATRIX_EXPRESSION, testFolder.getPath() + "test_0.5K.txt", null, "", new File.FileStatus(File.FileStatus.STAGE), 0, -1, null, -1, null, null, false, null, null, sessionIdUser);
        new FileUtils(catalogManager).upload(new ByteArrayInputStream(StringUtils.randomString(500).getBytes()), queryResult1.first(), sessionIdUser, false, false, true);
        File fileTest05k = catalogManager.getFileManager().get(queryResult1.first().getId(), null, sessionIdUser).first();
        attributes = new ObjectMap();
        attributes.put("field", "valuable");
        attributes.put("name", "fileTest05k");
        attributes.put("numValue", 5);
        attributes.put("boolean", true);
        catalogManager.getFileManager().update(fileTest05k.getId(), new ObjectMap("attributes", attributes), new QueryOptions(), sessionIdUser);

        QueryResult<File> queryResult = catalogManager.getFileManager().create(Long.toString(studyId), File.Type.FILE, File.Format.IMAGE, File.Bioformat.NONE, testFolder.getPath() + "test_0.1K.png", null, "", new File.FileStatus(File.FileStatus.STAGE), 0, -1, null, -1, null, null, false, null, null, sessionIdUser);
        new FileUtils(catalogManager).upload(new ByteArrayInputStream(StringUtils.randomString(100).getBytes()), queryResult.first(), sessionIdUser, false, false, true);
        File test01k = catalogManager.getFileManager().get(queryResult.first().getId(), null, sessionIdUser).first();
        attributes = new ObjectMap();
        attributes.put("field", "other");
        attributes.put("name", "test01k");
        attributes.put("numValue", 50);
        attributes.put("nested", new ObjectMap("num1", 45).append("num2", 33).append("text", "HelloWorld"));
        catalogManager.getFileManager().update(test01k.getId(), new ObjectMap("attributes", attributes), new QueryOptions(), sessionIdUser);

        Set<Variable> variables = new HashSet<>();
        variables.addAll(Arrays.asList(new Variable("NAME", "", Variable.VariableType.TEXT, "", true, false, Collections.<String>emptyList(), 0, "", "", null, Collections.<String, Object>emptyMap()), new Variable("AGE", "", Variable.VariableType.DOUBLE, null, true, false, Collections.singletonList("0:130"), 1, "", "", null, Collections.<String, Object>emptyMap()), new Variable("HEIGHT", "", Variable.VariableType.DOUBLE, "1.5", false, false, Collections.singletonList("0:"), 2, "", "", null, Collections.<String, Object>emptyMap()), new Variable("ALIVE", "", Variable.VariableType.BOOLEAN, "", true, false, Collections.<String>emptyList(), 3, "", "", null, Collections.<String, Object>emptyMap()), new Variable("PHEN", "", Variable.VariableType.CATEGORICAL, "", true, false, Arrays.asList("CASE", "CONTROL"), 4, "", "", null, Collections.<String, Object>emptyMap()), new Variable("EXTRA", "", Variable.VariableType.TEXT, "", false, false, Collections.emptyList(), 5, "", "", null, Collections.<String, Object>emptyMap())));
        VariableSet vs = catalogManager.getStudyManager().createVariableSet(studyId, "vs", true, false, "", null, variables, sessionIdUser).first();


        s_1 = catalogManager.getSampleManager().create(Long.toString(studyId), "s_1", "", "", null, false, null, new HashMap<>(), null, new QueryOptions(), sessionIdUser).first().getId();
        s_2 = catalogManager.getSampleManager().create(Long.toString(studyId), "s_2", "", "", null, false, null, new HashMap<>(), null, new QueryOptions(), sessionIdUser).first().getId();
        s_3 = catalogManager.getSampleManager().create(Long.toString(studyId), "s_3", "", "", null, false, null, new HashMap<>(), null, new QueryOptions(), sessionIdUser).first().getId();
        s_4 = catalogManager.getSampleManager().create(Long.toString(studyId), "s_4", "", "", null, false, null, new HashMap<>(), null, new QueryOptions(), sessionIdUser).first().getId();
        s_5 = catalogManager.getSampleManager().create(Long.toString(studyId), "s_5", "", "", null, false, null, new HashMap<>(), null, new QueryOptions(), sessionIdUser).first().getId();
        s_6 = catalogManager.getSampleManager().create(Long.toString(studyId), "s_6", "", "", null, false, null, new HashMap<>(), null, new QueryOptions(), sessionIdUser).first().getId();
        s_7 = catalogManager.getSampleManager().create(Long.toString(studyId), "s_7", "", "", null, false, null, new HashMap<>(), null, new QueryOptions(), sessionIdUser).first().getId();
        s_8 = catalogManager.getSampleManager().create(Long.toString(studyId), "s_8", "", "", null, false, null, new HashMap<>(), null, new QueryOptions(), sessionIdUser).first().getId();
        s_9 = catalogManager.getSampleManager().create(Long.toString(studyId), "s_9", "", "", null, false, null, new HashMap<>(), null, new QueryOptions(), sessionIdUser).first().getId();

        catalogManager.getSampleManager().createAnnotationSet(Long.toString(s_1), null, Long.toString(vs.getId()), "annot1", new ObjectMap("NAME", "s_1").append("AGE", 6).append("ALIVE", true).append("PHEN", "CONTROL"), sessionIdUser);
        catalogManager.getSampleManager().createAnnotationSet(Long.toString(s_2), null, Long.toString(vs.getId()), "annot1", new ObjectMap("NAME", "s_2").append("AGE", 10).append("ALIVE", false)

                .append("PHEN", "CASE"), sessionIdUser);
        catalogManager.getSampleManager().createAnnotationSet(Long.toString(s_3), null, Long.toString(vs.getId()), "annot1", new ObjectMap("NAME", "s_3").append("AGE", 15).append("ALIVE", true).append("PHEN", "CONTROL"), sessionIdUser);
        catalogManager.getSampleManager().createAnnotationSet(Long.toString(s_4), null, Long.toString(vs.getId()), "annot1", new ObjectMap("NAME", "s_4").append("AGE", 22).append("ALIVE", false)

                .append("PHEN", "CONTROL"), sessionIdUser);
        catalogManager.getSampleManager().createAnnotationSet(Long.toString(s_5), null, Long.toString(vs.getId()), "annot1", new ObjectMap("NAME", "s_5").append("AGE", 29).append("ALIVE", true).append("PHEN", "CASE"), sessionIdUser);
        catalogManager.getSampleManager().createAnnotationSet(Long.toString(s_6), null, Long.toString(vs.getId()), "annot2", new ObjectMap("NAME", "s_6").append("AGE", 38).append("ALIVE", true).append("PHEN", "CONTROL"), sessionIdUser);
        catalogManager.getSampleManager().createAnnotationSet(Long.toString(s_7), null, Long.toString(vs.getId()), "annot2", new ObjectMap("NAME", "s_7").append("AGE", 46).append("ALIVE", false).append("PHEN", "CASE"), sessionIdUser);
        catalogManager.getSampleManager().createAnnotationSet(Long.toString(s_8), null, Long.toString(vs.getId()), "annot2", new ObjectMap("NAME", "s_8").append("AGE", 72).append("ALIVE", true).append("PHEN", "CONTROL"), sessionIdUser);


        catalogManager.getFileManager().update(test01k.getId(), new ObjectMap(FileDBAdaptor.QueryParams.SAMPLES.key(), Arrays.asList(s_1, s_2, s_3, s_4, s_5)), new QueryOptions(), sessionIdUser);

    }

    @After
    public void tearDown() throws Exception {
    }

    private QueryResult<File> link(URI uriOrigin, String pathDestiny, String studyIdStr, ObjectMap params, String sessionId)
            throws CatalogException, IOException {
        String userId = catalogManager.getUserManager().getUserId(sessionId);
        long studyId = catalogManager.getStudyManager().getId(userId, studyIdStr);
        return fileManager.link(uriOrigin, pathDestiny, studyId, params, sessionId);
    }

    @Test
    public void testDeleteDataFromStudy() throws Exception {

    }

    @Test
    public void testCreateFileFromUnsharedStudy() throws CatalogException {
        try {
            catalogManager.getFileManager().create(Long.toString(studyId), File.Type.FILE, File.Format.UNKNOWN, File.Bioformat.NONE, "data/test/folder/file.txt", null, "My description", null, 0, -1, null, (long) -1, null, null, true, null, null, sessionIdUser2);
            fail("The file could be created despite not having the proper permissions.");
        } catch (CatalogAuthorizationException e) {
            assertEquals(0, catalogManager.getFileManager().get(studyId, new Query(FileDBAdaptor.QueryParams.PATH.key(),
                    "data/test/folder/file.txt"), null, sessionIdUser).getNumResults());
        }
    }

    @Test
    public void testCreateFileFromSharedStudy() throws CatalogException {
        Study.StudyAclParams aclParams = new Study.StudyAclParams("", AclParams.Action.ADD, "analyst");
        catalogManager.getStudyManager().updateAcl(Arrays.asList(Long.toString(studyId)), "user2", aclParams, sessionIdUser).get(0);
        catalogManager.getFileManager().create(Long.toString(studyId), File.Type.FILE, File.Format.UNKNOWN, File.Bioformat.NONE, "data/test/folder/file.txt", null, "My description", null, 0, -1, null, (long) -1, null, null, true, null, null, sessionIdUser2);
        assertEquals(1, catalogManager.getFileManager().get(studyId, new Query(FileDBAdaptor.QueryParams.PATH.key(),
                "data/test/folder/file.txt"), null, sessionIdUser).getNumResults());
    }

    URI getStudyURI() throws CatalogException {
        return catalogManager.getStudyManager().get(String.valueOf(studyId), 
                new QueryOptions(QueryOptions.INCLUDE, StudyDBAdaptor.QueryParams.URI.key()), sessionIdUser).first().getUri();    
    }
    
    @Test
    public void testLinkFolder() throws CatalogException, IOException {
//        // We will link the same folders that are already created in this study into another folder
        URI uri = Paths.get(getStudyURI()).resolve("data").toUri();
//        long folderId = catalogManager.searchFile(studyId, new Query(FileDBAdaptor.QueryParams.PATH.key(), "data/"), null,
//                sessionIdUser).first().getId();
//        int numFiles = catalogManager.getAllFilesInFolder(folderId, null, sessionIdUser).getNumResults();
//
//        catalogManager.link(uri, "data/", Long.toString(studyId), new ObjectMap(), sessionIdUser);
//        int numFilesAfterLink = catalogManager.getAllFilesInFolder(folderId, null, sessionIdUser).getNumResults();
//        assertEquals("Linking the same folders should not change the number of files in catalog", numFiles, numFilesAfterLink);

        // Now we try to create it into a folder that does not exist with parents = true
        link(uri, "myDirectory", Long.toString(studyId), new ObjectMap("parents", true), sessionIdUser);
        QueryResult<File> folderQueryResult = catalogManager.getFileManager().get(studyId, new Query().append(FileDBAdaptor.QueryParams
                .STUDY_ID.key(), studyId).append(FileDBAdaptor.QueryParams.PATH.key(), "myDirectory/"), null, sessionIdUser);
        assertEquals(1, folderQueryResult.getNumResults());
        assertTrue(!folderQueryResult.first().isExternal());

        folderQueryResult = catalogManager.getFileManager().get(studyId, new Query().append(FileDBAdaptor.QueryParams.STUDY_ID.key(),
                studyId).append(FileDBAdaptor.QueryParams.PATH.key(), "myDirectory/data/"), null, sessionIdUser);
        assertEquals(1, folderQueryResult.getNumResults());
        assertTrue(folderQueryResult.first().isExternal());

        folderQueryResult = catalogManager.getFileManager().get(studyId, new Query().append(FileDBAdaptor.QueryParams.STUDY_ID.key(),
                studyId).append(FileDBAdaptor.QueryParams.PATH.key(), "myDirectory/data/test/"), null, sessionIdUser);
        assertEquals(1, folderQueryResult.getNumResults());
        assertTrue(folderQueryResult.first().isExternal());
        folderQueryResult = catalogManager.getFileManager().get(studyId, new Query().append(FileDBAdaptor.QueryParams.STUDY_ID.key(),
                studyId).append(FileDBAdaptor.QueryParams.PATH.key(), "myDirectory/data/test/folder/"), null, sessionIdUser);
        assertEquals(1, folderQueryResult.getNumResults());
        assertTrue(folderQueryResult.first().isExternal());

        // Now we try to create it into a folder that does not exist with parents = false
        thrown.expect(CatalogException.class);
        thrown.expectMessage("already linked");
        link(uri, "myDirectory2", Long.toString(studyId), new ObjectMap(), sessionIdUser);
    }

    @Test
    public void testLinkFolder2() throws CatalogException, IOException {
        // We will link the same folders that are already created in this study into another folder
        URI uri = Paths.get(getStudyURI()).resolve("data").toUri();

        // Now we try to create it into a folder that does not exist with parents = false
        thrown.expect(CatalogException.class);
        thrown.expectMessage("not exist");
        link(uri, "myDirectory2", Long.toString(studyId), new ObjectMap(), sessionIdUser);
    }


    @Test
    public void testLinkFolder3() throws CatalogException, IOException {
        URI uri = Paths.get(getStudyURI()).resolve("data").toUri();
        thrown.expect(CatalogException.class);
        thrown.expectMessage("already existed and is not external");
        link(uri, null, Long.toString(studyId), new ObjectMap(), sessionIdUser);

//        // Make sure that the path of the files linked do not start with /
//        Query query = new Query(FileDBAdaptor.QueryParams.STUDY_ID.key(), studyId)
//                .append(FileDBAdaptor.QueryParams.EXTERNAL.key(), true);
//        QueryOptions queryOptions = new QueryOptions(QueryOptions.INCLUDE, FileDBAdaptor.QueryParams.PATH.key());
//        QueryResult<File> fileQueryResult = catalogManager.getFileManager().get(query, queryOptions, sessionIdUser);
//        assertEquals(5, fileQueryResult.getNumResults());
//        for (File file : fileQueryResult.getResult()) {
//            assertTrue(!file.getPath().startsWith("/"));
//        }
    }

    // This test will make sure that we can link several times the same uri into the same path with same results and without crashing
    // However, if we try to link to a different path, we will fail
    @Test
    public void testLinkFolder4() throws CatalogException, IOException {
        URI uri = Paths.get(getStudyURI()).resolve("data").toUri();
        ObjectMap params = new ObjectMap("parents", true);
        QueryResult<File> allFiles = link(uri, "test/myLinkedFolder/", Long.toString(studyId), params, sessionIdUser);
        assertEquals(6, allFiles.getNumResults());

        QueryResult<File> sameAllFiles = link(uri, "test/myLinkedFolder/", Long.toString(studyId), params, sessionIdUser);
        assertEquals(allFiles.getNumResults(), sameAllFiles.getNumResults());

        List<File> result = allFiles.getResult();
        for (int i = 0; i < result.size(); i++) {
            assertEquals(allFiles.getResult().get(i).getId(), sameAllFiles.getResult().get(i).getId());
            assertEquals(allFiles.getResult().get(i).getPath(), sameAllFiles.getResult().get(i).getPath());
            assertEquals(allFiles.getResult().get(i).getUri(), sameAllFiles.getResult().get(i).getUri());
        }

        thrown.expect(CatalogException.class);
        thrown.expectMessage("already linked");
        link(uri, "data", Long.toString(studyId), new ObjectMap(), sessionIdUser);
    }

    @Test
    public void testLinkNormalizedUris() throws CatalogException, IOException, URISyntaxException {
        Path path = Paths.get(getStudyURI().resolve("data"));
        URI uri = new URI("file://" + path.toString() + "/../data");
        ObjectMap params = new ObjectMap("parents", true);
        QueryResult<File> allFiles = link(uri, "test/myLinkedFolder/", Long.toString(studyId), params, sessionIdUser);
        assertEquals(6, allFiles.getNumResults());
        for (File file : allFiles.getResult()) {
            assertTrue(file.getUri().isAbsolute());
            assertEquals(file.getUri().normalize(), file.getUri());
        }
    }

    @Test
    public void testLinkNonExistentFile() throws CatalogException, IOException {
        URI uri= Paths.get(getStudyURI().resolve("inexistentData")).toUri();
        ObjectMap params = new ObjectMap("parents", true);
        thrown.expect(CatalogIOException.class);
        thrown.expectMessage("does not exist");
        link(uri, "test/myLinkedFolder/", Long.toString(studyId), params, sessionIdUser);
    }

    // The VCF file that is going to be linked contains names with "." Issue: #570
    @Test
    public void testLinkFile() throws CatalogException, IOException, URISyntaxException {
        URI uri = getClass().getResource("/biofiles/variant-test-file-dot-names.vcf.gz").toURI();
        QueryResult<File> link = fileManager.link(uri, ".", studyId, new ObjectMap(), sessionIdUser);

        assertEquals(4, link.first().getSamples().size());

        List<Long> sampleList = link.first().getSamples().stream().map(Sample::getId).collect(Collectors.toList());
        Query query = new Query(SampleDBAdaptor.QueryParams.ID.key(), sampleList);
        QueryResult<Sample> sampleQueryResult = catalogManager.getSampleManager().get(String.valueOf(studyId), query, QueryOptions.empty(),
                sessionIdUser);

        assertEquals(4, sampleQueryResult.getNumResults());
        List<String> sampleNames = sampleQueryResult.getResult().stream().map(Sample::getName).collect(Collectors.toList());
        assertTrue(sampleNames.contains("test-name.bam"));
        assertTrue(sampleNames.contains("NA19660"));
        assertTrue(sampleNames.contains("NA19661"));
        assertTrue(sampleNames.contains("NA19685"));
    }

    @Test
    public void stressTestLinkFile() throws Exception {
        URI uri = getClass().getResource("/biofiles/variant-test-file.vcf.gz").toURI();
        AtomicInteger numFailures = new AtomicInteger();
        AtomicInteger numOk = new AtomicInteger();
        int numThreads = 10;
        int numOperations = 250;

        ExecutorService executorService = Executors.newFixedThreadPool(numThreads);

        for (int i = 0; i < numOperations; i++) {
            executorService.submit(() -> {
                try {
                    fileManager.link(uri, ".", studyId, new ObjectMap(), sessionIdUser);
                    numOk.incrementAndGet();
                } catch (Exception ignore) {
                    ignore.printStackTrace();
                    numFailures.incrementAndGet();
                }
            });

        }
        executorService.awaitTermination(1, TimeUnit.SECONDS);
        executorService.shutdown();

        int unexecuted = executorService.shutdownNow().size();
        System.out.println("Do not execute " + unexecuted + " tasks!");
        System.out.println("numFailures = " + numFailures);
        System.out.println("numOk.get() = " + numOk.get());

        assertEquals(numOperations, numOk.get());
    }

    @Test
    public void testUnlinkFolder() throws CatalogException, IOException {
        URI uri = Paths.get(getStudyURI()).resolve("data").toUri();
        link(uri, "myDirectory", Long.toString(studyId), new ObjectMap("parents", true), sessionIdUser);

        CatalogIOManager ioManager = catalogManager.getCatalogIOManagerFactory().get(uri);

        Query query = new Query()
                .append(FileDBAdaptor.QueryParams.STUDY_ID.key(), studyId)
                .append(FileDBAdaptor.QueryParams.PATH.key(), "~myDirectory/*")
                .append(FileDBAdaptor.QueryParams.STATUS_NAME.key(), File.FileStatus.READY);
        QueryResult<File> fileQueryResultLinked = catalogManager.getFileManager().get(studyId, query, null, sessionIdUser);

        System.out.println("Number of files/folders linked = " + fileQueryResultLinked.getNumResults());

        // Now we try to unlink them
        catalogManager.getFileManager().unlink("myDirectory/data/", Long.toString(studyId), sessionIdUser);
        fileQueryResultLinked = catalogManager.getFileManager().get(studyId, query, null, sessionIdUser);
        assertEquals(1, fileQueryResultLinked.getNumResults());

        query = new Query()
                .append(FileDBAdaptor.QueryParams.STUDY_ID.key(), studyId)
                .append(FileDBAdaptor.QueryParams.PATH.key(), "~myDirectory/*")
                .append(FileDBAdaptor.QueryParams.STATUS_NAME.key(), File.FileStatus.REMOVED);
        QueryResult<File> fileQueryResultUnlinked = catalogManager.getFileManager().get(studyId, query, null, sessionIdUser);
        assertEquals(6, fileQueryResultUnlinked.getNumResults());

        String myPath = "myDirectory/data.REMOVED";
        for (File file : fileQueryResultUnlinked.getResult()) {
            assertTrue("File name should have been modified", file.getPath().contains(myPath));
            assertEquals("Status should be to REMOVED", File.FileStatus.REMOVED, file.getStatus().getName());
            assertEquals("Name should not have changed", file.getName(), file.getName());
            assertTrue("File uri: " + file.getUri() + " should exist", ioManager.exists(file.getUri()));
        }
    }

    @Test
    public void testUnlinkFile() throws CatalogException, IOException {
        URI uri = Paths.get(getStudyURI()).resolve("data").toUri();
        link(uri, "myDirectory", Long.toString(studyId), new ObjectMap("parents", true), sessionIdUser);

        Query query = new Query()
                .append(FileDBAdaptor.QueryParams.STUDY_ID.key(), studyId)
                .append(FileDBAdaptor.QueryParams.PATH.key(), "~myDirectory/*")
                .append(FileDBAdaptor.QueryParams.STATUS_NAME.key(), File.FileStatus.READY);
        QueryResult<File> fileQueryResultLinked = catalogManager.getFileManager().get(studyId, query, null, sessionIdUser);

        System.out.println("Number of files/folders linked = " + fileQueryResultLinked.getNumResults());

        // Now we try to unlink the file
        catalogManager.getFileManager().unlink("myDirectory/data/test/folder/test_0.5K.txt", Long.toString(studyId), sessionIdUser);
        fileQueryResultLinked = catalogManager.getFileManager().get(35L, QueryOptions.empty(), sessionIdUser);
        assertEquals(1, fileQueryResultLinked.getNumResults());
        assertTrue(fileQueryResultLinked.first().getPath().contains(".REMOVED"));
        assertEquals(fileQueryResultLinked.first().getPath().indexOf(".REMOVED"),
                fileQueryResultLinked.first().getPath().lastIndexOf(".REMOVED"));

        // We send the unlink command again
        catalogManager.getFileManager().unlink("35", Long.toString(studyId), sessionIdUser);
        fileQueryResultLinked = catalogManager.getFileManager().get(35L, QueryOptions.empty(), sessionIdUser);
        // We check REMOVED is only contained once in the path
        assertEquals(fileQueryResultLinked.first().getPath().indexOf(".REMOVED"),
                fileQueryResultLinked.first().getPath().lastIndexOf(".REMOVED"));
    }

    @Test
    public void testCreateFile() throws CatalogException, IOException {
        Query query = new Query(ProjectDBAdaptor.QueryParams.USER_ID.key(), "user2");
        long projectId = catalogManager.getProjectManager().get(query, null, sessionIdUser2).first().getId();
        Study study = catalogManager.getStudyManager().get(new Query(StudyDBAdaptor.QueryParams.PROJECT_ID.key(), projectId), null,
                sessionIdUser2).first();

        String content = "This is the content\tof the file";
        try {
            fileManager.create(Long.toString(study.getId()), File.Type.FILE, File.Format.UNKNOWN, File.Bioformat.UNKNOWN,
                    "data/test/myTest/myFile.txt", null, null, new File.FileStatus(File.FileStatus.READY), 0, -1, null, -1,
                    null, null,
                    false, "This is the content\tof the file", null, sessionIdUser2);
            fail("An error should be raised because parents is false");
        } catch (CatalogException e) {
            System.out.println("Correct");
        }

        QueryResult<File> fileQueryResult = fileManager.create(Long.toString(study.getId()), File.Type.FILE, File.Format.UNKNOWN,
                File.Bioformat.UNKNOWN, "data/test/myTest/myFile.txt", null, null,
                new File.FileStatus(File.FileStatus.READY), 0, -1, null, -1, null, null, true, content, null, sessionIdUser2);
        CatalogIOManager ioManager = catalogManager.getCatalogIOManagerFactory().get(fileQueryResult.first().getUri());
        assertTrue(ioManager.exists(fileQueryResult.first().getUri()));

        DataInputStream fileObject = ioManager.getFileObject(fileQueryResult.first().getUri(), -1, -1);
        assertEquals(content, fileObject.readLine());
    }

    @Test
    public void testCreateFolder() throws Exception {
        Query query = new Query(ProjectDBAdaptor.QueryParams.USER_ID.key(), "user2");
        long projectId = catalogManager.getProjectManager().get(query, null, sessionIdUser2).first().getId();
        long studyId = catalogManager.getStudyManager().get(new Query(StudyDBAdaptor.QueryParams.PROJECT_ID.key(), projectId), null, sessionIdUser2).first().getId();


        Set<String> paths = catalogManager.getFileManager().get(studyId, new Query("type", File.Type.DIRECTORY), new QueryOptions(), sessionIdUser2)
                .getResult().stream().map(File::getPath).collect(Collectors.toSet());
        assertEquals(1, paths.size());
        assertTrue(paths.contains(""));             //root
//        assertTrue(paths.contains("data/"));        //data
//        assertTrue(paths.contains("analysis/"));    //analysis

        Path folderPath = Paths.get("data", "new", "folder");
        File folder = catalogManager.getFileManager().createFolder(Long.toString(studyId), folderPath.toString(), null, true, null,
                QueryOptions.empty(), sessionIdUser2).first();
        System.out.println(folder);
        CatalogIOManager ioManager = catalogManager.getCatalogIOManagerFactory().get(folder.getUri());
        assertTrue(ioManager.exists(folder.getUri()));

        paths = catalogManager.getFileManager().get(studyId, new Query(FileDBAdaptor.QueryParams.TYPE.key(), File.Type.DIRECTORY), new
                QueryOptions(), sessionIdUser2).getResult().stream().map(File::getPath).collect(Collectors.toSet());
        assertEquals(4, paths.size());
        assertTrue(paths.contains("data/new/"));
        assertTrue(paths.contains("data/new/folder/"));

        URI uri = catalogManager.getFileManager().getUri(folder);
        assertTrue(catalogManager.getCatalogIOManagerFactory().get(uri).exists(uri));

        folder = catalogManager.getFileManager().createFolder(Long.toString(studyId), Paths.get("WOLOLO").toString(), null, true,
                null, QueryOptions.empty(), sessionIdUser2).first();

        Path myStudy = Files.createDirectory(catalogManagerResource.getOpencgaHome().resolve("myStudy"));
        long id = catalogManager.getStudyManager().create(String.valueOf(projectId), "name", "alias", Study.Type.CASE_CONTROL, "", "",
                null, null, null, myStudy.toUri(), null, null, null, null, sessionIdUser2).first().getId();
        System.out.println("studyId = " + id);
        folder = catalogManager.getFileManager().createFolder(Long.toString(id), Paths.get("WOLOLO").toString(), null, true, null,
                QueryOptions.empty(), sessionIdUser2).first();
        System.out.println("folder = " + folder);
        System.out.println(catalogManager.getFileManager().getUri(folder));

    }

    @Test
    public void testCreateFolderAlreadyExists() throws Exception {
        Query query = new Query(ProjectDBAdaptor.QueryParams.USER_ID.key(), "user2");
        long projectId = catalogManager.getProjectManager().get(query, null, sessionIdUser2).first().getId();
        long studyId = catalogManager.getStudyManager().get(new Query(StudyDBAdaptor.QueryParams.PROJECT_ID.key(), projectId), null, sessionIdUser2).first().getId();

        Set<String> paths = catalogManager.getFileManager().get(studyId, new Query("type", File.Type.DIRECTORY), new QueryOptions(), sessionIdUser2)
                .getResult().stream().map(File::getPath).collect(Collectors.toSet());
        assertEquals(1, paths.size());
        assertTrue(paths.contains(""));             //root
//        assertTrue(paths.contains("data/"));        //data
//        assertTrue(paths.contains("analysis/"));    //analysis

        Path folderPath = Paths.get("data", "new", "folder");
        File folder = catalogManager.getFileManager().createFolder(Long.toString(studyId), folderPath.toString(), null, true, null, null,
                sessionIdUser2).first();

        assertNotNull(folder);
        assertTrue(folder.getPath().contains(folderPath.toString()));

        // When creating the same folder, we should not complain and return it directly
        File sameFolder = catalogManager.getFileManager().createFolder(Long.toString(studyId), folderPath.toString(), null, true,
                null, null, sessionIdUser2).first();
        assertNotNull(sameFolder);
        assertEquals(folder.getPath(), sameFolder.getPath());
        assertEquals(folder.getId(), sameFolder.getId());

        // However, a user without create permissions will receive an exception
        thrown.expect(CatalogAuthorizationException.class);
        catalogManager.getFileManager().createFolder(Long.toString(studyId), folderPath.toString(), null, true, null, null,
                sessionIdUser3);
    }

    @Test
    public void testCreateAndUpload() throws Exception {
        long studyId = catalogManager.getStudyManager().getId("user", "1000G:phase1");
        long studyId2 = catalogManager.getStudyManager().getId("user", "1000G:phase3");

        FileUtils catalogFileUtils = new FileUtils(catalogManager);

        java.io.File fileTest;

        String fileName = "item." + TimeUtils.getTimeMillis() + ".vcf";
        QueryResult<File> fileResult = catalogManager.getFileManager().create(Long.toString(studyId), File.Type.FILE, File.Format.PLAIN,
                File.Bioformat.VARIANT, "data/" + fileName, null, "description", null, 0, -1, null, (long) -1, null, null, true, null,
                null, sessionIdUser);

        fileTest = createDebugFile();
        catalogFileUtils.upload(fileTest.toURI(), fileResult.first(), null, sessionIdUser, false, false, true, true);
        assertTrue("File deleted", !fileTest.exists());

        fileName = "item." + TimeUtils.getTimeMillis() + ".vcf";
        fileResult = catalogManager.getFileManager().create(Long.toString(studyId), File.Type.FILE, File.Format.PLAIN, File.Bioformat
                .VARIANT, "data/" + fileName, null, "description", null, 0, -1, null, (long) -1, null, null, true, null, null, sessionIdUser);
        fileTest = createDebugFile();
        catalogFileUtils.upload(fileTest.toURI(), fileResult.first(), null, sessionIdUser, false, false, false, true);
        assertTrue("File don't deleted", fileTest.exists());
        assertTrue(fileTest.delete());

        fileName = "item." + TimeUtils.getTimeMillis() + ".txt";
        QueryResult<File> queryResult = catalogManager.getFileManager().create(Long.toString(studyId), File.Type.FILE, File.Format.PLAIN, File.Bioformat.NONE, "data/" + fileName, null, "description", new File.FileStatus(File.FileStatus.STAGE), 0, -1, null, -1, null, null, true, null, null, sessionIdUser);
        new FileUtils(catalogManager).upload(new ByteArrayInputStream(StringUtils.randomString(200).getBytes()), queryResult.first(), sessionIdUser, false, false, true);
        fileResult = catalogManager.getFileManager().get(queryResult.first().getId(), null, sessionIdUser);
        assertTrue("", fileResult.first().getStatus().getName().equals(File.FileStatus.READY));
        assertTrue("", fileResult.first().getSize() == 200);

        fileName = "item." + TimeUtils.getTimeMillis() + ".vcf";
        fileTest = createDebugFile();
        QueryResult<File> fileQueryResult = catalogManager.getFileManager().create(Long.toString(studyId2), File.Type.FILE, File.Format
                .PLAIN, File.Bioformat.VARIANT, "data/deletable/folder/" + fileName, null, "description", null, 0, -1, null, (long) -1,
                null, null, true, null, null, sessionIdUser);
        catalogFileUtils.upload(fileTest.toURI(), fileQueryResult.first(), null, sessionIdUser, false, false, true, true);
        assertFalse("File deleted by the upload", fileTest.delete());

        fileName = "item." + TimeUtils.getTimeMillis() + ".vcf";
        fileTest = createDebugFile();
        fileQueryResult = catalogManager.getFileManager().create(Long.toString(studyId2), File.Type.FILE, File.Format.PLAIN, File
                .Bioformat.VARIANT, "data/deletable/" + fileName, null, "description", null, 0, -1, null, (long) -1, null, null, true, null, null, sessionIdUser);
        catalogFileUtils.upload(fileTest.toURI(), fileQueryResult.first(), null, sessionIdUser, false, false, false, true);
        assertTrue(fileTest.delete());

        fileName = "item." + TimeUtils.getTimeMillis() + ".vcf";
        fileTest = createDebugFile();
        fileQueryResult = catalogManager.getFileManager().create(Long.toString(studyId2), File.Type.FILE, File.Format.PLAIN, File
                .Bioformat.VARIANT, "" + fileName, null, "file at root", null, 0, -1, null, (long) -1, null, null, true, null, null, sessionIdUser);
        catalogFileUtils.upload(fileTest.toURI(), fileQueryResult.first(), null, sessionIdUser, false, false, false, true);
        assertTrue(fileTest.delete());

        fileName = "item." + TimeUtils.getTimeMillis() + ".vcf";
        fileTest = createDebugFile();
        long size = Files.size(fileTest.toPath());
        QueryResult<File> queryResult1 = catalogManager.getFileManager().create(Long.toString(studyId2), File.Type.FILE, File.Format.PLAIN, File.Bioformat.VARIANT, "" + fileName, null, "file at root", new File.FileStatus(File.FileStatus.STAGE), 0, -1, null, -1, null, null, true, null, null, sessionIdUser);

        new FileUtils(catalogManager).upload(fileTest.toURI(), queryResult1.first(), null, sessionIdUser, false, false, true, true, Long.MAX_VALUE);

        fileQueryResult = catalogManager.getFileManager().get(queryResult1.first().getId(), null, sessionIdUser);
        assertTrue("File should be moved", !fileTest.exists());
        assertTrue(fileQueryResult.first().getSize() == size);
    }

    @Test
    public void testCreateFileInLinkedFolder() throws Exception {
        // Create an empty folder
        Path dir = catalogManagerResource.getOpencgaHome().resolve("folder_to_link");
        Files.createDirectory(dir);
        URI uri = dir.toUri();

        // Link the folder in the root
        link(uri, "", Long.toString(studyId), new ObjectMap(), sessionIdUser);

        File file = catalogManager.getFileManager().create(Long.toString(studyId), File.Type.FILE, File.Format.PLAIN, File.Bioformat
                .NONE, "folder_to_link/file.txt", null, "", null, 0, -1, null, (long) -1, null, null, false, null, null, sessionIdUser).first();

        assertEquals(uri.resolve("file.txt"), file.getUri());

    }

    @Test
    public void testDownloadAndHeadFile() throws CatalogException, IOException, InterruptedException {
        FileUtils catalogFileUtils = new FileUtils(catalogManager);

        String fileName = "item." + TimeUtils.getTimeMillis() + ".vcf";
        java.io.File fileTest;
        InputStream is = new FileInputStream(fileTest = createDebugFile());
        File file = catalogManager.getFileManager().create(Long.toString(studyId), File.Type.FILE, File.Format.PLAIN, File.Bioformat
                .VARIANT, "data/" + fileName, null, "description", null, 0, -1, null, (long) -1, null, null, true, null, null, sessionIdUser).first();
        catalogFileUtils.upload(is, file, sessionIdUser, false, false, true);
        is.close();


        byte[] bytes = new byte[100];
        byte[] bytesOrig = new byte[100];
        DataInputStream fis = new DataInputStream(new FileInputStream(fileTest));
        DataInputStream dis = catalogManager.getFileManager().download(file.getId(), -1, -1, null, sessionIdUser);
        fis.read(bytesOrig, 0, 100);
        dis.read(bytes, 0, 100);
        fis.close();
        dis.close();
        assertArrayEquals(bytesOrig, bytes);


        int offset = 5;
        int limit = 30;
        dis = catalogManager.getFileManager().download(file.getId(), offset, limit, null, sessionIdUser);
        fis = new DataInputStream(new FileInputStream(fileTest));
        for (int i = 0; i < offset; i++) {
            fis.readLine();
        }


        String line;
        int lines = 0;
        while ((line = dis.readLine()) != null) {
            lines++;
            System.out.println(line);
            assertEquals(fis.readLine(), line);
        }

        assertEquals(limit - offset, lines);

        fis.close();
        dis.close();
        fileTest.delete();

    }

    @Test
    public void testDownloadFile() throws CatalogException, IOException, InterruptedException {
        long studyId = catalogManager.getStudyManager().getId("user", "1000G:phase1");

        String fileName = "item." + TimeUtils.getTimeMillis() + ".vcf";
        int fileSize = 200;
        byte[] bytesOrig = StringUtils.randomString(fileSize).getBytes();
        QueryResult<File> queryResult = catalogManager.getFileManager().create(Long.toString(studyId), File.Type.FILE, File.Format.PLAIN, File.Bioformat.NONE, "data/" + fileName, null, "description", new File.FileStatus(File.FileStatus.STAGE), 0, -1, null, -1, null, null, true, null, null, sessionIdUser);
        new FileUtils(catalogManager).upload(new ByteArrayInputStream(bytesOrig), queryResult.first(), sessionIdUser, false, false, true);
        File file = catalogManager.getFileManager().get(queryResult.first().getId(), null, sessionIdUser).first();

        DataInputStream dis = catalogManager.getFileManager().download(file.getId(), -1, -1, null, sessionIdUser);

        byte[] bytes = new byte[fileSize];
        dis.read(bytes, 0, fileSize);
        assertTrue(Arrays.equals(bytesOrig, bytes));

    }

    @Test
    public void testGetTreeView() throws CatalogException {
        QueryResult<FileTree> fileTree = catalogManager.getFileManager().getTree("/", "user@1000G:phase1", new Query(), new QueryOptions(),
                5, sessionIdUser);
        assertEquals(7, fileTree.getNumResults());
    }

    @Test
    public void testGetTreeViewMoreThanOneFile() throws CatalogException {

        // Create a new study so more than one file will be found under the root /. However, it should be able to consider the study given
        // properly
        catalogManager.getStudyManager().create(String.valueOf(projectId), "Phase 2", "phase2", Study.Type.TRIO, null, "Done", null,
                null, null, null, null, null, null, null, sessionIdUser).first().getId();

        QueryResult<FileTree> fileTree = catalogManager.getFileManager().getTree("/", "user@1000G:phase1", new Query(), new QueryOptions(),
                5, sessionIdUser);
        assertEquals(7, fileTree.getNumResults());

        fileTree = catalogManager.getFileManager().getTree(".", "user@1000G:phase2", new Query(), new QueryOptions(), 5, sessionIdUser);
        assertEquals(1, fileTree.getNumResults());
    }

    @Test
    public void renameFileTest() throws CatalogException, IOException {
        String userId = catalogManager.getUserManager().getUserId(sessionIdUser);
        long studyId = catalogManager.getStudyManager().getId(userId, "user@1000G:phase1");
        QueryResult<File> queryResult1 = catalogManager.getFileManager().create(Long.toString(studyId), File.Type.FILE, File.Format.PLAIN, File.Bioformat.NONE, "data/file.txt", null, "description", new File.FileStatus(File.FileStatus.STAGE), 0, -1, null, -1, null, null, true, null, null, sessionIdUser);
        new FileUtils(catalogManager).upload(new ByteArrayInputStream(StringUtils.randomString(200).getBytes()), queryResult1.first(), sessionIdUser, false, false, true);
        catalogManager.getFileManager().get(queryResult1.first().getId(), null, sessionIdUser);
        QueryResult<File> queryResult = catalogManager.getFileManager().create(Long.toString(studyId), File.Type.FILE, File.Format.PLAIN, File.Bioformat.NONE, "data/nested/folder/file2.txt", null, "description", new File.FileStatus(File.FileStatus.STAGE), 0, -1, null, -1, null, null, true, null, null, sessionIdUser);
        new FileUtils(catalogManager).upload(new ByteArrayInputStream(StringUtils.randomString(200).getBytes()), queryResult.first(), sessionIdUser, false, false, true);
        catalogManager.getFileManager().get(queryResult.first().getId(), null, sessionIdUser);

        catalogManager.getFileManager().rename(catalogManager.getFileManager().getId("data/nested/", "user@1000G:phase1", sessionIdUser)
                        .getResourceId(), "nested2",
                sessionIdUser);
        Set<String> paths = catalogManager.getFileManager().get(studyId, new Query(), new QueryOptions(), sessionIdUser).getResult()
                .stream().map(File::getPath).collect(Collectors.toSet());

        assertTrue(paths.contains("data/nested2/"));
        assertFalse(paths.contains("data/nested/"));
        assertTrue(paths.contains("data/nested2/folder/"));
        assertTrue(paths.contains("data/nested2/folder/file2.txt"));
        assertTrue(paths.contains("data/file.txt"));

        catalogManager.getFileManager().rename(catalogManager.getFileManager().getId("data/", "user@1000G:phase1", sessionIdUser).getResourceId(), "Data",
                sessionIdUser);
        paths = catalogManager.getFileManager().get(studyId, new Query(), new QueryOptions(), sessionIdUser).getResult()
                .stream().map(File::getPath).collect(Collectors.toSet());

        assertTrue(paths.contains("Data/"));
        assertTrue(paths.contains("Data/file.txt"));
        assertTrue(paths.contains("Data/nested2/"));
        assertTrue(paths.contains("Data/nested2/folder/"));
        assertTrue(paths.contains("Data/nested2/folder/file2.txt"));
    }

    @Test
    public void getFileIdByString() throws CatalogException {
        Study.StudyAclParams aclParams = new Study.StudyAclParams("", AclParams.Action.ADD, "analyst");
        catalogManager.getStudyManager().updateAcl(Arrays.asList(Long.toString(studyId)), "user2", aclParams, sessionIdUser).get(0);
        File file = catalogManager.getFileManager().create(Long.toString(studyId), File.Type.FILE, File.Format.UNKNOWN, File.Bioformat
                .NONE, "data/test/folder/file.txt", null, "My description", null, 0, -1, null, (long) -1, null, null, true, null, null, sessionIdUser2).first();
        long fileId = catalogManager.getFileManager().getId(file.getPath(), Long.toString(studyId), sessionIdUser).getResourceId();
        assertEquals(file.getId(), fileId);

        fileId = catalogManager.getFileManager().getId(Long.toString(file.getId()), Long.toString(studyId), sessionIdUser).getResourceId();
        assertEquals(file.getId(), fileId);

        fileId = catalogManager.getFileManager().getId("/", Long.toString(studyId), sessionIdUser).getResourceId();
        System.out.println(fileId);
    }

    @Test
    public void renameFileEmptyName() throws CatalogException {
        thrown.expect(CatalogParameterException.class);
        thrown.expectMessage(containsString("null or empty"));

        long fileId = catalogManager.getFileManager().getId("data/", "user@1000G:phase1", sessionIdUser).getResourceId();
        catalogManager.getFileManager().rename(fileId, "", sessionIdUser);
    }

    @Test
    public void renameFileSlashInName() throws CatalogException {
        thrown.expect(CatalogParameterException.class);
        long fileId = catalogManager.getFileManager().getId("data/", "user@1000G:phase1", sessionIdUser).getResourceId();
        catalogManager.getFileManager().rename(fileId, "my/folder", sessionIdUser);
    }

    @Test
    public void renameFileAlreadyExists() throws CatalogException {
        String userId = catalogManager.getUserManager().getUserId(sessionIdUser);
        long studyId = catalogManager.getStudyManager().getId(userId, "user@1000G:phase1");
        catalogManager.getFileManager().createFolder(Long.toString(studyId), "analysis/", new File.FileStatus(), false, "",
                new QueryOptions(), sessionIdUser);
        thrown.expect(CatalogIOException.class);
        catalogManager.getFileManager().rename(catalogManager.getFileManager().getId("data/", "user@1000G:phase1", sessionIdUser).getResourceId(), "analysis",
                sessionIdUser);
    }

    @Test
    public void searchFileTest() throws CatalogException, IOException {

        long studyId = catalogManager.getStudyManager().getId("user", "1000G:phase1");

        Query query;
        QueryResult<File> result;

        query = new Query(FileDBAdaptor.QueryParams.NAME.key(), "~data");
        result = catalogManager.getFileManager().get(studyId, query, null, sessionIdUser);
        assertEquals(1, result.getNumResults());

        //Get all files in data
        query = new Query(FileDBAdaptor.QueryParams.PATH.key(), "~data/[^/]+/?")
                .append(FileDBAdaptor.QueryParams.TYPE.key(),"FILE");
        result = catalogManager.getFileManager().get(studyId, query, null, sessionIdUser);
        assertEquals(3, result.getNumResults());

        //Folder "jobs" does not exist
        query = new Query(FileDBAdaptor.QueryParams.DIRECTORY.key(), "jobs");
        result = catalogManager.getFileManager().get(studyId, query, null, sessionIdUser);
        assertEquals(0, result.getNumResults());

        //Get all files in data
        query = new Query(FileDBAdaptor.QueryParams.DIRECTORY.key(), "data/");
        result = catalogManager.getFileManager().get(studyId, query, null, sessionIdUser);
        assertEquals(1, result.getNumResults());

        //Get all files in data recursively
        query = new Query(FileDBAdaptor.QueryParams.DIRECTORY.key(), "data/.*");
        result = catalogManager.getFileManager().get(studyId, query, null, sessionIdUser);
        assertEquals(5, result.getNumResults());

        query = new Query(FileDBAdaptor.QueryParams.TYPE.key(), "FILE");
        result = catalogManager.getFileManager().get(studyId, query, null, sessionIdUser);
        result.getResult().forEach(f -> assertEquals(File.Type.FILE, f.getType()));
        int numFiles = result.getNumResults();
        assertEquals(3, numFiles);

        query = new Query(FileDBAdaptor.QueryParams.TYPE.key(), "DIRECTORY");
        result = catalogManager.getFileManager().get(studyId, query, null, sessionIdUser);
        result.getResult().forEach(f -> assertEquals(File.Type.DIRECTORY, f.getType()));
        int numFolders = result.getNumResults();
        assertEquals(4, numFolders);

        query = new Query(FileDBAdaptor.QueryParams.PATH.key(), "");
        result = catalogManager.getFileManager().get(studyId, query, null, sessionIdUser);
        assertEquals(1, result.getNumResults());
        assertEquals(".", result.first().getName());


        query = new Query(FileDBAdaptor.QueryParams.TYPE.key(), "FILE,DIRECTORY");
        result = catalogManager.getFileManager().get(studyId, query, null, sessionIdUser);
        assertEquals(7, result.getNumResults());
        assertEquals(numFiles + numFolders, result.getNumResults());

        query = new Query("type", "FILE");
        query.put("size", ">400");
        result = catalogManager.getFileManager().get(studyId, query, null, sessionIdUser);
        assertEquals(2, result.getNumResults());

        query = new Query("type", "FILE");
        query.put("size", "<400");
        result = catalogManager.getFileManager().get(studyId, query, null, sessionIdUser);
        assertEquals(1, result.getNumResults());

        List<Long> sampleIds = catalogManager.getSampleManager().get(studyId, new Query("name", "s_1,s_3,s_4"), null, sessionIdUser)
                .getResult().stream().map(Sample::getId).collect(Collectors.toList());
        result = catalogManager.getFileManager().get(studyId, new Query(FileDBAdaptor.QueryParams.SAMPLES.key(), sampleIds), null,
                sessionIdUser);
        assertEquals(1, result.getNumResults());

        query = new Query("type", "FILE");
        query.put("format", "PLAIN");
        result = catalogManager.getFileManager().get(studyId, query, null, sessionIdUser);
        assertEquals(2, result.getNumResults());

        String attributes = FileDBAdaptor.QueryParams.ATTRIBUTES.key();
        String nattributes = FileDBAdaptor.QueryParams.NATTRIBUTES.key();
        String battributes = FileDBAdaptor.QueryParams.BATTRIBUTES.key();
        /*

        interface Searcher {
            QueryResult search(Integer id, Query query);
        }

        BiFunction<Integer, Query, QueryResult> searcher = (s, q) -> catalogManager.searchFile(s, q, sessionIdUser);

        result = searcher.apply(studyId, new Query(attributes + ".nested.text", "~H"));
        */
        result = catalogManager.getFileManager().get(studyId, new Query(attributes + ".nested.text", "~H"), null, sessionIdUser);
        assertEquals(1, result.getNumResults());
        result = catalogManager.getFileManager().get(studyId, new Query(nattributes + ".nested.num1", ">0"), null, sessionIdUser);
        assertEquals(1, result.getNumResults());
        result = catalogManager.getFileManager().get(studyId, new Query(attributes + ".nested.num1", ">0"), null, sessionIdUser);
        assertEquals(0, result.getNumResults());

        result = catalogManager.getFileManager().get(studyId, new Query(attributes + ".nested.num1", "notANumber"), null, sessionIdUser);
        assertEquals(0, result.getNumResults());

        result = catalogManager.getFileManager().get(studyId, new Query(attributes + ".field", "~val"), null, sessionIdUser);
        assertEquals(3, result.getNumResults());

        result = catalogManager.getFileManager().get(studyId, new Query("attributes.field", "~val"), null, sessionIdUser);
        assertEquals(3, result.getNumResults());

        result = catalogManager.getFileManager().get(studyId, new Query(attributes + ".field", "=~val"), null, sessionIdUser);
        assertEquals(3, result.getNumResults());

        result = catalogManager.getFileManager().get(studyId, new Query(attributes + ".field", "~val"), null, sessionIdUser);
        assertEquals(3, result.getNumResults());

        result = catalogManager.getFileManager().get(studyId, new Query(attributes + ".field", "value"), null, sessionIdUser);
        assertEquals(2, result.getNumResults());

        result = catalogManager.getFileManager().get(studyId, new Query(attributes + ".field", "other"), null, sessionIdUser);
        assertEquals(1, result.getNumResults());

        result = catalogManager.getFileManager().get(studyId, new Query("nattributes.numValue", ">=5"), null, sessionIdUser);
        assertEquals(3, result.getNumResults());

        result = catalogManager.getFileManager().get(studyId, new Query("nattributes.numValue", ">4,<6"), null, sessionIdUser);
        assertEquals(3, result.getNumResults());

        result = catalogManager.getFileManager().get(studyId, new Query(nattributes + ".numValue", "==5"), null, sessionIdUser);
        assertEquals(2, result.getNumResults());

        result = catalogManager.getFileManager().get(studyId, new Query(nattributes + ".numValue", "==5.0"), null, sessionIdUser);
        assertEquals(2, result.getNumResults());

        result = catalogManager.getFileManager().get(studyId, new Query(nattributes + ".numValue", "=5.0"), null, sessionIdUser);
        assertEquals(2, result.getNumResults());

        result = catalogManager.getFileManager().get(studyId, new Query(nattributes + ".numValue", "5.0"), null, sessionIdUser);
        assertEquals(2, result.getNumResults());

        result = catalogManager.getFileManager().get(studyId, new Query(nattributes + ".numValue", ">5"), null, sessionIdUser);
        assertEquals(1, result.getNumResults());

        result = catalogManager.getFileManager().get(studyId, new Query(nattributes + ".numValue", ">4"), null, sessionIdUser);
        assertEquals(3, result.getNumResults());

        result = catalogManager.getFileManager().get(studyId, new Query(nattributes + ".numValue", "<6"), null, sessionIdUser);
        assertEquals(2, result.getNumResults());

        result = catalogManager.getFileManager().get(studyId, new Query(nattributes + ".numValue", "<=5"), null, sessionIdUser);
        assertEquals(2, result.getNumResults());

        result = catalogManager.getFileManager().get(studyId, new Query(nattributes + ".numValue", "<5"), null, sessionIdUser);
        assertEquals(0, result.getNumResults());

        result = catalogManager.getFileManager().get(studyId, new Query(nattributes + ".numValue", "<2"), null, sessionIdUser);
        assertEquals(0, result.getNumResults());

        result = catalogManager.getFileManager().get(studyId, new Query(nattributes + ".numValue", "==23"), null, sessionIdUser);
        assertEquals(0, result.getNumResults());

        result = catalogManager.getFileManager().get(studyId, new Query(attributes + ".numValue", "=~10"), null, sessionIdUser);
        assertEquals(1, result.getNumResults());

        result = catalogManager.getFileManager().get(studyId, new Query(nattributes + ".numValue", "=10"), null, sessionIdUser);
        assertEquals(0, result.getNumResults());

        result = catalogManager.getFileManager().get(studyId, new Query(attributes + ".boolean", "true"), null, sessionIdUser);
        assertEquals(0, result.getNumResults());

        result = catalogManager.getFileManager().get(studyId, new Query(attributes + ".boolean", "=true"), null, sessionIdUser);
        assertEquals(0, result.getNumResults());

        result = catalogManager.getFileManager().get(studyId, new Query(attributes + ".boolean", "=1"), null, sessionIdUser);
        assertEquals(0, result.getNumResults());

        result = catalogManager.getFileManager().get(studyId, new Query(battributes + ".boolean", "true"), null, sessionIdUser);
        assertEquals(1, result.getNumResults());

        result = catalogManager.getFileManager().get(studyId, new Query(battributes + ".boolean", "=true"), null, sessionIdUser);
        assertEquals(1, result.getNumResults());

        // This has to return not only the ones with the attribute boolean = false, but also all the files that does not contain
        // that attribute at all.
        result = catalogManager.getFileManager().get(studyId, new Query(battributes + ".boolean", "!=true"), null, sessionIdUser);
        assertEquals(6, result.getNumResults());

        result = catalogManager.getFileManager().get(studyId, new Query(battributes + ".boolean", "=false"), null, sessionIdUser);
        assertEquals(1, result.getNumResults());

        query = new Query();
        query.append(attributes + ".name", "fileTest1k");
        query.append(attributes + ".field", "value");
        result = catalogManager.getFileManager().get(studyId, query, null, sessionIdUser);
        assertEquals(1, result.getNumResults());

        query = new Query();
        query.append(attributes + ".name", "fileTest1k");
        query.append(attributes + ".field", "value");
        query.append(attributes + ".numValue", Arrays.asList(8, 9, 10));   //Searching as String. numValue = "10"
        result = catalogManager.getFileManager().get(studyId, query, null, sessionIdUser);
        assertEquals(1, result.getNumResults());

        QueryOptions options = new QueryOptions(QueryOptions.LIMIT, 2);
        result = catalogManager.getFileManager().get(studyId, new Query(), options, sessionIdUser);
        assertEquals(2, result.getNumResults());
        assertEquals(7, result.getNumTotalResults());

        options = new QueryOptions(QueryOptions.LIMIT, 2).append(QueryOptions.SKIP_COUNT, true);
        result = catalogManager.getFileManager().get(studyId, new Query(), options, sessionIdUser);
        assertEquals(2, result.getNumResults());
        assertEquals(2, result.getNumTotalResults());

    }

    @Test
    public void testSearchFileBoolean() throws CatalogException {
        long studyId = catalogManager.getStudyManager().getId("user", "1000G:phase1");

        Query query;
        QueryResult<File> result;
        FileDBAdaptor.QueryParams battributes = FileDBAdaptor.QueryParams.BATTRIBUTES;

        query = new Query(battributes.key() + ".boolean", "true");       //boolean in [true]
        result = catalogManager.getFileManager().get(studyId, query, null, sessionIdUser);
        assertEquals(1, result.getNumResults());

        query = new Query(battributes.key() + ".boolean", "false");      //boolean in [false]
        result = catalogManager.getFileManager().get(studyId, query, null, sessionIdUser);
        assertEquals(1, result.getNumResults());

        query = new Query(battributes.key() + ".boolean", "!=false");    //boolean in [null, true]
        query.put("type", "FILE");
        result = catalogManager.getFileManager().get(studyId, query, null, sessionIdUser);
        assertEquals(2, result.getNumResults());

        query = new Query(battributes.key() + ".boolean", "!=true");     //boolean in [null, false]
        query.put("type", "FILE");
        result = catalogManager.getFileManager().get(studyId, query, null, sessionIdUser);
        assertEquals(2, result.getNumResults());
    }

    @Test
    public void testSearchFileFail1() throws CatalogException {
        long studyId = catalogManager.getStudyManager().getId("user", "1000G:phase1");
        thrown.expect(CatalogDBException.class);
        catalogManager.getFileManager().get(studyId, new Query(FileDBAdaptor.QueryParams.NATTRIBUTES.key() + ".numValue",
                "==NotANumber"), null, sessionIdUser);
    }

    @Test
    public void testSearchFileFail3() throws CatalogException {
        long studyId = catalogManager.getStudyManager().getId("user", "1000G:phase1");
        thrown.expect(CatalogDBException.class);
        catalogManager.getFileManager().get(studyId, new Query("id", "~5"), null, sessionIdUser);
    }

    @Test
    public void testGetFileParent() throws CatalogException, IOException {

        long fileId;
        fileId = catalogManager.getFileManager().getId("data/test/folder/", "user@1000G:phase1", sessionIdUser).getResourceId();
        QueryResult<File> fileParent = catalogManager.getFileManager().getParent(fileId, null, sessionIdUser);
        assertEquals("data/test/", fileParent.first().getPath());

        fileId = catalogManager.getFileManager().getId("data/", "user@1000G:phase1", sessionIdUser).getResourceId();
        fileParent = catalogManager.getFileManager().getParent(fileId, null, sessionIdUser);
        assertEquals("", fileParent.first().getPath());
        assertEquals(".", fileParent.first().getName());

        fileParent = catalogManager.getFileManager().getParent(fileParent.first().getId(), null, sessionIdUser);
        assertEquals("", fileParent.first().getPath());
        assertEquals(".", fileParent.first().getName());
    }

    @Test
    public void testGetFileParents1() throws CatalogException {
        long fileId;
        QueryResult<File> fileParents;

        fileId = catalogManager.getFileManager().getId("data/test/folder/", "user@1000G:phase1", sessionIdUser).getResourceId();
        fileParents = catalogManager.getFileManager().getParents(fileId, null, sessionIdUser);

        assertEquals(4, fileParents.getNumResults());
        assertEquals("", fileParents.getResult().get(0).getPath());
        assertEquals("data/", fileParents.getResult().get(1).getPath());
        assertEquals("data/test/", fileParents.getResult().get(2).getPath());
        assertEquals("data/test/folder/", fileParents.getResult().get(3).getPath());
    }

    @Test
    public void testGetFileParents2() throws CatalogException {
        long fileId;
        QueryResult<File> fileParents;

        fileId = catalogManager.getFileManager().getId("data/test/folder/test_1K.txt.gz", "user@1000G:phase1", sessionIdUser)
                .getResourceId();
        fileParents = catalogManager.getFileManager().getParents(fileId, null, sessionIdUser);

        assertEquals(5, fileParents.getNumResults());
        assertEquals("", fileParents.getResult().get(0).getPath());
        assertEquals("data/", fileParents.getResult().get(1).getPath());
        assertEquals("data/test/", fileParents.getResult().get(2).getPath());
        assertEquals("data/test/folder/", fileParents.getResult().get(3).getPath());
        assertEquals("data/test/folder/test_1K.txt.gz", fileParents.getResult().get(4).getPath());
    }

    @Test
    public void testGetFileParents3() throws CatalogException {
        long fileId;
        QueryResult<File> fileParents;

        fileId = catalogManager.getFileManager().getId("data/test/", "user@1000G:phase1", sessionIdUser).getResourceId();
        fileParents = catalogManager.getFileManager().getParents(fileId, new QueryOptions("include", "projects.studies.files.path," +
                "projects.studies.files.id"), sessionIdUser);

        assertEquals(3, fileParents.getNumResults());
        assertEquals("", fileParents.getResult().get(0).getPath());
        assertEquals("data/", fileParents.getResult().get(1).getPath());
        assertEquals("data/test/", fileParents.getResult().get(2).getPath());

        fileParents.getResult().forEach(f -> {
            assertNull(f.getName());
            assertNotNull(f.getPath());
            assertTrue(f.getId() != 0);
        });

    }

    // Try to delete files/folders whose status is STAGED, MISSING...
    @Test
    public void testDelete1() throws CatalogException, IOException {
        String filePath = "data/";
        Query query = new Query()
                .append(FileDBAdaptor.QueryParams.STUDY_ID.key(), studyId)
                .append(FileDBAdaptor.QueryParams.PATH.key(), filePath);
        QueryResult<File> fileQueryResult = catalogManager.getFileManager().get(studyId, query, null, sessionIdUser);

        // Change the status to MISSING
        catalogManager.getFileManager()
                .setStatus(Long.toString(fileQueryResult.first().getId()), File.FileStatus.MISSING, null, sessionIdUser);

        try {
            catalogManager.getFileManager().delete(null, Long.toString(fileQueryResult.first().getId()), null, sessionIdUser);
            fail("The call should prohibit deleting a folder in status missing");
        } catch (CatalogException e) {
            assertTrue(e.getMessage().contains("cannot be deleted"));
        }

        // Change the status to STAGED
        catalogManager.getFileManager()
                .setStatus(Long.toString(fileQueryResult.first().getId()), File.FileStatus.STAGE, null, sessionIdUser);

        try {
            catalogManager.getFileManager().delete(null, Long.toString(fileQueryResult.first().getId()), null, sessionIdUser);
            fail("The call should prohibit deleting a folder in status staged");
        } catch (CatalogException e) {
            assertTrue(e.getMessage().contains("cannot be deleted"));
        }
    }

    // It will try to delete a folder in status ready
    @Test
    public void testDelete2() throws CatalogException, IOException {
        String filePath = "data/";
        Query query = new Query()
                .append(FileDBAdaptor.QueryParams.STUDY_ID.key(), studyId)
                .append(FileDBAdaptor.QueryParams.PATH.key(), filePath);
        File file = catalogManager.getFileManager().get(studyId, query, null, sessionIdUser).first();

        // We look for all the files and folders that fall within that folder
        query = new Query()
                .append(FileDBAdaptor.QueryParams.STUDY_ID.key(), studyId)
                .append(FileDBAdaptor.QueryParams.PATH.key(), "~^" + filePath + "*")
                .append(FileDBAdaptor.QueryParams.STATUS_NAME.key(), File.FileStatus.READY);
        int numResults = catalogManager.getFileManager().get(studyId, query, null, sessionIdUser).getNumResults();
        assertEquals(6, numResults);

        // We delete it
        catalogManager.getFileManager().delete(Long.toString(studyId), Long.toString(file.getId()), null, sessionIdUser);

        // The files should have been moved to trashed status
        numResults = catalogManager.getFileManager().get(studyId, query, null, sessionIdUser).getNumResults();
        assertEquals(0, numResults);

        query.put(FileDBAdaptor.QueryParams.STATUS_NAME.key(), File.FileStatus.TRASHED);
        numResults = catalogManager.getFileManager().get(studyId, query, null, sessionIdUser).getNumResults();
        assertEquals(6, numResults);
    }

    // It will try to delete a folder in status ready and skip the trash
    @Test
    public void testDelete3() throws CatalogException, IOException {
        String filePath = "data/";
        Query query = new Query()
                .append(FileDBAdaptor.QueryParams.STUDY_ID.key(), studyId)
                .append(FileDBAdaptor.QueryParams.PATH.key(), filePath);
        File file = catalogManager.getFileManager().get(studyId, query, null, sessionIdUser).first();

        // We look for all the files and folders that fall within that folder
        query = new Query()
                .append(FileDBAdaptor.QueryParams.STUDY_ID.key(), studyId)
                .append(FileDBAdaptor.QueryParams.PATH.key(), "~^" + filePath + "*")
                .append(FileDBAdaptor.QueryParams.STATUS_NAME.key(), File.FileStatus.READY);
        int numResults = catalogManager.getFileManager().get(studyId, query, null, sessionIdUser).getNumResults();
        assertEquals(6, numResults);

        // We delete it
        QueryOptions queryOptions = new QueryOptions(FileManager.SKIP_TRASH, true);
        catalogManager.getFileManager().delete(null, Long.toString(file.getId()), queryOptions, sessionIdUser);

        // The files should have been moved to trashed status
        numResults = catalogManager.getFileManager().get(studyId, query, null, sessionIdUser).getNumResults();
        assertEquals(0, numResults);

        query.put(FileDBAdaptor.QueryParams.STATUS_NAME.key(), File.FileStatus.PENDING_DELETE);
        numResults = catalogManager.getFileManager().get(studyId, query, null, sessionIdUser).getNumResults();
        assertEquals(6, numResults);
    }

    @Test
    public void testDeleteFile() throws CatalogException, IOException {
        List<File> result = catalogManager.getFileManager().get(studyId, new Query(FileDBAdaptor.QueryParams.TYPE.key(), "FILE"), new QueryOptions(), sessionIdUser).getResult();
        for (File file : result) {
            catalogManager.getFileManager().delete(null, Long.toString(file.getId()), null, sessionIdUser);
        }
//        CatalogFileUtils catalogFileUtils = new CatalogFileUtils(catalogManager);
        catalogManager.getFileManager().get(studyId, new Query(FileDBAdaptor.QueryParams.TYPE.key(), "FILE"), new QueryOptions(), sessionIdUser).getResult().forEach(f -> {
            assertEquals(f.getStatus().getName(), File.FileStatus.TRASHED);
            assertTrue(f.getName().startsWith(".deleted"));
        });

        result = catalogManager.getFileManager().get(studyId2, new Query(FileDBAdaptor.QueryParams.TYPE.key(), "FILE"), new QueryOptions(), sessionIdUser).getResult();
        for (File file : result) {
            catalogManager.getFileManager().delete(null, Long.toString(file.getId()), null, sessionIdUser);
        }
        catalogManager.getFileManager().get(studyId, new Query(FileDBAdaptor.QueryParams.TYPE.key(), "FILE"), new QueryOptions(), sessionIdUser).getResult().forEach(f -> {
            assertEquals(f.getStatus().getName(), File.FileStatus.TRASHED);
            assertTrue(f.getName().startsWith(".deleted"));
        });

    }

    @Test
    public void testDeleteLeafFolder() throws CatalogException, IOException {
        long deletable = catalogManager.getFileManager().getId("/data/test/folder/", "user@1000G:phase3", sessionIdUser).getResourceId();
        deleteFolderAndCheck(deletable);
    }

    @Test
    public void testDeleteMiddleFolder() throws CatalogException, IOException {
        long deletable = catalogManager.getFileManager().getId("/data/", "user@1000G:phase3", sessionIdUser).getResourceId();
        deleteFolderAndCheck(deletable);
    }

    @Test
    public void testDeleteRootFolder() throws CatalogException, IOException {
        long deletable = catalogManager.getFileManager().getId("/", "user@1000G:phase3", sessionIdUser).getResourceId();
        thrown.expect(CatalogException.class);
        deleteFolderAndCheck(deletable);
    }

    // Cannot delete staged files
    @Test
    public void deleteFolderTest() throws CatalogException, IOException {
        List<File> folderFiles = new LinkedList<>();
        String userId = catalogManager.getUserManager().getUserId(sessionIdUser);
        long studyId = catalogManager.getStudyManager().getId(userId, "user@1000G:phase3");
        File folder = createBasicDirectoryFileTestEnvironment(folderFiles, studyId);

        CatalogIOManager ioManager = catalogManager.getCatalogIOManagerFactory().get(catalogManager.getFileManager().getUri(folder));
        for (File file : folderFiles) {
            assertTrue(ioManager.exists(catalogManager.getFileManager().getUri(file)));
        }

        catalogManager.getFileManager().create(Long.toString(studyId), File.Type.FILE, File.Format.PLAIN, File.Bioformat.NONE,
                "folder/subfolder/subsubfolder/my_staged.txt", null, null, new File.FileStatus(File.FileStatus.STAGE), (long) 0, (long)
                        -1, null, (long) -1, null, null, true, null, null, sessionIdUser).first();

        thrown.expect(CatalogException.class);
        try {
            catalogManager.getFileManager().delete(null, Long.toString(folder.getId()), null, sessionIdUser);
        } finally {
            File fileTmp = catalogManager.getFileManager().get(folder.getId(), null, sessionIdUser).first();
            assertEquals("Folder name should not be modified", folder.getPath(), fileTmp.getPath());
            assertTrue(ioManager.exists(fileTmp.getUri()));

            for (File file : folderFiles) {
                fileTmp = catalogManager.getFileManager().get(file.getId(), null, sessionIdUser).first();
                assertEquals("File name should not be modified", file.getPath(), fileTmp.getPath());
                assertTrue("File uri: " + fileTmp.getUri() + " should exist", ioManager.exists(fileTmp.getUri()));
            }
        }
    }

    // Deleted folders should be all put to TRASHED
    @Test
    public void deleteFolderTest2() throws CatalogException, IOException {
        List<File> folderFiles = new LinkedList<>();
        String userId = catalogManager.getUserManager().getUserId(sessionIdUser);
        long studyId = catalogManager.getStudyManager().getId(userId, "user@1000G:phase3");
        File folder = createBasicDirectoryFileTestEnvironment(folderFiles, studyId);

        CatalogIOManager ioManager = catalogManager.getCatalogIOManagerFactory().get(catalogManager.getFileManager().getUri(folder));
        for (File file : folderFiles) {
            assertTrue(ioManager.exists(catalogManager.getFileManager().getUri(file)));
        }

        catalogManager.getFileManager().delete(null, Long.toString(folder.getId()), null, sessionIdUser);

        Query query = new Query()
                .append(FileDBAdaptor.QueryParams.ID.key(), folder.getId())
                .append(FileDBAdaptor.QueryParams.STATUS_NAME.key(), File.FileStatus.TRASHED);
        File fileTmp = catalogManager.getFileManager().get(studyId, query, QueryOptions.empty(), sessionIdUser).first();

        assertEquals("Folder name should not be modified", folder.getPath(), fileTmp.getPath());
        assertEquals("Status should be to TRASHED", File.FileStatus.TRASHED, fileTmp.getStatus().getName());
        assertEquals("Name should not have changed", folder.getName(), fileTmp.getName());
        assertTrue(ioManager.exists(fileTmp.getUri()));

        for (File file : folderFiles) {
            query.put(FileDBAdaptor.QueryParams.ID.key(), file.getId());
            fileTmp = fileManager.get(String.valueOf(studyId), query, QueryOptions.empty(), sessionIdUser).first();
            assertEquals("Folder name should not be modified", file.getPath(), fileTmp.getPath());
            assertEquals("Status should be to TRASHED", File.FileStatus.TRASHED, fileTmp.getStatus().getName());
            assertEquals("Name should not have changed", file.getName(), fileTmp.getName());
            assertTrue("File uri: " + fileTmp.getUri() + " should exist", ioManager.exists(fileTmp.getUri()));
        }
    }

    // READY -> PENDING_DELETE
    @Test
    public void deleteFolderTest3() throws CatalogException, IOException {
        List<File> folderFiles = new LinkedList<>();
        String userId = catalogManager.getUserManager().getUserId(sessionIdUser);
        long studyId = catalogManager.getStudyManager().getId(userId, "user@1000G:phase3");
        File folder = createBasicDirectoryFileTestEnvironment(folderFiles, studyId);

        CatalogIOManager ioManager = catalogManager.getCatalogIOManagerFactory().get(catalogManager.getFileManager().getUri(folder));
        for (File file : folderFiles) {
            assertTrue(ioManager.exists(catalogManager.getFileManager().getUri(file)));
        }

        catalogManager.getFileManager().delete(null, Long.toString(folder.getId()), new ObjectMap(FileManager.SKIP_TRASH, true),
                sessionIdUser);
        Query query = new Query()
                .append(FileDBAdaptor.QueryParams.ID.key(), folder.getId())
                .append(FileDBAdaptor.QueryParams.STATUS_NAME.key(), File.FileStatus.PENDING_DELETE);
        File fileTmp = fileManager.get(String.valueOf(studyId), query, QueryOptions.empty(), sessionIdUser).first();

        String myPath = Paths.get(folder.getPath()) + ".DELETED";

        assertTrue("Folder name should have been modified", fileTmp.getPath().contains(myPath));
        assertEquals("Status should be to PENDING_DELETE", File.FileStatus.PENDING_DELETE, fileTmp.getStatus().getName());
        assertEquals("Name should not have changed", folder.getName(), fileTmp.getName());
        assertTrue(ioManager.exists(fileTmp.getUri()));

        for (File file : folderFiles) {
            query.put(FileDBAdaptor.QueryParams.ID.key(), file.getId());
            fileTmp = fileManager.get(String.valueOf(studyId), query, QueryOptions.empty(), sessionIdUser).first();
            assertTrue("Folder name should have been modified", fileTmp.getPath().contains(myPath));
            assertEquals("Status should be to PENDING_DELETE", File.FileStatus.PENDING_DELETE, fileTmp.getStatus().getName());
            assertEquals("Name should not have changed", file.getName(), fileTmp.getName());
            assertTrue("File uri: " + fileTmp.getUri() + " should exist", ioManager.exists(fileTmp.getUri()));
        }
    }

    // READY -> PENDING_DELETE -> DELETED
    @Test
    public void deleteFolderTest4() throws CatalogException, IOException {
        List<File> folderFiles = new LinkedList<>();
        String userId = catalogManager.getUserManager().getUserId(sessionIdUser);
        long studyId = catalogManager.getStudyManager().getId(userId, "user@1000G:phase3");
        File folder = createBasicDirectoryFileTestEnvironment(folderFiles, studyId);

        CatalogIOManager ioManager = catalogManager.getCatalogIOManagerFactory().get(catalogManager.getFileManager().getUri(folder));
        for (File file : folderFiles) {
            assertTrue(ioManager.exists(catalogManager.getFileManager().getUri(file)));
        }

        ObjectMap params = new ObjectMap()
                .append(FileManager.SKIP_TRASH, true);
        // We now delete and they should be passed to PENDING_DELETE (test deleteFolderTest3)
        catalogManager.getFileManager().delete(null, Long.toString(folder.getId()), params, sessionIdUser);

        // We now force the physical deletion
        params.put(FileManager.FORCE_DELETE, true);
        catalogManager.getFileManager().delete(null, Long.toString(folder.getId()), params, sessionIdUser);


        Query query = new Query()
                .append(FileDBAdaptor.QueryParams.ID.key(), folder.getId())
                .append(FileDBAdaptor.QueryParams.STATUS_NAME.key(), File.FileStatus.DELETED);
        File fileTmp = fileManager.get(String.valueOf(studyId), query, QueryOptions.empty(), sessionIdUser).first();

        String myPath = Paths.get(folder.getPath()) + ".DELETED";

        assertTrue("Folder name should have been modified", fileTmp.getPath().contains(myPath));
        assertEquals("Status should be to DELETED", File.FileStatus.DELETED, fileTmp.getStatus().getName());
        assertEquals("Name should not have changed", folder.getName(), fileTmp.getName());
        assertTrue(!ioManager.exists(fileTmp.getUri()));

        for (File file : folderFiles) {
            query.put(FileDBAdaptor.QueryParams.ID.key(), file.getId());
            fileTmp = fileManager.get(String.valueOf(studyId), query, QueryOptions.empty(), sessionIdUser).first();
            assertTrue("Folder name should have been modified", fileTmp.getPath().contains(myPath));
            assertEquals("Status should be to DELETED", File.FileStatus.DELETED, fileTmp.getStatus().getName());
            assertEquals("Name should not have changed", file.getName(), fileTmp.getName());
            assertTrue("File uri: " + fileTmp.getUri() + " should not exist", !ioManager.exists(fileTmp.getUri()));
        }
    }

    // READY -> DELETED
    @Test
    public void deleteFolderTest5() throws CatalogException, IOException {
        List<File> folderFiles = new LinkedList<>();
        String userId = catalogManager.getUserManager().getUserId(sessionIdUser);
        long studyId = catalogManager.getStudyManager().getId(userId, "user@1000G:phase3");
        File folder = createBasicDirectoryFileTestEnvironment(folderFiles, studyId);

        CatalogIOManager ioManager = catalogManager.getCatalogIOManagerFactory().get(catalogManager.getFileManager().getUri(folder));
        for (File file : folderFiles) {
            assertTrue(ioManager.exists(catalogManager.getFileManager().getUri(file)));
        }

        ObjectMap params = new ObjectMap()
                .append(FileManager.SKIP_TRASH, true)
                .append(FileManager.FORCE_DELETE, true);
        catalogManager.getFileManager().delete(null, Long.toString(folder.getId()), params, sessionIdUser);
        Query query = new Query()
                .append(FileDBAdaptor.QueryParams.ID.key(), folder.getId())
                .append(FileDBAdaptor.QueryParams.STATUS_NAME.key(), File.FileStatus.DELETED);
        File fileTmp = fileManager.get(String.valueOf(studyId), query, QueryOptions.empty(), sessionIdUser).first();

        String myPath = Paths.get(folder.getPath()) + ".DELETED";

        assertTrue("Folder name should have been modified", fileTmp.getPath().contains(myPath));
        assertEquals("Status should be to DELETED", File.FileStatus.DELETED, fileTmp.getStatus().getName());
        assertEquals("Name should not have changed", folder.getName(), fileTmp.getName());
        assertTrue(!ioManager.exists(fileTmp.getUri()));

        for (File file : folderFiles) {
            query.put(FileDBAdaptor.QueryParams.ID.key(), file.getId());
            fileTmp = fileManager.get(String.valueOf(studyId), query, QueryOptions.empty(), sessionIdUser).first();
            assertTrue("Folder name should have been modified", fileTmp.getPath().contains(myPath));
            assertEquals("Status should be to DELETED", File.FileStatus.DELETED, fileTmp.getStatus().getName());
            assertEquals("Name should not have changed", file.getName(), fileTmp.getName());
            assertTrue("File uri: " + fileTmp.getUri() + " should not exist", !ioManager.exists(fileTmp.getUri()));
        }
    }

    private File createBasicDirectoryFileTestEnvironment(List<File> folderFiles, long studyId) throws CatalogException, IOException {
        File folder = catalogManager.getFileManager().createFolder(Long.toString(studyId), Paths.get("folder").toString(), null, false,
                null, QueryOptions.empty(), sessionIdUser).first();
        QueryResult<File> queryResult5 = catalogManager.getFileManager().create(Long.toString(studyId), File.Type.FILE, File.Format.PLAIN, File.Bioformat.NONE, "folder/my.txt", null, "", new File.FileStatus(File.FileStatus.STAGE), 0, -1, null, -1, null, null, true, null, null, sessionIdUser);
        new FileUtils(catalogManager).upload(new ByteArrayInputStream(StringUtils
                .randomString(200).getBytes()), queryResult5.first(), sessionIdUser, false, false, true);
        folderFiles.add(catalogManager.getFileManager().get(queryResult5.first().getId(), null, sessionIdUser).first());
        QueryResult<File> queryResult4 = catalogManager.getFileManager().create(Long.toString(studyId), File.Type.FILE, File.Format.PLAIN, File.Bioformat.NONE, "folder/my2.txt", null, "", new File.FileStatus(File.FileStatus.STAGE), 0, -1, null, -1, null, null, true, null, null, sessionIdUser);
        new FileUtils(catalogManager).upload(new ByteArrayInputStream(StringUtils
                .randomString(200).getBytes()), queryResult4.first(), sessionIdUser, false, false, true);
        folderFiles.add(catalogManager.getFileManager().get(queryResult4.first().getId(), null, sessionIdUser).first());
        QueryResult<File> queryResult3 = catalogManager.getFileManager().create(Long.toString(studyId), File.Type.FILE, File.Format.PLAIN, File.Bioformat.NONE, "folder/my3.txt", null, "", new File.FileStatus(File.FileStatus.STAGE), 0, -1, null, -1, null, null, true, null, null, sessionIdUser);
        new FileUtils(catalogManager).upload(new ByteArrayInputStream(StringUtils
                .randomString(200).getBytes()), queryResult3.first(), sessionIdUser, false, false, true);
        folderFiles.add(catalogManager.getFileManager().get(queryResult3.first().getId(), null, sessionIdUser).first());
        QueryResult<File> queryResult2 = catalogManager.getFileManager().create(Long.toString(studyId), File.Type.FILE, File.Format.PLAIN, File.Bioformat.NONE, "folder/subfolder/my4.txt", null, "", new File.FileStatus(File.FileStatus.STAGE), 0, -1, null, -1, null, null, true, null, null, sessionIdUser);
        new FileUtils(catalogManager).upload(new ByteArrayInputStream(StringUtils.randomString(200).getBytes()), queryResult2.first(), sessionIdUser, false, false, true);
        folderFiles.add(catalogManager.getFileManager().get(queryResult2.first().getId(), null, sessionIdUser).first());
        QueryResult<File> queryResult1 = catalogManager.getFileManager().create(Long.toString(studyId), File.Type.FILE, File.Format.PLAIN, File.Bioformat.NONE, "folder/subfolder/my5.txt", null, "", new File.FileStatus(File.FileStatus.STAGE), 0, -1, null, -1, null, null, true, null, null, sessionIdUser);
        new FileUtils(catalogManager).upload(new ByteArrayInputStream(StringUtils.randomString(200).getBytes()), queryResult1.first(), sessionIdUser, false, false, true);
        folderFiles.add(catalogManager.getFileManager().get(queryResult1.first().getId(), null, sessionIdUser).first());
        QueryResult<File> queryResult = catalogManager.getFileManager().create(Long.toString(studyId), File.Type.FILE, File.Format.PLAIN, File.Bioformat.NONE, "folder/subfolder/subsubfolder/my6" +
                ".txt", null, "", new File.FileStatus(File.FileStatus.STAGE), 0, -1, null, -1, null, null, true, null, null, sessionIdUser);
        new FileUtils(catalogManager).upload(new ByteArrayInputStream(StringUtils.randomString(200).getBytes()), queryResult.first(), sessionIdUser, false, false, true);
        folderFiles.add(catalogManager.getFileManager().get(queryResult.first().getId(), null, sessionIdUser).first());
        return folder;
    }

    @Test
    public void sendFolderToTrash() {

    }

    @Test
    public void getAllFilesInFolder() throws CatalogException {
        List<File> allFilesInFolder = catalogManager.getFileManager().getFilesFromFolder("/data/test/folder/", "user@1000G:phase1", null,
                sessionIdUser).getResult();
        assertEquals(3, allFilesInFolder.size());
    }

    private void deleteFolderAndCheck(long deletable) throws CatalogException, IOException {
        List<File> allFilesInFolder;
        catalogManager.getFileManager().delete(null, Long.toString(deletable), null, sessionIdUser);

        long studyIdByFileId = catalogManager.getFileManager().getStudyId(deletable);

        Query query = new Query()
                .append(FileDBAdaptor.QueryParams.ID.key(), deletable)
                .append(FileDBAdaptor.QueryParams.STATUS_NAME.key(), File.FileStatus.TRASHED);
        QueryOptions options = new QueryOptions(QueryOptions.INCLUDE, FileDBAdaptor.QueryParams.PATH.key());
        QueryResult<File> fileQueryResult = catalogManager.getFileManager().get(String.valueOf(studyIdByFileId), query, options,
                sessionIdUser);
        assertEquals(1, fileQueryResult.getNumResults());

//        allFilesInFolder = catalogManager.getAllFilesInFolder(deletable, null, sessionIdUser).getResult();
        query = new Query()
                .append(FileDBAdaptor.QueryParams.DIRECTORY.key(), fileQueryResult.first().getPath() + ".*")
                .append(FileDBAdaptor.QueryParams.STATUS_NAME.key(), File.FileStatus.TRASHED);
        allFilesInFolder = catalogManager.getFileManager().get(studyIdByFileId, query, null, sessionIdUser).getResult();

        for (File subFile : allFilesInFolder) {
            assertTrue(subFile.getStatus().getName().equals(File.FileStatus.TRASHED));
        }
    }

    @Test
    public void assignPermissionsRecursively() throws Exception {
        Path folderPath = Paths.get("data", "new", "folder");
        catalogManager.getFileManager().createFolder(Long.toString(studyId), folderPath.toString(), null, true, null,
                QueryOptions.empty(), sessionIdUser).first();

        Path filePath = Paths.get("data", "file1.txt");
        fileManager.create(Long.toString(studyId), File.Type.FILE, File.Format.UNKNOWN, File.Bioformat.UNKNOWN, filePath.toString(),
                "", "", new File.FileStatus(), 10, -1, null, -1, null, null, true, "My content", null, sessionIdUser);

        Study.StudyAclParams aclParams = new Study.StudyAclParams("", AclParams.Action.ADD, null);
        catalogManager.getStudyManager().updateAcl(Arrays.asList(Long.toString(studyId)), "user2", aclParams, sessionIdUser).get(0);
        List<QueryResult<FileAclEntry>> queryResults = fileManager.updateAcl(Long.toString(studyId), Arrays.asList("data/new/",
                filePath.toString()), "user2", new File.FileAclParams("VIEW", AclParams.Action.SET, null), sessionIdUser);

        assertEquals(3, queryResults.size());
        for (QueryResult<FileAclEntry> queryResult : queryResults) {
            assertEquals("user2", queryResult.getResult().get(0).getMember());
            assertEquals(1, queryResult.getResult().get(0).getPermissions().size());
            assertEquals(FileAclEntry.FilePermissions.VIEW, queryResult.getResult().get(0).getPermissions().iterator().next());
        }
    }

    @Test
    public void testUpdateIndexStatus() throws CatalogException {
        long studyId = catalogManager.getStudyManager().getId("user", "user@1000G:phase1");
        QueryResult<File> fileResult = fileManager.create(Long.toString(studyId), File.Type.FILE, File.Format.VCF,
                File.Bioformat.VARIANT, "data/test.vcf", "", "description", new File.FileStatus(File.FileStatus.STAGE), 0, -1, Collections.emptyList(), -1, Collections.emptyMap(), Collections.emptyMap(), true, null, new QueryOptions(), sessionIdUser);

        fileManager.updateFileIndexStatus(fileResult.first(), FileIndex.IndexStatus.TRANSFORMED, null, sessionIdUser);
        QueryResult<File> read = fileManager.get(fileResult.first().getId(), new QueryOptions(), sessionIdUser);
        assertEquals(FileIndex.IndexStatus.TRANSFORMED, read.first().getIndex().getStatus().getName());
    }

<<<<<<< HEAD
    @Test
    public void testIndex() throws Exception {
        URI uri = getClass().getResource("/biofiles/variant-test-file.vcf.gz").toURI();
        File file = fileManager.link(uri, "", studyId, null, sessionIdUser).first();
        Job job = fileManager.index(Collections.singletonList(file.getName()), String.valueOf(studyId), "VCF", null, sessionIdUser).first();
        assertEquals(file.getId(), job.getInput().get(0).getId());
    }

    @Test
    public void testIndexFromAvro() throws Exception {
        URI uri = getClass().getResource("/biofiles/variant-test-file.vcf.gz").toURI();
        File file = fileManager.link(uri, "data", studyId, null, sessionIdUser).first();
        fileManager.create(Long.toString(studyId), File.Type.FILE, File.Format.AVRO, null, "data/variant-test-file.vcf.gz.variants.avro.gz", "", "description", new File.FileStatus(File.FileStatus.READY), 0, -1, Collections.emptyList(), -1, Collections.emptyMap(), Collections.emptyMap(), true, "asdf", new QueryOptions(), sessionIdUser);
        fileManager.link(getClass().getResource("/biofiles/variant-test-file.vcf.gz.file.json.gz").toURI(), "data", studyId, null, sessionIdUser).first();

        Job job = fileManager.index(Collections.singletonList("variant-test-file.vcf.gz.variants.avro.gz"), String.valueOf(studyId), "VCF", null, sessionIdUser).first();
        assertEquals(file.getId(), job.getInput().get(0).getId());
    }

    @Test
    public void testIndexFromAvroIncomplete() throws Exception {
        URI uri = getClass().getResource("/biofiles/variant-test-file.vcf.gz").toURI();
        File file = fileManager.link(uri, "data", studyId, null, sessionIdUser).first();
        fileManager.create(Long.toString(studyId), File.Type.FILE, File.Format.AVRO, null, "data/variant-test-file.vcf.gz.variants.avro.gz", "", "description", new File.FileStatus(File.FileStatus.READY), 0, -1, Collections.emptyList(), -1, Collections.emptyMap(), Collections.emptyMap(), true, "asdf", new QueryOptions(), sessionIdUser);
//        fileManager.link(getClass().getResource("/biofiles/variant-test-file.vcf.gz.file.json.gz").toURI(), "data", studyId, null, sessionIdUser).first();


        thrown.expect(CatalogException.class);
        thrown.expectMessage("The file variant-test-file.vcf.gz.variants.avro.gz is not a VCF file.");
        fileManager.index(Collections.singletonList("variant-test-file.vcf.gz.variants.avro.gz"), String.valueOf(studyId), "VCF", null, sessionIdUser).first();
    }
=======
//    @Test
//    public void testMassiveUpdateFileAcl() throws CatalogException {
//        List<String> fileIdList = new ArrayList<>();
//
//        // Create 2000 files
//        for (int i = 0; i < 10000; i++) {
//            fileIdList.add(String.valueOf(catalogManager.getFileManager().createFile("user@1000G:phase1", "file_" + i + ".txt", "", false,
//                    "File " + i, sessionIdUser).first().getId()));
//        }
//
//        StopWatch watch = StopWatch.createStarted();
//        // Assign VIEW permissions to all those files
//        catalogManager.getFileManager().updateAcl("user@1000G:phase1", fileIdList, "*,user2,user3", new File.FileAclParams("VIEW",
//                AclParams.Action.SET, null), sessionIdUser);
//        System.out.println("Time: " + watch.getTime(TimeUnit.MILLISECONDS) + " milliseconds");
//        System.out.println("Time: " + watch.getTime(TimeUnit.SECONDS) + " seconds");
//
//        watch.reset();
//        watch.start();
//        // Assign VIEW permissions to all those files
//        catalogManager.getFileManager().updateAcl("user@1000G:phase1", fileIdList, "*,user2,user3", new File.FileAclParams("VIEW",
//                AclParams.Action.SET, null), sessionIdUser);
//        System.out.println("Time: " + watch.getTime(TimeUnit.MILLISECONDS) + " milliseconds");
//        System.out.println("Time: " + watch.getTime(TimeUnit.SECONDS) + " seconds");
//
//        watch.reset();
//        watch.start();
//        // Assign VIEW permissions to all those files
//        catalogManager.getFileManager().updateAcl("user@1000G:phase1", fileIdList, "*,user2,user3", new File.FileAclParams("VIEW",
//                AclParams.Action.SET, null), sessionIdUser);
//        System.out.println("Time: " + watch.getTime(TimeUnit.MILLISECONDS) + " milliseconds");
//        System.out.println("Time: " + watch.getTime(TimeUnit.SECONDS) + " seconds");
//
//        watch.reset();
//        watch.start();
//        // Assign VIEW permissions to all those files
//        catalogManager.getFileManager().updateAcl("user@1000G:phase1", fileIdList, "*,user2,user3", new File.FileAclParams("VIEW",
//                AclParams.Action.SET, null), sessionIdUser);
//        System.out.println("Time: " + watch.getTime(TimeUnit.MILLISECONDS) + " milliseconds");
//        System.out.println("Time: " + watch.getTime(TimeUnit.SECONDS) + " seconds");
//
//        watch.reset();
//        watch.start();
//        // Assign VIEW permissions to all those files
//        catalogManager.getFileManager().updateAcl("user@1000G:phase1", fileIdList, "*,user2,user3", new File.FileAclParams("VIEW",
//                AclParams.Action.SET, null), sessionIdUser);
//        System.out.println("Time: " + watch.getTime(TimeUnit.MILLISECONDS) + " milliseconds");
//        System.out.println("Time: " + watch.getTime(TimeUnit.SECONDS) + " seconds");
//    }
>>>>>>> 92575884
}<|MERGE_RESOLUTION|>--- conflicted
+++ resolved
@@ -16,7 +16,6 @@
 
 package org.opencb.opencga.catalog.managers;
 
-import org.apache.commons.lang3.time.StopWatch;
 import org.junit.After;
 import org.junit.Before;
 import org.junit.Rule;
@@ -1598,7 +1597,6 @@
         assertEquals(FileIndex.IndexStatus.TRANSFORMED, read.first().getIndex().getStatus().getName());
     }
 
-<<<<<<< HEAD
     @Test
     public void testIndex() throws Exception {
         URI uri = getClass().getResource("/biofiles/variant-test-file.vcf.gz").toURI();
@@ -1630,7 +1628,7 @@
         thrown.expectMessage("The file variant-test-file.vcf.gz.variants.avro.gz is not a VCF file.");
         fileManager.index(Collections.singletonList("variant-test-file.vcf.gz.variants.avro.gz"), String.valueOf(studyId), "VCF", null, sessionIdUser).first();
     }
-=======
+
 //    @Test
 //    public void testMassiveUpdateFileAcl() throws CatalogException {
 //        List<String> fileIdList = new ArrayList<>();
@@ -1680,5 +1678,4 @@
 //        System.out.println("Time: " + watch.getTime(TimeUnit.MILLISECONDS) + " milliseconds");
 //        System.out.println("Time: " + watch.getTime(TimeUnit.SECONDS) + " seconds");
 //    }
->>>>>>> 92575884
 }