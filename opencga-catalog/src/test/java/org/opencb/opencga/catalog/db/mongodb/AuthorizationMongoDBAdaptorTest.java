/*
 * Copyright 2015-2017 OpenCB
 *
 * Licensed under the Apache License, Version 2.0 (the "License");
 * you may not use this file except in compliance with the License.
 * You may obtain a copy of the License at
 *
 *     http://www.apache.org/licenses/LICENSE-2.0
 *
 * Unless required by applicable law or agreed to in writing, software
 * distributed under the License is distributed on an "AS IS" BASIS,
 * WITHOUT WARRANTIES OR CONDITIONS OF ANY KIND, either express or implied.
 * See the License for the specific language governing permissions and
 * limitations under the License.
 */

package org.opencb.opencga.catalog.db.mongodb;

import org.junit.AfterClass;
import org.junit.Before;
import org.junit.Rule;
import org.junit.Test;
import org.junit.rules.ExpectedException;
import org.opencb.commons.datastore.core.Query;
import org.opencb.commons.datastore.core.QueryOptions;
import org.opencb.commons.datastore.core.QueryResult;
import org.opencb.opencga.catalog.auth.authorization.AuthorizationDBAdaptor;
import org.opencb.opencga.catalog.db.DBAdaptorFactory;
import org.opencb.opencga.catalog.exceptions.CatalogException;
import org.opencb.opencga.core.common.Entity;
import org.opencb.opencga.core.config.Configuration;
import org.opencb.opencga.core.models.*;
import org.opencb.opencga.core.models.acls.permissions.AbstractAclEntry;
import org.opencb.opencga.core.models.acls.permissions.SampleAclEntry;

import java.io.IOException;
import java.util.*;
import java.util.stream.Collectors;

import static org.junit.Assert.*;

/**
 * Created by pfurio on 21/04/17.
 */
public class AuthorizationMongoDBAdaptorTest {

    @Rule
    public ExpectedException thrown = ExpectedException.none();
    private AuthorizationDBAdaptor aclDBAdaptor;
    private DBAdaptorFactory dbAdaptorFactory;
    private User user1;
    private User user2;
    private User user3;
    private long studyId;
    private Sample s1;
    private SampleAclEntry acl_s1_user1;
    private SampleAclEntry acl_s1_user2;

    @AfterClass
    public static void afterClass() {
        MongoDBAdaptorTest.afterClass();
    }

    @Before
    public void before() throws IOException, CatalogException {
        MongoDBAdaptorTest dbAdaptorTest = new MongoDBAdaptorTest();
        dbAdaptorTest.before();

        Configuration configuration = Configuration.load(getClass().getResource("/configuration-test.yml").openStream());

        user1 = MongoDBAdaptorTest.user1;
        user2 = MongoDBAdaptorTest.user2;
        user3 = MongoDBAdaptorTest.user3;
        dbAdaptorFactory = MongoDBAdaptorTest.catalogDBAdaptor;
        aclDBAdaptor = new AuthorizationMongoDBAdaptor(configuration);

        studyId = user3.getProjects().get(0).getStudies().get(0).getUid();
        s1 = dbAdaptorFactory.getCatalogSampleDBAdaptor().insert(studyId, new Sample("s1", "", new Individual(), "", "", false, 1, 1,
                Collections.emptyList(), new ArrayList<>(), Collections.emptyMap(), Collections.emptyMap()), QueryOptions.empty()).first();
        acl_s1_user1 = new SampleAclEntry(user1.getId(), Arrays.asList());
        acl_s1_user2 = new SampleAclEntry(user2.getId(), Arrays.asList(
                SampleAclEntry.SamplePermissions.VIEW.name(),
                SampleAclEntry.SamplePermissions.VIEW_ANNOTATIONS.name(),
                SampleAclEntry.SamplePermissions.UPDATE.name()
        ));
        aclDBAdaptor.setAcls(Arrays.asList(s1.getUid()), Arrays.asList(acl_s1_user1, acl_s1_user2), Entity.SAMPLE);
    }

    @Test
    public void addSetGetAndRemoveAcls() throws Exception {

        aclDBAdaptor.resetMembersFromAllEntries(studyId, Arrays.asList(user1.getId(), user2.getId()));

        aclDBAdaptor.addToMembers(Arrays.asList(s1.getUid()), Arrays.asList("user1", "user2", "user3"), Arrays.asList("VIEW", "UPDATE"),
                Entity.SAMPLE);
        aclDBAdaptor.addToMembers(Arrays.asList(s1.getUid()), Arrays.asList("user4"), Collections.emptyList(),
                Entity.SAMPLE);
        // We attempt to store the same permissions
        aclDBAdaptor.addToMembers(Arrays.asList(s1.getUid()), Arrays.asList("user1", "user2", "user3"), Arrays.asList("VIEW", "UPDATE"),
                Entity.SAMPLE);

        QueryResult<SampleAclEntry> sampleAcl = aclDBAdaptor.get(s1.getUid(), null, Entity.SAMPLE);
        assertEquals(4, sampleAcl.getNumResults());

        sampleAcl = aclDBAdaptor.get(s1.getUid(), Arrays.asList("user1", "user2"), Entity.SAMPLE);
        assertEquals(2, sampleAcl.getNumResults());
        for (SampleAclEntry sampleAclEntry : sampleAcl.getResult()) {
            assertTrue(sampleAclEntry.getPermissions().contains(SampleAclEntry.SamplePermissions.valueOf("VIEW")));
            assertTrue(sampleAclEntry.getPermissions().contains(SampleAclEntry.SamplePermissions.valueOf("UPDATE")));
        }

<<<<<<< HEAD
        aclDBAdaptor.setToMembers(Arrays.asList(s1.getUid()), Arrays.asList("user1"), Arrays.asList("DELETE"),
                Entity.SAMPLE);
        sampleAcl = aclDBAdaptor.get(s1.getUid(), Arrays.asList("user1", "user2"), Entity.SAMPLE);
=======
        // Todo: Remove this in 1.4
        List<String> allSamplePermissions = EnumSet.allOf(SampleAclEntry.SamplePermissions.class)
                .stream()
                .map(String::valueOf)
                .collect(Collectors.toList());
        aclDBAdaptor.setToMembers(Arrays.asList(s1.getId()), Arrays.asList("user1"), Arrays.asList("DELETE"), allSamplePermissions,
                Entity.SAMPLE);
        sampleAcl = aclDBAdaptor.get(s1.getId(), Arrays.asList("user1", "user2"), Entity.SAMPLE);

>>>>>>> 488f2f1c
        assertEquals(2, sampleAcl.getNumResults());
        for (SampleAclEntry sampleAclEntry : sampleAcl.getResult()) {
            if (sampleAclEntry.getMember().equals("user1")) {
                assertTrue(sampleAclEntry.getPermissions().contains(SampleAclEntry.SamplePermissions.valueOf("DELETE")));
            } else {
                assertEquals("user2", sampleAclEntry.getMember());
                assertTrue(sampleAclEntry.getPermissions().contains(SampleAclEntry.SamplePermissions.valueOf("VIEW")));
                assertTrue(sampleAclEntry.getPermissions().contains(SampleAclEntry.SamplePermissions.valueOf("UPDATE")));
            }
        }

        // Remove one permission from one user
        aclDBAdaptor.removeFromMembers(Arrays.asList(s1.getUid()), Arrays.asList("user1"), Arrays.asList("DELETE"),
                Entity.SAMPLE);
        sampleAcl = aclDBAdaptor.get(s1.getUid(), Arrays.asList("user1"), Entity.SAMPLE);
        assertEquals(1, sampleAcl.getNumResults());
        assertEquals(0, sampleAcl.first().getPermissions().size());

        // Reset user
        aclDBAdaptor.removeFromMembers(Arrays.asList(s1.getUid()), Arrays.asList("user1"), null,
                Entity.SAMPLE);
        sampleAcl = aclDBAdaptor.get(s1.getUid(), Arrays.asList("user1"), Entity.SAMPLE);
        assertEquals(0, sampleAcl.getNumResults());

        // Remove from all samples (there is only one) in study
        aclDBAdaptor.removeFromStudy(studyId, "user3", Entity.SAMPLE);
        sampleAcl = aclDBAdaptor.get(s1.getUid(), Arrays.asList("user3"), Entity.SAMPLE);
        assertEquals(0, sampleAcl.getNumResults());

        sampleAcl = aclDBAdaptor.get(s1.getUid(), null, Entity.SAMPLE);
        assertEquals(2, sampleAcl.getNumResults());
        for (SampleAclEntry sampleAclEntry : sampleAcl.getResult()) {
            if (sampleAclEntry.getMember().equals("user2")) {
                assertTrue(sampleAclEntry.getPermissions().contains(SampleAclEntry.SamplePermissions.valueOf("VIEW")));
                assertTrue(sampleAclEntry.getPermissions().contains(SampleAclEntry.SamplePermissions.valueOf("UPDATE")));
            } else {
                assertEquals("user4", sampleAclEntry.getMember());
                assertEquals(0, sampleAclEntry.getPermissions().size());
            }
        }

        // Reset user4
        aclDBAdaptor.removeFromMembers(Arrays.asList(s1.getUid()), Arrays.asList("user4"), null, Entity.SAMPLE);
        sampleAcl = aclDBAdaptor.get(s1.getUid(), null, Entity.SAMPLE);
        assertEquals(1, sampleAcl.getNumResults());
        assertEquals("user2", sampleAcl.first().getMember());
        assertTrue(sampleAcl.first().getPermissions().contains(SampleAclEntry.SamplePermissions.valueOf("VIEW")));
        assertTrue(sampleAcl.first().getPermissions().contains(SampleAclEntry.SamplePermissions.valueOf("UPDATE")));
    }

    @Test
    public void getSampleAcl() throws Exception {
        QueryResult<SampleAclEntry> sampleAcl = aclDBAdaptor.get(s1.getUid(), Arrays.asList(user1.getId()),
                Entity.SAMPLE);
        SampleAclEntry acl = sampleAcl.first();
        assertNotNull(acl);
        assertEquals(acl_s1_user1.getPermissions(), acl.getPermissions());

        acl = (SampleAclEntry) aclDBAdaptor.get(s1.getUid(), Arrays.asList(user2.getId()), Entity.SAMPLE).first();
        assertNotNull(acl);
        assertEquals(acl_s1_user2.getPermissions(), acl.getPermissions());
    }

    @Test
    public void getSampleAclWrongUser() throws Exception {
        QueryResult<SampleAclEntry> wrongUser = aclDBAdaptor.get(s1.getUid(), Arrays.asList("wrongUser"),
                Entity.SAMPLE);
        assertEquals(0, wrongUser.getNumResults());
    }

    @Test
    public void getSampleAclFromUserWithoutAcl() throws Exception {
        QueryResult<SampleAclEntry> sampleAcl = aclDBAdaptor.get(s1.getUid(), Arrays.asList(user3.getId()),
                Entity.SAMPLE);
        assertTrue(sampleAcl.getResult().isEmpty());
    }

    // Remove some concrete permissions
    @Test
    public void unsetSampleAcl2() throws Exception {
        // Unset permissions
        QueryResult<SampleAclEntry> sampleAcl = aclDBAdaptor.get(s1.getUid(), Arrays.asList(user2.getId()),
                Entity.SAMPLE);
        assertEquals(1, sampleAcl.getNumResults());
        assertEquals(3, sampleAcl.first().getPermissions().size());
        aclDBAdaptor.removeFromMembers(Arrays.asList(s1.getUid()), Arrays.asList(user2.getId()),
                Arrays.asList("VIEW_ANNOTATIONS", "DELETE", "VIEW"), Entity.SAMPLE);
//        sampleDBAdaptor.unsetSampleAcl(s1.getId(), Arrays.asList(user2.getId()),
//                Arrays.asList("VIEW_ANNOTATIONS", "DELETE", "VIEW"));
        sampleAcl = aclDBAdaptor.get(s1.getUid(), Arrays.asList(user2.getId()), Entity.SAMPLE);
        assertEquals(1, sampleAcl.getNumResults());
        assertEquals(1, sampleAcl.first().getPermissions().size());
        assertTrue(sampleAcl.first().getPermissions().containsAll(Arrays.asList(SampleAclEntry.SamplePermissions.UPDATE)));

    }

    @Test
    public void setSampleAclOverride() throws Exception {
        assertEquals(acl_s1_user2.getPermissions(),
                aclDBAdaptor.get(s1.getUid(), Arrays.asList(user2.getId()), Entity.SAMPLE).first().getPermissions());

        SampleAclEntry newAcl = new SampleAclEntry(user2.getId(), Arrays.asList(SampleAclEntry.SamplePermissions.DELETE.name()));
        assertTrue(!acl_s1_user2.getPermissions().equals(newAcl.getPermissions()));
<<<<<<< HEAD
        aclDBAdaptor.setToMembers(Arrays.asList(s1.getUid()), Arrays.asList(user2.getId()),
                Arrays.asList(SampleAclEntry.SamplePermissions.DELETE.name()), Entity.SAMPLE);
=======
        // Todo: Remove this in 1.4
        List<String> allSamplePermissions = EnumSet.allOf(SampleAclEntry.SamplePermissions.class)
                .stream()
                .map(String::valueOf)
                .collect(Collectors.toList());

        aclDBAdaptor.setToMembers(Arrays.asList(s1.getId()), Arrays.asList(user2.getId()),
                Arrays.asList(SampleAclEntry.SamplePermissions.DELETE.name()), allSamplePermissions,
                Entity.SAMPLE);
>>>>>>> 488f2f1c
//        sampleDBAdaptor.setSampleAcl(s1.getId(), newAcl, true);

        assertEquals(newAcl.getPermissions(), aclDBAdaptor.get(s1.getUid(), Arrays.asList(user2.getId()),
                Entity.SAMPLE).first().getPermissions());
    }

    @Test
    public void testPermissionRulesPlusManualPermissions() throws CatalogException {
        // We create a new sample s2
        Sample s2 = dbAdaptorFactory.getCatalogSampleDBAdaptor().insert(studyId, new Sample("s2", "", new Individual(), "", "", false,
                1, 1, Collections.emptyList(), new ArrayList<>(), Collections.emptyMap(), Collections.emptyMap()), QueryOptions.empty())
                .first();

        // We create a new permission rule
        PermissionRule pr = new PermissionRule("myPermissionRule", new Query(), Arrays.asList(user3.getId()),
                Arrays.asList(SampleAclEntry.SamplePermissions.VIEW.name()));
        dbAdaptorFactory.getCatalogStudyDBAdaptor().createPermissionRule(studyId, Study.Entity.SAMPLES, pr);

        // Apply the permission rule
        aclDBAdaptor.applyPermissionRules(studyId, pr, Study.Entity.SAMPLES);

        // All the samples should have view permissions for user user2
        List<QueryResult<AbstractAclEntry>> queryResults = aclDBAdaptor.get(Arrays.asList(s1.getUid(), s2.getUid()),
                Arrays.asList(user3.getId()), Entity.SAMPLE);
        for (QueryResult<AbstractAclEntry> queryResult : queryResults) {
            assertEquals(1, queryResult.first().getPermissions().size());
            assertTrue(queryResult.first().getPermissions().contains(SampleAclEntry.SamplePermissions.VIEW));
        }

        // Assign a manual permission to s2
        aclDBAdaptor.addToMembers(Arrays.asList(s2.getUid()), Arrays.asList(user3.getId()),
                Arrays.asList(SampleAclEntry.SamplePermissions.DELETE.name()), Entity.SAMPLE);

    }

}<|MERGE_RESOLUTION|>--- conflicted
+++ resolved
@@ -109,21 +109,14 @@
             assertTrue(sampleAclEntry.getPermissions().contains(SampleAclEntry.SamplePermissions.valueOf("UPDATE")));
         }
 
-<<<<<<< HEAD
-        aclDBAdaptor.setToMembers(Arrays.asList(s1.getUid()), Arrays.asList("user1"), Arrays.asList("DELETE"),
-                Entity.SAMPLE);
-        sampleAcl = aclDBAdaptor.get(s1.getUid(), Arrays.asList("user1", "user2"), Entity.SAMPLE);
-=======
         // Todo: Remove this in 1.4
         List<String> allSamplePermissions = EnumSet.allOf(SampleAclEntry.SamplePermissions.class)
                 .stream()
                 .map(String::valueOf)
                 .collect(Collectors.toList());
-        aclDBAdaptor.setToMembers(Arrays.asList(s1.getId()), Arrays.asList("user1"), Arrays.asList("DELETE"), allSamplePermissions,
-                Entity.SAMPLE);
-        sampleAcl = aclDBAdaptor.get(s1.getId(), Arrays.asList("user1", "user2"), Entity.SAMPLE);
-
->>>>>>> 488f2f1c
+        aclDBAdaptor.setToMembers(Arrays.asList(s1.getUid()), Arrays.asList("user1"), Arrays.asList("DELETE"), allSamplePermissions,
+                Entity.SAMPLE);
+        sampleAcl = aclDBAdaptor.get(s1.getUid(), Arrays.asList("user1", "user2"), Entity.SAMPLE);
         assertEquals(2, sampleAcl.getNumResults());
         for (SampleAclEntry sampleAclEntry : sampleAcl.getResult()) {
             if (sampleAclEntry.getMember().equals("user1")) {
@@ -227,20 +220,15 @@
 
         SampleAclEntry newAcl = new SampleAclEntry(user2.getId(), Arrays.asList(SampleAclEntry.SamplePermissions.DELETE.name()));
         assertTrue(!acl_s1_user2.getPermissions().equals(newAcl.getPermissions()));
-<<<<<<< HEAD
-        aclDBAdaptor.setToMembers(Arrays.asList(s1.getUid()), Arrays.asList(user2.getId()),
-                Arrays.asList(SampleAclEntry.SamplePermissions.DELETE.name()), Entity.SAMPLE);
-=======
         // Todo: Remove this in 1.4
         List<String> allSamplePermissions = EnumSet.allOf(SampleAclEntry.SamplePermissions.class)
                 .stream()
                 .map(String::valueOf)
                 .collect(Collectors.toList());
 
-        aclDBAdaptor.setToMembers(Arrays.asList(s1.getId()), Arrays.asList(user2.getId()),
+        aclDBAdaptor.setToMembers(Arrays.asList(s1.getUid()), Arrays.asList(user2.getId()),
                 Arrays.asList(SampleAclEntry.SamplePermissions.DELETE.name()), allSamplePermissions,
                 Entity.SAMPLE);
->>>>>>> 488f2f1c
 //        sampleDBAdaptor.setSampleAcl(s1.getId(), newAcl, true);
 
         assertEquals(newAcl.getPermissions(), aclDBAdaptor.get(s1.getUid(), Arrays.asList(user2.getId()),
