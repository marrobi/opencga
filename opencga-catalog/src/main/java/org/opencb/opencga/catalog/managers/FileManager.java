/*
 * Copyright 2015-2017 OpenCB
 *
 * Licensed under the Apache License, Version 2.0 (the "License");
 * you may not use this file except in compliance with the License.
 * You may obtain a copy of the License at
 *
 *     http://www.apache.org/licenses/LICENSE-2.0
 *
 * Unless required by applicable law or agreed to in writing, software
 * distributed under the License is distributed on an "AS IS" BASIS,
 * WITHOUT WARRANTIES OR CONDITIONS OF ANY KIND, either express or implied.
 * See the License for the specific language governing permissions and
 * limitations under the License.
 */
package org.opencb.opencga.catalog.managers;

import org.apache.commons.lang3.NotImplementedException;
import org.apache.commons.lang3.StringUtils;
import org.apache.commons.lang3.time.StopWatch;
import org.opencb.biodata.models.variant.VariantFileMetadata;
import org.opencb.biodata.models.variant.stats.VariantSetStats;
import org.opencb.commons.datastore.core.*;
import org.opencb.commons.datastore.core.result.Error;
import org.opencb.commons.utils.CollectionUtils;
import org.opencb.commons.utils.FileUtils;
import org.opencb.commons.utils.ListUtils;
import org.opencb.opencga.catalog.audit.AuditManager;
import org.opencb.opencga.catalog.audit.AuditRecord;
import org.opencb.opencga.catalog.auth.authorization.AuthorizationManager;
import org.opencb.opencga.catalog.db.DBAdaptorFactory;
import org.opencb.opencga.catalog.db.api.*;
import org.opencb.opencga.catalog.db.mongodb.MongoDBAdaptorFactory;
import org.opencb.opencga.catalog.exceptions.*;
import org.opencb.opencga.catalog.io.CatalogIOManager;
import org.opencb.opencga.catalog.io.CatalogIOManagerFactory;
import org.opencb.opencga.catalog.models.InternalGetDataResult;
import org.opencb.opencga.catalog.models.update.FileUpdateParams;
import org.opencb.opencga.catalog.monitor.daemons.IndexDaemon;
import org.opencb.opencga.catalog.stats.solr.CatalogSolrManager;
import org.opencb.opencga.catalog.utils.*;
import org.opencb.opencga.core.common.Entity;
import org.opencb.opencga.core.common.TimeUtils;
import org.opencb.opencga.core.common.UriUtils;
import org.opencb.opencga.core.config.Configuration;
import org.opencb.opencga.core.config.HookConfiguration;
import org.opencb.opencga.core.models.*;
import org.opencb.opencga.core.models.acls.permissions.FileAclEntry;
import org.opencb.opencga.core.models.acls.permissions.StudyAclEntry;
import org.opencb.opencga.core.results.OpenCGAResult;
import org.slf4j.Logger;
import org.slf4j.LoggerFactory;

import javax.annotation.Nullable;
import java.io.ByteArrayInputStream;
import java.io.DataInputStream;
import java.io.IOException;
import java.io.InputStream;
import java.net.URI;
import java.net.URISyntaxException;
import java.nio.charset.StandardCharsets;
import java.nio.file.*;
import java.nio.file.attribute.BasicFileAttributes;
import java.util.*;
import java.util.concurrent.TimeUnit;
import java.util.function.Function;
import java.util.stream.Collectors;

import static org.opencb.opencga.catalog.auth.authorization.CatalogAuthorizationManager.checkPermissions;
import static org.opencb.opencga.catalog.utils.FileMetadataReader.VARIANT_FILE_STATS;
import static org.opencb.opencga.core.common.JacksonUtils.getDefaultObjectMapper;

/**
 * @author Jacobo Coll &lt;jacobo167@gmail.com&gt;
 */
public class FileManager extends AnnotationSetManager<File> {

    private static final QueryOptions INCLUDE_STUDY_URI;
    public static final QueryOptions INCLUDE_FILE_IDS;
    public static final QueryOptions INCLUDE_FILE_URI;
    public static final QueryOptions INCLUDE_FILE_URI_PATH;
    public  static final QueryOptions EXCLUDE_FILE_ATTRIBUTES;
    private static final Comparator<File> ROOT_FIRST_COMPARATOR;
    private static final Comparator<File> ROOT_LAST_COMPARATOR;

    protected static Logger logger;
    private FileMetadataReader fileMetadataReader;
    private UserManager userManager;
    private StudyManager studyManager;

    public static final String SKIP_TRASH = "SKIP_TRASH";
    public static final String DELETE_EXTERNAL_FILES = "DELETE_EXTERNAL_FILES";
    public static final String FORCE_DELETE = "FORCE_DELETE";

    public static final String GET_NON_DELETED_FILES = Status.READY + "," + File.FileStatus.TRASHED + "," + File.FileStatus.STAGE + ","
            + File.FileStatus.MISSING;
    public static final String GET_NON_TRASHED_FILES = Status.READY + "," + File.FileStatus.STAGE + "," + File.FileStatus.MISSING;

    private final String defaultFacet = "creationYear>>creationMonth;format;bioformat;format>>bioformat;status;"
            + "size[0..214748364800]:10737418240;numSamples[0..10]:1";

    static {
        INCLUDE_FILE_IDS = new QueryOptions(QueryOptions.INCLUDE, Arrays.asList(FileDBAdaptor.QueryParams.ID.key(),
                FileDBAdaptor.QueryParams.NAME.key(), FileDBAdaptor.QueryParams.UID.key(), FileDBAdaptor.QueryParams.UUID.key(),
                FileDBAdaptor.QueryParams.STUDY_UID.key()));
        INCLUDE_FILE_URI = new QueryOptions(QueryOptions.INCLUDE, Arrays.asList(FileDBAdaptor.QueryParams.ID.key(),
                FileDBAdaptor.QueryParams.NAME.key(), FileDBAdaptor.QueryParams.UID.key(), FileDBAdaptor.QueryParams.UUID.key(),
                FileDBAdaptor.QueryParams.URI.key(), FileDBAdaptor.QueryParams.STUDY_UID.key()));
        INCLUDE_FILE_URI_PATH = new QueryOptions(QueryOptions.INCLUDE, Arrays.asList(FileDBAdaptor.QueryParams.ID.key(),
                FileDBAdaptor.QueryParams.NAME.key(), FileDBAdaptor.QueryParams.UID.key(), FileDBAdaptor.QueryParams.UUID.key(),
                FileDBAdaptor.QueryParams.URI.key(), FileDBAdaptor.QueryParams.PATH.key(), FileDBAdaptor.QueryParams.EXTERNAL.key(),
                FileDBAdaptor.QueryParams.STUDY_UID.key()));
        EXCLUDE_FILE_ATTRIBUTES = new QueryOptions(QueryOptions.EXCLUDE, Arrays.asList(FileDBAdaptor.QueryParams.ATTRIBUTES.key(),
                FileDBAdaptor.QueryParams.ANNOTATION_SETS.key(), FileDBAdaptor.QueryParams.STATS.key()));
        INCLUDE_STUDY_URI = new QueryOptions(QueryOptions.INCLUDE, StudyDBAdaptor.QueryParams.URI.key());

        ROOT_FIRST_COMPARATOR = (f1, f2) -> (f1.getPath() == null ? 0 : f1.getPath().length())
                - (f2.getPath() == null ? 0 : f2.getPath().length());
        ROOT_LAST_COMPARATOR = (f1, f2) -> (f2.getPath() == null ? 0 : f2.getPath().length())
                - (f1.getPath() == null ? 0 : f1.getPath().length());

        logger = LoggerFactory.getLogger(FileManager.class);
    }

    FileManager(AuthorizationManager authorizationManager, AuditManager auditManager, CatalogManager catalogManager,
                DBAdaptorFactory catalogDBAdaptorFactory, CatalogIOManagerFactory ioManagerFactory, Configuration configuration) {
        super(authorizationManager, auditManager, catalogManager, catalogDBAdaptorFactory, ioManagerFactory, configuration);
        fileMetadataReader = new FileMetadataReader(this.catalogManager);
        this.userManager = catalogManager.getUserManager();
        this.studyManager = catalogManager.getStudyManager();
    }

    @Override
    AuditRecord.Resource getEntity() {
        return AuditRecord.Resource.FILE;
    }

    @Override
    OpenCGAResult<File> internalGet(long studyUid, String fileName, @Nullable Query query, QueryOptions options, String user)
            throws CatalogException {
        ParamUtils.checkIsSingleID(fileName);

        QueryOptions queryOptions = options != null ? new QueryOptions(options) : new QueryOptions();

        FileDBAdaptor.QueryParams queryParam = FileDBAdaptor.QueryParams.PATH;
        if (UUIDUtils.isOpenCGAUUID(fileName)) {
            queryParam = FileDBAdaptor.QueryParams.UUID;
        } else {
            fileName = fileName.replace(":", "/");
            if (fileName.startsWith("/")) {
                fileName = fileName.substring(1);
            }
        }

        // We search the file
        Query queryCopy = query == null ? new Query() : new Query(query);
        queryCopy.append(FileDBAdaptor.QueryParams.STUDY_UID.key(), studyUid)
                .append(queryParam.key(), fileName);
<<<<<<< HEAD
        OpenCGAResult<File> pathDataResult = fileDBAdaptor.get(queryCopy, queryOptions, user);
        if (pathDataResult.getNumResults() > 1) {
=======
        QueryResult<File> pathQueryResult = fileDBAdaptor.get(studyUid, queryCopy, queryOptions, user);
        if (pathQueryResult.getNumResults() > 1) {
>>>>>>> 21755a24
            throw new CatalogException("Error: More than one file id found based on " + fileName);
        } else if (pathDataResult.getNumResults() == 1) {
            return pathDataResult;
        }

        if (queryParam == FileDBAdaptor.QueryParams.PATH && !fileName.contains("/")) {
            queryParam = FileDBAdaptor.QueryParams.NAME;

            // We search as a fileName as well
            queryCopy = query == null ? new Query() : new Query(query);
            queryCopy.append(FileDBAdaptor.QueryParams.STUDY_UID.key(), studyUid)
                    .append(FileDBAdaptor.QueryParams.NAME.key(), fileName);
<<<<<<< HEAD
            OpenCGAResult<File> nameDataResult = fileDBAdaptor.get(queryCopy, queryOptions, user);
            if (nameDataResult.getNumResults() > 1) {
=======
            QueryResult<File> nameQueryResult = fileDBAdaptor.get(studyUid, queryCopy, queryOptions, user);
            if (nameQueryResult.getNumResults() > 1) {
>>>>>>> 21755a24
                throw new CatalogException("Error: More than one file id found based on " + fileName);
            } else if (nameDataResult.getNumResults() == 1) {
                return nameDataResult;
            }
        }

        // The file could not be found or the user does not have permissions to see it
        // Check if the file can be found without adding the user restriction
        OpenCGAResult<File> resultsNoCheck = fileDBAdaptor.get(queryCopy, queryOptions);
        if (resultsNoCheck.getNumResults() == 1) {
            throw new CatalogAuthorizationException("Permission denied. " + user + " is not allowed to see the file " + fileName);
        }
        if (queryParam == FileDBAdaptor.QueryParams.NAME) {
            // The last search was performed by name but we can also search by path just in case
            queryCopy.put(FileDBAdaptor.QueryParams.PATH.key(), fileName);
            resultsNoCheck = fileDBAdaptor.get(queryCopy, queryOptions);
            if (resultsNoCheck.getNumResults() == 1) {
                throw new CatalogAuthorizationException("Permission denied. " + user + " is not allowed to see the file " + fileName);
            }
        }

        throw new CatalogException("File " + fileName + " not found");
    }

    @Override
    InternalGetDataResult<File> internalGet(long studyUid, List<String> entryList, @Nullable Query query, QueryOptions options,
                                            String user, boolean ignoreException) throws CatalogException {
        if (ListUtils.isEmpty(entryList)) {
            throw new CatalogException("Missing file entries.");
        }
        List<String> uniqueList = ListUtils.unique(entryList);

        QueryOptions queryOptions = options != null ? new QueryOptions(options) : new QueryOptions();
        Query queryCopy = query == null ? new Query() : new Query(query);
        queryCopy.append(FileDBAdaptor.QueryParams.STUDY_UID.key(), studyUid);

        Function<File, String> fileStringFunction = File::getPath;
        boolean canBeSearchedAsName = true;
        List<String> correctedFileList = new ArrayList<>(uniqueList.size());
        FileDBAdaptor.QueryParams idQueryParam = null;
        for (String entry : uniqueList) {
            FileDBAdaptor.QueryParams param = FileDBAdaptor.QueryParams.PATH;
            if (UUIDUtils.isOpenCGAUUID(entry)) {
                correctedFileList.add(entry);
                param = FileDBAdaptor.QueryParams.UUID;
                fileStringFunction = File::getUuid;
            } else {
                String fileName = entry.replace(":", "/");
                if (fileName.startsWith("/")) {
                    // Remove the starting /. Absolute paths are not supported.
                    fileName = fileName.substring(1);
                }
                correctedFileList.add(fileName);

                if (fileName.contains("/")) {
                    canBeSearchedAsName = false;
                }
            }
            if (idQueryParam == null) {
                idQueryParam = param;
            }
            if (idQueryParam != param) {
                throw new CatalogException("Found uuids and paths in the same query. Please, choose one or do two different queries.");
            }
        }
        queryCopy.put(idQueryParam.key(), correctedFileList);

        // Ensure the field by which we are querying for will be kept in the results
        queryOptions = keepFieldInQueryOptions(queryOptions, idQueryParam.key());

<<<<<<< HEAD
        OpenCGAResult<File> fileDataResult = fileDBAdaptor.get(queryCopy, queryOptions, user);
        if (fileDataResult.getNumResults() != correctedFileList.size() && idQueryParam == FileDBAdaptor.QueryParams.PATH
=======
        QueryResult<File> fileQueryResult = fileDBAdaptor.get(studyUid, queryCopy, queryOptions, user);
        if (fileQueryResult.getNumResults() != correctedFileList.size() && idQueryParam == FileDBAdaptor.QueryParams.PATH
>>>>>>> 21755a24
                && canBeSearchedAsName) {
            // We also search by name
            queryCopy = query == null ? new Query() : new Query(query);
            queryCopy.append(FileDBAdaptor.QueryParams.STUDY_UID.key(), studyUid)
                    .append(FileDBAdaptor.QueryParams.NAME.key(), correctedFileList);

            // Ensure the field by which we are querying for will be kept in the results
            queryOptions = keepFieldInQueryOptions(queryOptions, FileDBAdaptor.QueryParams.NAME.key());

<<<<<<< HEAD
            OpenCGAResult<File> nameDataResult = fileDBAdaptor.get(queryCopy, queryOptions, user);
            if (nameDataResult.getNumResults() > fileDataResult.getNumResults()) {
                fileDataResult = nameDataResult;
=======
            QueryResult<File> nameQueryResult = fileDBAdaptor.get(studyUid, queryCopy, queryOptions, user);
            if (nameQueryResult.getNumResults() > fileQueryResult.getNumResults()) {
                fileQueryResult = nameQueryResult;
>>>>>>> 21755a24
                fileStringFunction = File::getName;
            }
        }

        if (fileDataResult.getNumResults() > correctedFileList.size()) {
            throw new CatalogException("Error: More than one file found for at least one of the files introduced");
        } else if (ignoreException || fileDataResult.getNumResults() == correctedFileList.size()) {
            return keepOriginalOrder(correctedFileList, fileStringFunction, fileDataResult, ignoreException, false);
        } else {
            // The file could not be found or the user does not have permissions to see it
            // Check if the file can be found without adding the user restriction
            OpenCGAResult<File> resultsNoCheck = fileDBAdaptor.get(queryCopy, queryOptions);
            if (resultsNoCheck.getNumResults() == correctedFileList.size()) {
                throw new CatalogAuthorizationException("Permission denied. " + user + " is not allowed to see some or none of the files.");
            }
            if (canBeSearchedAsName) {
                // The last query was performed by name, so we now search by path
                queryCopy = query == null ? new Query() : new Query(query);
                queryCopy.append(FileDBAdaptor.QueryParams.STUDY_UID.key(), studyUid)
                        .append(FileDBAdaptor.QueryParams.PATH.key(), correctedFileList);
                resultsNoCheck = fileDBAdaptor.get(queryCopy, queryOptions);
                if (resultsNoCheck.getNumResults() == correctedFileList.size()) {
                    throw new CatalogAuthorizationException("Permission denied. " + user + " is not allowed to see some or none of the "
                            + "files.");
                }
            }

            throw CatalogException.notFound("files", getMissingFields(uniqueList, fileDataResult.getResults(), fileStringFunction));
        }
    }

    private OpenCGAResult<File> getFile(long studyUid, String fileUuid, QueryOptions options) throws CatalogDBException {
        Query query = new Query()
                .append(FileDBAdaptor.QueryParams.STUDY_UID.key(), studyUid)
                .append(FileDBAdaptor.QueryParams.UUID.key(), fileUuid);
        return fileDBAdaptor.get(query, options);
    }

    public URI getUri(File file) throws CatalogException {
        ParamUtils.checkObj(file, "File");
        if (file.getUri() != null) {
            return file.getUri();
        } else {
            OpenCGAResult<File> fileDataResult = fileDBAdaptor.get(file.getUid(), INCLUDE_STUDY_URI);
            if (fileDataResult.getNumResults() == 0) {
                throw new CatalogException("File " + file.getUid() + " not found");
            }
            return fileDataResult.first().getUri();
        }
    }

    @Deprecated
    public URI getUri(long studyId, String filePath) throws CatalogException {
        if (StringUtils.isEmpty(filePath)) {
            URI studyUri = getStudyUri(studyId);
            return filePath.isEmpty()
                    ? studyUri
                    : catalogIOManagerFactory.get(studyUri).getFileUri(studyUri, filePath);
        }

        List<File> parents = getParents(studyId, filePath, false, INCLUDE_FILE_URI_PATH).getResults();

        for (File parent : parents) {
            if (parent.getUri() != null) {
                if (parent.isExternal()) {
                    throw new CatalogException("Cannot upload files to an external folder");
                }
                String relativePath = filePath.replaceFirst(parent.getPath(), "");
                return Paths.get(parent.getUri()).resolve(relativePath).toUri();
            }
        }
        URI studyUri = getStudyUri(studyId);
        return filePath.isEmpty()
                ? studyUri
                : catalogIOManagerFactory.get(studyUri).getFileUri(studyUri, filePath);
    }

    public Study getStudy(File file, String sessionId) throws CatalogException {
        ParamUtils.checkObj(file, "file");
        ParamUtils.checkObj(sessionId, "session id");

        if (file.getStudyUid() <= 0) {
            throw new CatalogException("Missing study uid field in file");
        }

        String user = userManager.getUserId(sessionId);

        Query query = new Query(StudyDBAdaptor.QueryParams.UID.key(), file.getStudyUid());
        OpenCGAResult<Study> studyDataResult = studyDBAdaptor.get(query, QueryOptions.empty(), user);
        if (studyDataResult.getNumResults() == 1) {
            return studyDataResult.first();
        } else {
            authorizationManager.checkCanViewStudy(file.getStudyUid(), user);
            throw new CatalogException("Incorrect study uid");
        }
    }

    public void matchUpVariantFiles(String studyStr, List<File> transformedFiles, String sessionId) throws CatalogException {
        String userId = userManager.getUserId(sessionId);
        Study study = studyManager.resolveId(studyStr, userId);

        for (File transformedFile : transformedFiles) {
            authorizationManager.checkFilePermission(study.getUid(), transformedFile.getUid(), userId, FileAclEntry.FilePermissions.WRITE);
            String variantPathName = getMainVariantFile(transformedFile.getPath());
            if (variantPathName == null) {
                // Skip the file.
                logger.debug("The file {} is not a variant transformed file", transformedFile.getName());
                continue;
            }

            // Search in the same path
            logger.info("Looking for vcf file in path {}", variantPathName);
            Query query = new Query()
                    .append(FileDBAdaptor.QueryParams.STUDY_UID.key(), study.getUid())
                    .append(FileDBAdaptor.QueryParams.PATH.key(), variantPathName)
                    .append(FileDBAdaptor.QueryParams.BIOFORMAT.key(), File.Bioformat.VARIANT);

            List<File> fileList = fileDBAdaptor.get(query, new QueryOptions()).getResults();

            if (fileList.isEmpty()) {
                // Search by name in the whole study
                String variantFileName = getMainVariantFile(transformedFile.getName());
                logger.info("Looking for vcf file by name {}", variantFileName);
                query = new Query()
                        .append(FileDBAdaptor.QueryParams.STUDY_UID.key(), study.getUid())
                        .append(FileDBAdaptor.QueryParams.NAME.key(), variantFileName)
                        .append(FileDBAdaptor.QueryParams.BIOFORMAT.key(), File.Bioformat.VARIANT);
                fileList = new ArrayList<>(fileDBAdaptor.get(query, new QueryOptions()).getResults());

                // In case of finding more than one file, try to find the proper one.
                if (fileList.size() > 1) {
                    // Discard files already with a transformed file.
                    fileList.removeIf(file -> file.getIndex() != null
                            && file.getIndex().getTransformedFile() != null
                            && file.getIndex().getTransformedFile().getId() != transformedFile.getUid());
                }
                if (fileList.size() > 1) {
                    // Discard files not transformed or indexed.
                    fileList.removeIf(file -> file.getIndex() == null
                            || file.getIndex().getStatus() == null
                            || file.getIndex().getStatus().getName() == null
                            || file.getIndex().getStatus().getName().equals(FileIndex.IndexStatus.NONE));
                }
            }


            if (fileList.size() != 1) {
                // VCF file not found
                logger.warn("The vcf file corresponding to the file " + transformedFile.getName() + " could not be found");
                continue;
            }
            File vcf = fileList.get(0);

            // Look for the json file. It should be in the same directory where the transformed file is.
            String jsonPathName = getVariantMetadataFile(transformedFile.getPath());
            query = new Query()
                    .append(FileDBAdaptor.QueryParams.STUDY_UID.key(), study.getUid())
                    .append(FileDBAdaptor.QueryParams.PATH.key(), jsonPathName)
                    .append(FileDBAdaptor.QueryParams.FORMAT.key(), File.Format.JSON);
            fileList = fileDBAdaptor.get(query, new QueryOptions()).getResults();
            if (fileList.size() != 1) {
                // Skip. This should not ever happen
                logger.warn("The json file corresponding to the file " + transformedFile.getName() + " could not be found");
                continue;
            }
            File json = fileList.get(0);

            /* Update relations */
            File.RelatedFile producedFromRelation = new File.RelatedFile(vcf, File.RelatedFile.Relation.PRODUCED_FROM);

            // Update json file
            logger.debug("Updating json relation");
            List<File.RelatedFile> relatedFiles = ParamUtils.defaultObject(json.getRelatedFiles(), ArrayList::new);
            // Do not add twice the same relation
            if (!relatedFiles.contains(producedFromRelation)) {
                relatedFiles.add(producedFromRelation);
                ObjectMap params = new ObjectMap(FileDBAdaptor.QueryParams.RELATED_FILES.key(), relatedFiles);
                fileDBAdaptor.update(json.getUid(), params, QueryOptions.empty());
            }

            // Update transformed file
            logger.debug("Updating transformed relation");
            relatedFiles = ParamUtils.defaultObject(transformedFile.getRelatedFiles(), ArrayList::new);
            // Do not add twice the same relation
            if (!relatedFiles.contains(producedFromRelation)) {
                relatedFiles.add(producedFromRelation);
                transformedFile.setRelatedFiles(relatedFiles);
                ObjectMap params = new ObjectMap(FileDBAdaptor.QueryParams.RELATED_FILES.key(), relatedFiles);
                fileDBAdaptor.update(transformedFile.getUid(), params, QueryOptions.empty());
            }

            // Update vcf file
            logger.debug("Updating vcf relation");
            FileIndex index = vcf.getIndex();
            if (index.getTransformedFile() == null) {
                index.setTransformedFile(new FileIndex.TransformedFile(transformedFile.getUid(), json.getUid()));
            }
            String status = FileIndex.IndexStatus.NONE;
            if (vcf.getIndex() != null && vcf.getIndex().getStatus() != null && vcf.getIndex().getStatus().getName() != null) {
                status = vcf.getIndex().getStatus().getName();
            }
            if (FileIndex.IndexStatus.NONE.equals(status)) {
                // If TRANSFORMED, TRANSFORMING, etc, do not modify the index status
                index.setStatus(new FileIndex.IndexStatus(FileIndex.IndexStatus.TRANSFORMED, "Found transformed file"));
            }
            ObjectMap params = new ObjectMap(FileDBAdaptor.QueryParams.INDEX.key(), index);
            fileDBAdaptor.update(vcf.getUid(), params, QueryOptions.empty());

            // Update variant stats
            Path statsFile = Paths.get(json.getUri().getRawPath());
            try (InputStream is = FileUtils.newInputStream(statsFile)) {
                VariantFileMetadata fileMetadata = getDefaultObjectMapper().readValue(is, VariantFileMetadata.class);
                VariantSetStats stats = fileMetadata.getStats();
                update(studyStr, vcf.getPath(),
                        new FileUpdateParams().setStats(new ObjectMap(VARIANT_FILE_STATS, stats)), new QueryOptions(), sessionId);
            } catch (IOException e) {
                throw new CatalogException("Error reading file \"" + statsFile + "\"", e);
            }
        }
    }

    public OpenCGAResult<FileIndex> updateFileIndexStatus(File file, String newStatus, String message, String sessionId)
            throws CatalogException {
        return updateFileIndexStatus(file, newStatus, message, null, sessionId);
    }

    public OpenCGAResult<FileIndex> updateFileIndexStatus(File file, String newStatus, String message, Integer release, String token)
            throws CatalogException {
        String userId = userManager.getUserId(token);
        Study study = studyDBAdaptor.get(file.getStudyUid(), StudyManager.INCLUDE_STUDY_ID).first();

        ObjectMap auditParams = new ObjectMap()
                .append("file", file)
                .append("newStatus", newStatus)
                .append("message", message)
                .append("release", release)
                .append("token", token);

        authorizationManager.checkFilePermission(study.getUid(), file.getUid(), userId, FileAclEntry.FilePermissions.WRITE);

        FileIndex index = file.getIndex();
        if (index != null) {
            if (!FileIndex.IndexStatus.isValid(newStatus)) {
                throw new CatalogException("The status " + newStatus + " is not a valid status.");
            } else {
                index.setStatus(new FileIndex.IndexStatus(newStatus, message));
            }
        } else {
            index = new FileIndex(userId, TimeUtils.getTime(), new FileIndex.IndexStatus(newStatus), -1, new ObjectMap());
        }
        if (release != null) {
            if (newStatus.equals(FileIndex.IndexStatus.READY)) {
                index.setRelease(release);
            }
        }
        ObjectMap params = new ObjectMap(FileDBAdaptor.QueryParams.INDEX.key(), index);
        OpenCGAResult update = fileDBAdaptor.update(file.getUid(), params, QueryOptions.empty());
        auditManager.auditUpdate(userId, AuditRecord.Resource.FILE, file.getId(), file.getUuid(), study.getId(), study.getUuid(),
                auditParams, new AuditRecord.Status(AuditRecord.Status.Result.SUCCESS));

        return new OpenCGAResult<>(update.getTime(), update.getEvents(), 1, Collections.singletonList(index), 1);
    }

    @Deprecated
    public OpenCGAResult<File> getParents(long fileId, QueryOptions options, String sessionId) throws CatalogException {
        OpenCGAResult<File> fileDataResult = fileDBAdaptor.get(fileId, new QueryOptions(QueryOptions.INCLUDE,
                Arrays.asList(FileDBAdaptor.QueryParams.PATH.key(), FileDBAdaptor.QueryParams.STUDY_UID.key())));

        if (fileDataResult.getNumResults() == 0) {
            return fileDataResult;
        }

        String userId = userManager.getUserId(sessionId);
        authorizationManager.checkFilePermission(fileDataResult.first().getStudyUid(), fileId, userId, FileAclEntry.FilePermissions.VIEW);

        return getParents(fileDataResult.first().getStudyUid(), fileDataResult.first().getPath(), true, options);
    }

    public OpenCGAResult<File> createFolder(String studyStr, String path, File.FileStatus status, boolean parents, String description,
                                         QueryOptions options, String sessionId) throws CatalogException {
        ParamUtils.checkPath(path, "folderPath");
        options = ParamUtils.defaultObject(options, QueryOptions::new);

        String userId = userManager.getUserId(sessionId);
        Study study = studyManager.resolveId(studyStr, userId);

        if (path.startsWith("/")) {
            path = path.substring(1);
        }
        if (!path.endsWith("/")) {
            path = path + "/";
        }

        OpenCGAResult<File> fileDataResult;
        switch (checkPathExists(path, study.getUid())) {
            case FREE_PATH:
                fileDataResult = create(studyStr, File.Type.DIRECTORY, File.Format.NONE, File.Bioformat.NONE, path,
                        description, status, 0, null, -1, null, null, parents, null, options, sessionId);
                break;
            case DIRECTORY_EXISTS:
                Query query = new Query()
                        .append(FileDBAdaptor.QueryParams.STUDY_UID.key(), study.getUid())
                        .append(FileDBAdaptor.QueryParams.PATH.key(), path);
<<<<<<< HEAD
                fileDataResult = fileDBAdaptor.get(query, options, userId);
                fileDataResult.getEvents().add(new Event(Event.Type.WARNING, path, "Folder already existed"));
=======
                fileQueryResult = fileDBAdaptor.get(study.getUid(), query, options, userId);
                fileQueryResult.setWarningMsg("Folder was already created");
>>>>>>> 21755a24
                break;
            case FILE_EXISTS:
            default:
                throw new CatalogException("A file with the same name of the folder already exists in Catalog");
        }

        return fileDataResult;
    }

    public OpenCGAResult<File> createFile(String studyStr, String path, String description, boolean parents, String content,
                                       String sessionId) throws CatalogException {
        ParamUtils.checkPath(path, "filePath");

        String userId = userManager.getUserId(sessionId);
        Study study = studyManager.resolveId(studyStr, userId);

        if (path.startsWith("/")) {
            path = path.substring(1);
        }

        switch (checkPathExists(path, study.getUid())) {
            case FREE_PATH:
                return create(studyStr, File.Type.FILE, File.Format.PLAIN, File.Bioformat.UNKNOWN, path, description,
                        new File.FileStatus(File.FileStatus.READY), 0, null, -1, null, null, parents, content, new QueryOptions(),
                        sessionId);
            case FILE_EXISTS:
            case DIRECTORY_EXISTS:
            default:
                throw new CatalogException("A file or folder with the same name already exists in the path of Catalog");
        }
    }

    public OpenCGAResult<File> create(String studyStr, File.Type type, File.Format format, File.Bioformat bioformat, String path,
                                   String description, File.FileStatus status, long size, List<Sample> samples, long jobId,
                                   Map<String, Object> stats, Map<String, Object> attributes, boolean parents, String content,
                                   QueryOptions options, String sessionId) throws CatalogException {
        File file = new File(type, format, bioformat, path, description, status, size, samples, jobId, null, stats, attributes);
        return create(studyStr, file, parents, content, options, sessionId);
    }

    @Override
    public OpenCGAResult<File> create(String studyStr, File entry, QueryOptions options, String token) throws CatalogException {
        throw new NotImplementedException("Call to create passing parents and content variables");
    }

    public OpenCGAResult<File> create(String studyStr, File file, boolean parents, String content, QueryOptions options, String token)
            throws CatalogException {
        String userId = userManager.getUserId(token);
        Study study = studyManager.resolveId(studyStr, userId, StudyManager.INCLUDE_VARIABLE_SET);

        ObjectMap auditParams = new ObjectMap()
                .append("study", studyStr)
                .append("file", file)
                .append("parents", parents)
                .append("content", content)
                .append("options", options)
                .append("token", token);
        try {
            OpenCGAResult<File> result = create(study, file, parents, content, options, token);
            auditManager.auditCreate(userId, AuditRecord.Resource.FILE, file.getId(), file.getUuid(), study.getId(), study.getUuid(),
                    auditParams, new AuditRecord.Status(AuditRecord.Status.Result.SUCCESS));
            return result;
        } catch (CatalogException e) {
            auditManager.auditCreate(userId, AuditRecord.Resource.FILE, file.getId(), "", study.getId(), study.getUuid(), auditParams,
                    new AuditRecord.Status(AuditRecord.Status.Result.ERROR, e.getError()));
            throw e;
        }
    }

    void validateNewFile(Study study, File file, String sessionId, boolean overwrite) throws CatalogException {
        /** Check and set all the params and create a File object **/
        ParamUtils.checkObj(file, "File");
        ParamUtils.checkPath(file.getPath(), "path");
        file.setType(ParamUtils.defaultObject(file.getType(), File.Type.FILE));
        file.setFormat(ParamUtils.defaultObject(file.getFormat(), File.Format.PLAIN));
        file.setBioformat(ParamUtils.defaultObject(file.getBioformat(), File.Bioformat.NONE));
        file.setDescription(ParamUtils.defaultString(file.getDescription(), ""));
        file.setRelatedFiles(ParamUtils.defaultObject(file.getRelatedFiles(), ArrayList::new));
        file.setSamples(ParamUtils.defaultObject(file.getSamples(), ArrayList::new));
        file.setCreationDate(TimeUtils.getTime());
        file.setModificationDate(file.getCreationDate());
        file.setStatus(ParamUtils.defaultObject(file.getStatus(), new File.FileStatus(File.FileStatus.READY)));
        file.setStats(ParamUtils.defaultObject(file.getStats(), HashMap::new));
        file.setAttributes(ParamUtils.defaultObject(file.getAttributes(), HashMap::new));

        validateNewSamples(study, file, sessionId);

        if (file.getSize() < 0) {
            throw new CatalogException("Error: DiskUsage can't be negative!");
        }
        // TODO: Check why we suppose we have job uids
        if (file.getJob() != null && file.getJob().getUid() > 0 && !jobDBAdaptor.exists(file.getJob().getUid())) {
            throw new CatalogException("Job { id: " + file.getJob().getUid() + "} does not exist.");
        }

        // Fix path
        if (file.getType() == File.Type.DIRECTORY && !file.getPath().endsWith("/")) {
            file.setPath(file.getPath() + "/");
        }
        if (file.getType() == File.Type.FILE && file.getPath().endsWith("/")) {
            file.setPath(file.getPath().substring(0, file.getPath().length() - 1));
        }
        file.setName(Paths.get(file.getPath()).getFileName().toString());

        URI uri;
        try {
            if (file.getType() == File.Type.DIRECTORY) {
                uri = getFileUri(study.getUid(), file.getPath(), true);
            } else {
                uri = getFileUri(study.getUid(), file.getPath(), false);
            }
        } catch (URISyntaxException e) {
            throw new CatalogException(e);
        }
        file.setUri(uri);

        if (!overwrite) {
            // Check if it already exists
            Query query = new Query()
                    .append(FileDBAdaptor.QueryParams.STUDY_UID.key(), study.getUid())
                    .append(FileDBAdaptor.QueryParams.PATH.key(), file.getPath())
                    .append(FileDBAdaptor.QueryParams.STATUS_NAME.key(), "!=" + File.FileStatus.TRASHED + ";!=" + File.FileStatus.DELETED
                            + ";!=" + File.FileStatus.DELETING + ";!=" + File.FileStatus.PENDING_DELETE + ";!=" + File.FileStatus.REMOVED);
            if (fileDBAdaptor.count(query).first() > 0) {
                logger.warn("The file '{}' already exists in catalog", file.getPath());
                throw new CatalogException("The file '" + file.getPath() + "' already exists in catalog");
            }
            query = new Query()
                    .append(FileDBAdaptor.QueryParams.STUDY_UID.key(), study.getUid())
                    .append(FileDBAdaptor.QueryParams.URI.key(), uri)
                    .append(FileDBAdaptor.QueryParams.STATUS_NAME.key(), "!=" + File.FileStatus.TRASHED + ";!=" + File.FileStatus.DELETED
                            + ";!=" + File.FileStatus.DELETING + ";!=" + File.FileStatus.PENDING_DELETE + ";!=" + File.FileStatus.REMOVED);
            OpenCGAResult<File> fileResult = fileDBAdaptor.get(query,
                    new QueryOptions(QueryOptions.INCLUDE, FileDBAdaptor.QueryParams.PATH.key()));
            if (fileResult.getNumResults() > 0) {
                logger.warn("The uri '{}' of the file is already in catalog but in path '{}'.", uri, fileResult.first().getPath());
                throw new CatalogException("The uri '" + uri + "' of the file is already in catalog but in path '"
                        + fileResult.first().getPath() + "'");
            }
        }

        boolean external = isExternal(study, file.getPath(), uri);
        file.setExternal(external);
        file.setRelease(studyManager.getCurrentRelease(study));

        validateNewAnnotationSets(study.getVariableSets(), file.getAnnotationSets());

        file.setUuid(UUIDUtils.generateOpenCGAUUID(UUIDUtils.Entity.FILE));
        checkHooks(file, study.getFqn(), HookConfiguration.Stage.CREATE);
    }

    private OpenCGAResult<File> register(Study study, File file, boolean parents, QueryOptions options, String sessionId)
            throws CatalogException {
        String userId = userManager.getUserId(sessionId);
        long studyId = study.getUid();

        //Find parent. If parents == true, create folders.
        String parentPath = getParentPath(file.getPath());

        long parentFileId = fileDBAdaptor.getId(studyId, parentPath);
        boolean newParent = false;
        if (parentFileId < 0 && StringUtils.isNotEmpty(parentPath)) {
            if (parents) {
                newParent = true;
                File parentFile = new File(File.Type.DIRECTORY, File.Format.NONE, File.Bioformat.NONE, parentPath, "",
                        new File.FileStatus(File.FileStatus.READY), 0, file.getSamples(), -1, null, Collections.emptyMap(),
                        Collections.emptyMap());
                validateNewFile(study, parentFile, sessionId, false);
                parentFileId = register(study, parentFile, parents, options, sessionId).first().getUid();
            } else {
                throw new CatalogDBException("Directory not found " + parentPath);
            }
        }

        //Check permissions
        if (parentFileId < 0) {
            throw new CatalogException("Unable to create file without a parent file");
        } else {
            if (!newParent) {
                //If parent has been created, for sure we have permissions to create the new file.
                authorizationManager.checkFilePermission(studyId, parentFileId, userId, FileAclEntry.FilePermissions.WRITE);
            }
        }

        fileDBAdaptor.insert(studyId, file, study.getVariableSets(), options);
        OpenCGAResult<File> queryResult = getFile(studyId, file.getUuid(), options);
        // We obtain the permissions set in the parent folder and set them to the file or folder being created
        OpenCGAResult<Map<String, List<String>>> allFileAcls = authorizationManager.getAllFileAcls(studyId, parentFileId, userId, false);
        // Propagate ACLs
        if (allFileAcls.getNumResults() > 0) {
            authorizationManager.replicateAcls(studyId, Arrays.asList(queryResult.first().getUid()), allFileAcls.getResults().get(0),
                    Entity.FILE);
        }

        matchUpVariantFiles(study.getFqn(), queryResult.getResults(), sessionId);

        return queryResult;
    }

    private OpenCGAResult<File> create(Study study, File file, boolean parents, String content, QueryOptions options, String sessionId)
            throws CatalogException {
        validateNewFile(study, file, sessionId, false);

        if (file.getType() == File.Type.FILE && StringUtils.isNotEmpty(content)) {
            CatalogIOManager ioManager = catalogIOManagerFactory.getDefault();
            // We set parents to true because the file has been successfully registered, which means the directories are already registered
            // in catalog
            ioManager.createDirectory(Paths.get(file.getUri()).getParent().toUri(), true);
            InputStream inputStream = new ByteArrayInputStream(content.getBytes(StandardCharsets.UTF_8));
            ioManager.createFile(file.getUri(), inputStream);

            new FileMetadataReader(catalogManager).addMetadataInformation(study, file, sessionId);
            validateNewSamples(study, file, sessionId);
        }

        OpenCGAResult<File> result;
        try {
            result = register(study, file, parents, options, sessionId);
        } catch (CatalogException e) {
            if (file.getType() == File.Type.FILE && StringUtils.isNotEmpty(content)) {
                CatalogIOManager ioManager = catalogIOManagerFactory.getDefault();
                ioManager.deleteFile(file.getUri());
            }
            throw CatalogException.appendMessage(e, "Error registering file: ");
        }

        return result;
    }

    private void validateNewSamples(Study study, File file, String sessionId) throws CatalogException {
        if (file.getSamples() == null || file.getSamples().isEmpty()) {
            return;
        }

        String userId = catalogManager.getUserManager().getUserId(sessionId);

        List<String> sampleIdList = file.getSamples().stream().map(Sample::getId).collect(Collectors.toList());
        InternalGetDataResult<Sample> sampleResult = catalogManager.getSampleManager().internalGet(study.getUid(), sampleIdList,
                SampleManager.INCLUDE_SAMPLE_IDS, userId, true);

        List<Sample> sampleList = new ArrayList<>(file.getSamples().size());
        sampleList.addAll(sampleResult.getResults());
        for (InternalGetDataResult<Sample>.Missing missing : sampleResult.getMissing()) {
            Sample sample = new Sample().setId(missing.getId());
            catalogManager.getSampleManager().validateNewSample(study, sample, userId);
            sampleList.add(sample);
        }

        file.setSamples(sampleList);
    }

    /**
     * Upload a file in Catalog.
     *
     * @param studyStr        study where the file will be uploaded.
     * @param fileInputStream Input stream of the file to be uploaded.
     * @param file            File object containing at least the basic metadata necessary for a successful upload: path
     * @param overwrite       Overwrite the current file if any.
     * @param parents         boolean indicating whether unexisting parent folders should also be created automatically.
     * @param calculateChecksum boolean indicating whether to calculate the checksum of the uploaded file.
     * @param token       session id of the user performing the upload.
     * @return a OpenCGAResult with the file uploaded.
     * @throws CatalogException if the user does not have permissions or any other unexpected issue happens.
     */
    public OpenCGAResult<File> upload(String studyStr, InputStream fileInputStream, File file, boolean overwrite, boolean parents,
                                   boolean calculateChecksum, String token) throws CatalogException {
        // Check basic parameters
        ParamUtils.checkObj(fileInputStream, "fileInputStream");

        String userId = userManager.getUserId(token);
        Study study = studyManager.resolveId(studyStr, userId, StudyManager.INCLUDE_VARIABLE_SET);

        ObjectMap auditParams = new ObjectMap()
                .append("studyStr", studyStr)
                .append("file", file)
                .append("overwrite", overwrite)
                .append("parents", parents)
                .append("calculateChecksum", calculateChecksum)
                .append("token", token);
        try {
            validateNewFile(study, file, token, overwrite);

            File overwrittenFile = null;
            Query query = new Query(FileDBAdaptor.QueryParams.PATH.key(), file.getPath());
            OpenCGAResult<File> fileDataResult = fileDBAdaptor.get(query, QueryOptions.empty());
            if (fileDataResult.getNumResults() > 0) {
                if (overwrite) {
                    overwrittenFile = fileDataResult.first();
                } else {
                    throw new CatalogException("Path " + file.getPath() + " already in use");
                }
            }

            OpenCGAResult<File> parentFolders = getParents(study.getUid(), file.getPath(), false, QueryOptions.empty());
            if (parentFolders.getNumResults() == 0) {
                // There always must be at least the root folder
                throw new CatalogException("Unexpected error happened.");
            }

            // Check permissions over the most internal path
            authorizationManager.checkFilePermission(study.getUid(), parentFolders.first().getUid(), userId,
                    FileAclEntry.FilePermissions.UPLOAD);
            authorizationManager.checkFilePermission(study.getUid(), parentFolders.first().getUid(), userId,
                    FileAclEntry.FilePermissions.WRITE);

            // We obtain the basic studyPath where we will upload the file temporarily
            java.nio.file.Path studyPath = Paths.get(study.getUri());

            CatalogIOManager ioManager = catalogManager.getCatalogIOManagerFactory().getDefault();
            // We attempt to create it first because it may be that the parent directories were not created because they don't contain any
            // files yet

            if (parentFolders.first().getType() == File.Type.FILE && !overwrite) {
                throw new CatalogException("Cannot upload file in '" + file.getPath() + "'. " + parentFolders.first().getPath()
                        + "' is already an existing file path.");
            } else if (parentFolders.first().getType() == File.Type.DIRECTORY) {
                ioManager.createDirectory(parentFolders.first().getUri(), true);
            }
            ioManager.checkWritableUri(parentFolders.first().getUri());

            java.nio.file.Path tempFilePath = studyPath.resolve("tmp_" + file.getName()).resolve(file.getName());
            URI tempDirectory = tempFilePath.getParent().toUri();
            logger.info("Uploading file... Temporal file path: {}", tempFilePath.toString());

            // Create the temporal directory and upload the file
            try {
                if (!Files.exists(tempFilePath.getParent())) {
                    logger.debug("Creating temporal folder: {}", tempFilePath.getParent());
                    ioManager.createDirectory(tempDirectory, true);
                }

                // Start uploading the file to the temporal directory
                // Upload the file to a temporary folder
                Files.copy(fileInputStream, tempFilePath);
            } catch (Exception e) {
                logger.error("Error uploading file {}", file.getName(), e);

                // Clean temporal directory
                ioManager.deleteDirectory(tempDirectory);

                throw new CatalogException("Error uploading file " + file.getName(), e);
            }
            URI sourceUri = tempFilePath.toUri();

            // Move the file from the temporal directory
            try {
                // Create the directories where the file will be placed (if they weren't created before)
                ioManager.createDirectory(Paths.get(file.getUri()).getParent().toUri(), true);

                // Move the file to the final directory
                String checksum = new org.opencb.opencga.catalog.managers.FileUtils(catalogManager).move(sourceUri, file.getUri(),
                        overwrite, calculateChecksum);
                file.setChecksum(checksum);

                // Improve metadata information and extract samples if any
                new FileMetadataReader(catalogManager).addMetadataInformation(study, file, token);
                validateNewSamples(study, file, token);
            } catch (CatalogException e) {
                ioManager.deleteDirectory(tempDirectory);
                logger.error("Upload file: {}", e.getMessage(), e);
                throw new CatalogException("Upload file failed. Could not move the content to " + file.getUri() + ": " + e.getMessage());
            }

            // Register the file in catalog
            try {
                if (overwrittenFile != null) {
                    // We need to update the existing file document
                    ObjectMap params = new ObjectMap();
                    QueryOptions queryOptions = new QueryOptions();

                    params.put(FileDBAdaptor.QueryParams.SIZE.key(), file.getSize());
                    params.put(FileDBAdaptor.QueryParams.URI.key(), file.getUri());
                    params.put(FileDBAdaptor.QueryParams.EXTERNAL.key(), file.isExternal());
                    params.put(FileDBAdaptor.QueryParams.STATUS_NAME.key(), File.FileStatus.READY);
                    params.put(FileDBAdaptor.QueryParams.CHECKSUM.key(), file.getChecksum());

                    if (file.getSamples() != null && !file.getSamples().isEmpty()) {
                        params.put(FileDBAdaptor.QueryParams.SAMPLES.key(), file.getSamples());

                        // Set new samples
                        Map<String, Object> actionMap = new HashMap<>();
                        actionMap.put(FileDBAdaptor.QueryParams.SAMPLES.key(), ParamUtils.UpdateAction.SET.name());
                        queryOptions.put(Constants.ACTIONS, actionMap);
                    }
                    if (!file.getAttributes().isEmpty()) {
                        Map<String, Object> attributes = overwrittenFile.getAttributes();
                        attributes.putAll(file.getAttributes());
                        params.put(FileDBAdaptor.QueryParams.ATTRIBUTES.key(), attributes);
                    }
                    if (!file.getStats().isEmpty()) {
                        Map<String, Object> stats = overwrittenFile.getStats();
                        stats.putAll(file.getStats());
                        params.put(FileDBAdaptor.QueryParams.STATS.key(), stats);
                    }

                    fileDBAdaptor.update(overwrittenFile.getUid(), params, null, queryOptions);
                } else {
                    // We need to register a new file
                    register(study, file, parents, QueryOptions.empty(), token);
                }
            } catch (CatalogException e) {
                ioManager.deleteFile(file.getUri());
                logger.error("Upload file: {}", e.getMessage(), e);
                throw new CatalogException("Upload file failed. Could not register the file in the DB: " + e.getMessage());
            }

<<<<<<< HEAD
            auditManager.auditCreate(userId, AuditRecord.Action.UPLOAD, AuditRecord.Resource.FILE, file.getId(), file.getUuid(),
                    study.getId(), study.getUuid(), auditParams, new AuditRecord.Status(AuditRecord.Status.Result.SUCCESS));
=======
        QueryResult<File> fileQueryResult = fileDBAdaptor.get(study.getUid(), query, options, userId);
>>>>>>> 21755a24

            return fileDBAdaptor.get(query, QueryOptions.empty());
        } catch (CatalogException e) {
            auditManager.auditCreate(userId, AuditRecord.Action.UPLOAD, AuditRecord.Resource.FILE, file.getId(), "", study.getId(),
                    study.getUuid(), auditParams, new AuditRecord.Status(AuditRecord.Status.Result.ERROR, e.getError()));
            throw e;
        }
    }

    @Deprecated
    public OpenCGAResult<File> get(Long fileId, QueryOptions options, String sessionId) throws CatalogException {
        return get(null, String.valueOf(fileId), options, sessionId);
    }

    public OpenCGAResult<FileTree> getTree(@Nullable String studyId, String fileId, Query query, QueryOptions options, int maxDepth,
                                        String token) throws CatalogException {
        long startTime = System.currentTimeMillis();

        options = ParamUtils.defaultObject(options, QueryOptions::new);
        query = ParamUtils.defaultObject(query, Query::new);

        String userId = userManager.getUserId(token);
        Study study = studyManager.resolveId(studyId, userId);

        ObjectMap auditParams = new ObjectMap()
                .append("studyId", studyId)
                .append("fileId", fileId)
                .append("query", query)
                .append("options", options)
                .append("maxDepth", maxDepth)
                .append("token", token);
        try {
            if (options.containsKey(QueryOptions.INCLUDE)) {
                // Add type to the queryOptions
                List<String> asStringListOld = options.getAsStringList(QueryOptions.INCLUDE);
                List<String> newList = new ArrayList<>(asStringListOld.size());
                for (String include : asStringListOld) {
                    newList.add(include);
                }
                newList.add(FileDBAdaptor.QueryParams.TYPE.key());
                options.put(QueryOptions.INCLUDE, newList);
            } else {
                // Avoid excluding type
                if (options.containsKey(QueryOptions.EXCLUDE)) {
                    List<String> asStringListOld = options.getAsStringList(QueryOptions.EXCLUDE);
                    if (asStringListOld.contains(FileDBAdaptor.QueryParams.TYPE.key())) {
                        // Remove type from exclude options
                        if (asStringListOld.size() > 1) {
                            List<String> toExclude = new ArrayList<>(asStringListOld.size() - 1);
                            for (String s : asStringListOld) {
                                if (!s.equalsIgnoreCase(FileDBAdaptor.QueryParams.TYPE.key())) {
                                    toExclude.add(s);
                                }
                            }
                            options.put(QueryOptions.EXCLUDE, StringUtils.join(toExclude.toArray(), ","));
                        } else {
                            options.remove(QueryOptions.EXCLUDE);
                        }
                    }
                }
            }

            File file = internalGet(study.getUid(), fileId, INCLUDE_FILE_IDS, userId).first();

            query.put(FileDBAdaptor.QueryParams.STUDY_UID.key(), study.getUid());

            // Check if we can obtain the file from the dbAdaptor properly.
            QueryOptions qOptions = new QueryOptions()
                    .append(QueryOptions.INCLUDE, Arrays.asList(FileDBAdaptor.QueryParams.PATH.key(), FileDBAdaptor.QueryParams.NAME.key(),
                            FileDBAdaptor.QueryParams.UID.key(), FileDBAdaptor.QueryParams.TYPE.key()));
            OpenCGAResult<File> fileDataResult = fileDBAdaptor.get(file.getUid(), qOptions);
            if (fileDataResult == null || fileDataResult.getNumResults() != 1) {
                throw new CatalogException("An error occurred with the database.");
            }

            // Check if the id does not correspond to a directory
            if (!fileDataResult.first().getType().equals(File.Type.DIRECTORY)) {
                throw new CatalogException("The file introduced is not a directory.");
            }

            // Call recursive method
            FileTree fileTree = getTree(fileDataResult.first(), query, options, maxDepth, study.getUid(), userId);

            int dbTime = (int) (System.currentTimeMillis() - startTime);
            int numResults = countFilesInTree(fileTree);

            auditManager.audit(userId, AuditRecord.Action.TREE, AuditRecord.Resource.FILE, file.getId(), file.getUuid(), study.getId(),
                    study.getUuid(), auditParams, new AuditRecord.Status(AuditRecord.Status.Result.SUCCESS));

            return new OpenCGAResult<>(dbTime, Collections.emptyList(), numResults, Collections.singletonList(fileTree), numResults);
        } catch (CatalogException e) {
            auditManager.audit(userId, AuditRecord.Action.TREE, AuditRecord.Resource.FILE, fileId, "", study.getId(), study.getUuid(),
                    auditParams, new AuditRecord.Status(AuditRecord.Status.Result.ERROR, e.getError()));
            throw e;
        }
    }

    public OpenCGAResult<File> getFilesFromFolder(String folderStr, String studyStr, QueryOptions options, String sessionId)
            throws CatalogException {
        ParamUtils.checkObj(folderStr, "folder");
        String userId = userManager.getUserId(sessionId);
        Study study = studyManager.resolveId(studyStr, userId);

        File file = internalGet(study.getUid(), folderStr, new QueryOptions(QueryOptions.INCLUDE,
                Arrays.asList(FileDBAdaptor.QueryParams.PATH.key(), FileDBAdaptor.QueryParams.TYPE.key())), userId).first();

        options = ParamUtils.defaultObject(options, QueryOptions::new);

        if (!file.getType().equals(File.Type.DIRECTORY)) {
            throw new CatalogDBException("File {path:'" + file.getPath() + "'} is not a folder.");
        }
        Query query = new Query(FileDBAdaptor.QueryParams.DIRECTORY.key(), file.getPath());
        return search(studyStr, query, options, sessionId);
    }

    @Override
    public DBIterator<File> iterator(String studyStr, Query query, QueryOptions options, String sessionId) throws CatalogException {
        query = ParamUtils.defaultObject(query, Query::new);
        options = ParamUtils.defaultObject(options, QueryOptions::new);
        String userId = userManager.getUserId(sessionId);
        Study study = studyManager.resolveId(studyStr, userId);

        fixQueryObject(study, query, userId);
        query.put(FileDBAdaptor.QueryParams.STUDY_UID.key(), study.getUid());

        return fileDBAdaptor.iterator(study.getUid(), query, options, userId);
    }

    @Override
    public OpenCGAResult<File> search(String studyId, Query query, QueryOptions options, String token) throws CatalogException {
        query = ParamUtils.defaultObject(query, Query::new);
        Query finalQuery = new Query(query);
        options = ParamUtils.defaultObject(options, QueryOptions::new);

        String userId = userManager.getUserId(token);
        Study study = studyManager.resolveId(studyId, userId, new QueryOptions(QueryOptions.INCLUDE,
                StudyDBAdaptor.QueryParams.VARIABLE_SET.key()));

        ObjectMap auditParams = new ObjectMap()
                .append("studyId", studyId)
                .append("query", new Query(query))
                .append("options", options)
                .append("token", token);
        try {
            // Fix query if it contains any annotation
            AnnotationUtils.fixQueryAnnotationSearch(study, finalQuery);
            AnnotationUtils.fixQueryOptionAnnotation(options);
            fixQueryObject(study, finalQuery, userId);
            finalQuery.append(FileDBAdaptor.QueryParams.STUDY_UID.key(), study.getUid());

<<<<<<< HEAD
            OpenCGAResult<File> queryResult = fileDBAdaptor.get(finalQuery, options, userId);
            auditManager.auditSearch(userId, AuditRecord.Resource.FILE, study.getId(), study.getUuid(), auditParams,
                    new AuditRecord.Status(AuditRecord.Status.Result.SUCCESS));
=======
        QueryResult<File> queryResult = fileDBAdaptor.get(study.getUid(), query, options, userId);
>>>>>>> 21755a24

            return queryResult;
        } catch (CatalogException e) {
            auditManager.auditSearch(userId, AuditRecord.Resource.FILE, study.getId(), study.getUuid(), auditParams,
                    new AuditRecord.Status(AuditRecord.Status.Result.ERROR, e.getError()));
            throw e;
        }
    }

    void fixQueryObject(Study study, Query query, String user) throws CatalogException {
        if (StringUtils.isNotEmpty(query.getString(FileDBAdaptor.QueryParams.ID.key()))) {
            OpenCGAResult<File> queryResult = internalGet(study.getUid(), query.getAsStringList(FileDBAdaptor.QueryParams.ID.key()),
                    INCLUDE_FILE_IDS, user, true);
            query.remove(FileDBAdaptor.QueryParams.ID.key());
            query.put(FileDBAdaptor.QueryParams.UID.key(), queryResult.getResults().stream().map(File::getUid)
                    .collect(Collectors.toList()));
        }

        // The samples introduced could be either ids or names. As so, we should use the smart resolutor to do this.
        if (StringUtils.isNotEmpty(query.getString(FileDBAdaptor.QueryParams.SAMPLES.key()))) {
            OpenCGAResult<Sample> sampleDataResult = catalogManager.getSampleManager().internalGet(study.getUid(),
                    query.getAsStringList(FileDBAdaptor.QueryParams.SAMPLES.key()), SampleManager.INCLUDE_SAMPLE_IDS, user, true);
            query.put(FileDBAdaptor.QueryParams.SAMPLE_UIDS.key(), sampleDataResult.getResults().stream().map(Sample::getUid)
                    .collect(Collectors.toList()));
            query.remove(FileDBAdaptor.QueryParams.SAMPLES.key());
        }
    }

    @Override
    public OpenCGAResult<File> count(String studyId, Query query, String token) throws CatalogException {
        query = ParamUtils.defaultObject(query, Query::new);

        String userId = userManager.getUserId(token);
        Study study = studyManager.resolveId(studyId, userId, new QueryOptions(QueryOptions.INCLUDE,
                StudyDBAdaptor.QueryParams.VARIABLE_SET.key()));

        ObjectMap auditParams = new ObjectMap()
                .append("studyId", studyId)
                .append("query", new Query(query))
                .append("token", token);
        try {
            // Fix query if it contains any annotation
            AnnotationUtils.fixQueryAnnotationSearch(study, query);
            // The samples introduced could be either ids or names. As so, we should use the smart resolutor to do this.
            fixQueryObject(study, query, userId);

            query.append(FileDBAdaptor.QueryParams.STUDY_UID.key(), study.getUid());
            OpenCGAResult<Long> queryResultAux = fileDBAdaptor.count(query, userId, StudyAclEntry.StudyPermissions.VIEW_FILES);

            auditManager.auditCount(userId, AuditRecord.Resource.FILE, study.getId(), study.getUuid(), auditParams,
                    new AuditRecord.Status(AuditRecord.Status.Result.SUCCESS));

            return new OpenCGAResult<>(queryResultAux.getTime(), queryResultAux.getEvents(), 0, Collections.emptyList(),
                    queryResultAux.first());
        } catch (CatalogException e) {
            auditManager.auditCount(userId, AuditRecord.Resource.FILE, study.getId(), study.getUuid(), auditParams,
                    new AuditRecord.Status(AuditRecord.Status.Result.ERROR, e.getError()));
            throw e;
        }
    }

    @Override
    public OpenCGAResult delete(String studyStr, List<String> fileIds, ObjectMap params, String token) throws CatalogException {
        return delete(studyStr, fileIds, params, false, token);
    }

    public OpenCGAResult delete(String studyStr, List<String> fileIds, ObjectMap params, boolean ignoreException, String token)
            throws CatalogException {
        String userId = catalogManager.getUserManager().getUserId(token);
        Study study = studyManager.resolveId(studyStr, userId, new QueryOptions(QueryOptions.INCLUDE,
                StudyDBAdaptor.QueryParams.VARIABLE_SET.key()));

        String operationUuid = UUIDUtils.generateOpenCGAUUID(UUIDUtils.Entity.AUDIT);

<<<<<<< HEAD
        ObjectMap auditParams = new ObjectMap()
                .append("study", studyStr)
                .append("fileIds", fileIds)
                .append("params", params)
                .append("ignoreException", ignoreException)
                .append("token", token);

        boolean checkPermissions;
        try {
            // If the user is the owner or the admin, we won't check if he has permissions for every single entry
            checkPermissions = !authorizationManager.checkIsOwnerOrAdmin(study.getUid(), userId);
        } catch (CatalogException e) {
            auditManager.auditDelete(operationUuid, userId, AuditRecord.Resource.FILE, "", "", study.getId(), study.getUuid(),
                    auditParams, new AuditRecord.Status(AuditRecord.Status.Result.ERROR, e.getError()));
            throw e;
        }

        // We need to avoid processing subfolders or subfiles of an already processed folder independently
        Set<String> processedPaths = new HashSet<>();
        boolean physicalDelete = params.getBoolean(SKIP_TRASH, false) || params.getBoolean(DELETE_EXTERNAL_FILES, false);

        OpenCGAResult<File> result = OpenCGAResult.empty();
        for (String id : fileIds) {
            String fileId = id;
            String fileUuid = "";

            try {
                OpenCGAResult<File> internalResult = internalGet(study.getUid(), id, INCLUDE_FILE_IDS, userId);
                if (internalResult.getNumResults() == 0) {
                    throw new CatalogException("File '" + id + "' not found");
                }
                File file = internalResult.first();
                // We set the proper values for the audit
                fileId = file.getId();
                fileUuid = file.getUuid();

                if (subpathInPath(file.getPath(), processedPaths)) {
                    // We skip this folder because it is a subfolder or subfile within an already processed folder
                    continue;
                }

                OpenCGAResult updateResult = delete(study, file, params, checkPermissions, physicalDelete, userId);
                result.append(updateResult);

                // We store the processed path as is
                if (file.getType() == File.Type.DIRECTORY) {
                    processedPaths.add(file.getPath());
                }

                auditManager.auditDelete(operationUuid, userId, AuditRecord.Resource.FILE, file.getId(), file.getUuid(), study.getId(),
                        study.getUuid(), auditParams, new AuditRecord.Status(AuditRecord.Status.Result.SUCCESS));
            } catch (CatalogException e) {
                Event event = new Event(Event.Type.ERROR, fileId, e.getMessage());
                result.getEvents().add(event);

                logger.error("Could not delete file {}: {}", fileId, e.getMessage(), e);
                auditManager.auditDelete(operationUuid, userId, AuditRecord.Resource.FILE, fileId, fileUuid, study.getId(),
                        study.getUuid(), auditParams, new AuditRecord.Status(AuditRecord.Status.Result.ERROR, e.getError()));
            }
        }

        return endResult(result, ignoreException);
=======
        query.append(FileDBAdaptor.QueryParams.STUDY_UID.key(), study.getUid());
        QueryResult<Long> queryResultAux = fileDBAdaptor.count(study.getUid(), query, userId, StudyAclEntry.StudyPermissions.VIEW_FILES);
        return new QueryResult<>("count", queryResultAux.getDbTime(), 0, queryResultAux.first(), queryResultAux.getWarningMsg(),
                queryResultAux.getErrorMsg(), Collections.emptyList());
>>>>>>> 21755a24
    }

    @Override
    public OpenCGAResult delete(String studyStr, Query query, ObjectMap params, String token) throws CatalogException {
        return delete(studyStr, query, params, false, token);
    }

    public OpenCGAResult delete(String studyStr, Query query, ObjectMap params, boolean ignoreException, String token)
            throws CatalogException {
        Query finalQuery = new Query(ParamUtils.defaultObject(query, Query::new));
        params = ParamUtils.defaultObject(params, ObjectMap::new);

        OpenCGAResult dataResult = OpenCGAResult.empty();

        String userId = userManager.getUserId(token);
        Study study = studyManager.resolveId(studyStr, userId, new QueryOptions(QueryOptions.INCLUDE,
                StudyDBAdaptor.QueryParams.VARIABLE_SET.key()));

        StopWatch watch = StopWatch.createStarted();
        String operationUuid = UUIDUtils.generateOpenCGAUUID(UUIDUtils.Entity.AUDIT);

        ObjectMap auditParams = new ObjectMap()
                .append("study", studyStr)
                .append("query", new Query(query))
                .append("params", params)
                .append("ignoreException", ignoreException)
                .append("token", token);

        // If the user is the owner or the admin, we won't check if he has permissions for every single entry
        boolean checkPermissions;

        // We try to get an iterator containing all the files to be deleted
        DBIterator<File> fileIterator;
        try {
            // Fix query if it contains any annotation
            AnnotationUtils.fixQueryAnnotationSearch(study, finalQuery);
            fixQueryObject(study, finalQuery, userId);
            finalQuery.append(SampleDBAdaptor.QueryParams.STUDY_UID.key(), study.getUid());

            // If the user is the owner or the admin, we won't check if he has permissions for every single entry
            checkPermissions = !authorizationManager.checkIsOwnerOrAdmin(study.getUid(), userId);

<<<<<<< HEAD
            fileIterator = fileDBAdaptor.iterator(finalQuery, INCLUDE_FILE_IDS, userId);
=======
            fileIterator = fileDBAdaptor.iterator(study.getUid(), finalQuery, QueryOptions.empty(), userId);

>>>>>>> 21755a24
        } catch (CatalogException e) {
            auditManager.auditDelete(operationUuid, userId, AuditRecord.Resource.FILE, "", "", study.getId(), study.getUuid(), auditParams,
                    new AuditRecord.Status(AuditRecord.Status.Result.SUCCESS));
            throw e;
        }

        // We need to avoid processing subfolders or subfiles of an already processed folder independently
        Set<String> processedPaths = new HashSet<>();
        boolean physicalDelete = params.getBoolean(SKIP_TRASH, false) || params.getBoolean(DELETE_EXTERNAL_FILES, false);

        long numMatches = 0;

        while (fileIterator.hasNext()) {
            File file = fileIterator.next();

            if (subpathInPath(file.getPath(), processedPaths)) {
                // We skip this folder because it is a subfolder or subfile within an already processed folder
                continue;
            }

            try {
                OpenCGAResult result = delete(study, file, params, checkPermissions, physicalDelete, userId);
                dataResult.append(result);

                // We store the processed path as is
                if (file.getType() == File.Type.DIRECTORY) {
                    processedPaths.add(file.getPath());
                }

                auditManager.auditDelete(operationUuid, userId, AuditRecord.Resource.FILE, file.getId(), file.getUuid(), study.getId(),
                        study.getUuid(), auditParams, new AuditRecord.Status(AuditRecord.Status.Result.SUCCESS));
            } catch (CatalogException e) {
                String errorMsg;

                if (file.getType() == File.Type.FILE) {
                    errorMsg = "Cannot delete file " + file.getPath() + ": " + e.getMessage();
                } else {
                    errorMsg = "Cannot delete folder " + file.getPath() + ": " + e.getMessage();
                }
                dataResult.getEvents().add(new Event(Event.Type.ERROR, file.getPath(), e.getMessage()));

                logger.error(errorMsg, e);
                auditManager.auditDelete(operationUuid, userId, AuditRecord.Resource.FILE, file.getId(), file.getUuid(), study.getId(),
                        study.getUuid(), auditParams, new AuditRecord.Status(AuditRecord.Status.Result.ERROR, e.getError()));
            }
        }

        dataResult.setTime((int) watch.getTime(TimeUnit.MILLISECONDS));
        dataResult.setNumMatches(dataResult.getNumMatches() + numMatches);

        return endResult(dataResult, ignoreException);
    }

    private OpenCGAResult delete(Study study, File file, ObjectMap params, boolean checkPermissions, boolean physicalDelete, String userId)
            throws CatalogException {
        if (checkPermissions) {
            authorizationManager.checkFilePermission(study.getUid(), file.getUid(), userId, FileAclEntry.FilePermissions.DELETE);
        }

        // Check if the file or the folder plus any nested files/folders can be deleted
        List<File> fileList = checkCanDeleteFile(study.getFqn(), file, physicalDelete, userId);

        // Remove job references
//                try {
//                    removeJobReferences(study.getUid(), fileList);
//                } catch (CatalogException e) {
//                    logger.error("Could not remove job references: {}", e.getMessage(), e);
//                    throw new CatalogException("Could not remove job references: " + e.getMessage(), e);
//                }


        // Remove the index references in case it is a transformed file or folder
//                try {
//                    updateIndexStatusAfterDeletionOfTransformedFile(study.getUid(), file);
//                } catch (CatalogException e) {
//                    logger.error("Could not remove relation references: {}", e.getMessage(), e);
//                    throw new CatalogException("Could not remove relation references: " + e.getMessage(), e);
//                }

        if (file.isExternal()) {
            // unlink
            return unlink(study.getUid(), file);
        } else {
            // local
            if (physicalDelete) {
                return physicalDelete(study.getUid(), file, params.getBoolean(FORCE_DELETE, false));
            } else {
                return sendToTrash(study.getUid(), file);
            }
        }
    }

    public OpenCGAResult<File> unlink(@Nullable String studyId, String fileId, String token) throws CatalogException {
        String userId = userManager.getUserId(token);
        Study study = studyManager.resolveId(studyId, userId);

        ObjectMap auditParams = new ObjectMap()
                .append("", studyId)
                .append("", fileId)
                .append("", token);

        try {
            ParamUtils.checkParameter(fileId, "File");

            File file = internalGet(study.getUid(), fileId, QueryOptions.empty(), userId).first();

            // Check 2. User has the proper permissions to delete the file.
            authorizationManager.checkFilePermission(study.getUid(), file.getUid(), userId, FileAclEntry.FilePermissions.DELETE);

            // Check 3.
            if (!file.isExternal()) {
                throw new CatalogException("Only previously linked files can be unlinked. Please, use delete instead.");
            }

            // Check if the file can be deleted
            List<File> fileList = checkCanDeleteFile(studyId, file, false, userId);

            // Remove job references
            try {
                removeJobReferences(study.getUid(), fileList);
            } catch (CatalogException e) {
                logger.error("Could not remove job references: {}", e.getMessage(), e);
                throw new CatalogException("Could not remove job references: " + e.getMessage(), e);
            }

            // Remove the index references in case it is a transformed file or folder
            try {
                updateIndexStatusAfterDeletionOfTransformedFile(study.getUid(), file);
            } catch (CatalogException e) {
                logger.error("Could not remove relation references: {}", e.getMessage(), e);
                throw new CatalogException("Could not remove relation references: " + e.getMessage(), e);
            }

            unlink(study.getUid(), file);

<<<<<<< HEAD
            Query query = new Query()
                    .append(FileDBAdaptor.QueryParams.UID.key(), file.getUid())
                    .append(FileDBAdaptor.QueryParams.STUDY_UID.key(), study.getUid());
            OpenCGAResult<File> result = fileDBAdaptor.get(query, new QueryOptions(), userId);
            auditManager.audit(userId, AuditRecord.Action.UNLINK, AuditRecord.Resource.FILE, file.getId(), file.getUuid(), study.getId(),
                    study.getUuid(), auditParams, new AuditRecord.Status(AuditRecord.Status.Result.SUCCESS));

            return result;
        } catch (CatalogException e) {
            auditManager.audit(userId, AuditRecord.Action.UNLINK, AuditRecord.Resource.FILE, fileId, "", study.getId(), study.getUuid(),
                    auditParams, new AuditRecord.Status(AuditRecord.Status.Result.ERROR, e.getError()));
            throw e;
        }
=======
        Query query = new Query()
                .append(FileDBAdaptor.QueryParams.UID.key(), fileUid)
                .append(FileDBAdaptor.QueryParams.STUDY_UID.key(), studyUid)
                .append(FileDBAdaptor.QueryParams.STATUS_NAME.key(), Constants.ALL_STATUS);
        return fileDBAdaptor.get(studyUid, query, new QueryOptions(), userId);
>>>>>>> 21755a24
    }

    /**
     * This method sets the status of the file to PENDING_DELETE in all cases and does never remove a file from the file system (performed
     * by the daemon).
     * However, it applies the following changes:
     * - Status -> PENDING_DELETE
     * - Path -> Renamed to {path}__DELETED_{time}
     * - URI -> File or folder name from the file system renamed to {name}__DELETED_{time}
     * URI in the database updated accordingly
     *
     * @param studyId study id.
     * @param file    file or folder.
     * @return a OpenCGAResult object.
     */
    private OpenCGAResult physicalDelete(long studyId, File file, boolean forceDelete) throws CatalogException {
//        StopWatch watch = StopWatch.createStarted();

        String currentStatus = file.getStatus().getName();
        if (File.FileStatus.DELETED.equals(currentStatus)) {
            throw new CatalogException("The file was already deleted");
        }
//        if (File.FileStatus.PENDING_DELETE.equals(currentStatus) && !forceDelete) {
        if (File.FileStatus.PENDING_DELETE.equals(currentStatus)) {
            throw new CatalogException("The file was already pending for deletion");
        }
        if (File.FileStatus.DELETING.equals(currentStatus)) {
            throw new CatalogException("The file is already being deleted");
        }

        return fileDBAdaptor.delete(file, File.FileStatus.PENDING_DELETE);


//        URI fileUri = getUri(file);
//        CatalogIOManager ioManager = catalogIOManagerFactory.get(fileUri);
//
//        // Set the path suffix to DELETED
//        String suffixName = INTERNAL_DELIMITER + File.FileStatus.DELETED + "_" + TimeUtils.getTime();
//
//        long numMatched = 0;
//        long numModified = 0;
//        List<OpenCGAResult.Fail> failedList = new ArrayList<>();
//
//        if (file.getType() == File.Type.FILE) {
//            logger.debug("Deleting physical file {}" + file.getPath());
//
//            numMatched += 1;
//
//            try {
//                // 1. Set the file status to deleting
//                ObjectMap update = new ObjectMap()
//                        .append(FileDBAdaptor.QueryParams.STATUS_NAME.key(), File.FileStatus.DELETING)
//                        .append(FileDBAdaptor.QueryParams.PATH.key(), file.getPath() + suffixName);
//
//                fileDBAdaptor.update(file.getUid(), update, QueryOptions.empty());
//
//                // 2. Delete the file from disk
//                try {
//                    Files.delete(Paths.get(fileUri));
//                } catch (IOException e) {
//                    logger.error("{}", e.getMessage(), e);
//
//                    // We rollback and leave the file/folder in PENDING_DELETE status
//                    update = new ObjectMap(FileDBAdaptor.QueryParams.STATUS_NAME.key(), File.FileStatus.PENDING_DELETE);
//                    fileDBAdaptor.update(file.getUid(), update, QueryOptions.empty());
//
//                    throw new CatalogException("Could not delete physical file/folder: " + e.getMessage(), e);
//                }
//
//                // 3. Update the file status in the database. Set to delete
//                update = new ObjectMap(FileDBAdaptor.QueryParams.STATUS_NAME.key(), File.FileStatus.DELETED);
//                fileDBAdaptor.update(file.getUid(), update, QueryOptions.empty());
//
//                numModified += 1;
//            } catch (CatalogException e) {
//                failedList.add(new OpenCGAResult.Fail(file.getId(), e.getMessage()));
//            }
//        } else {
//            logger.debug("Starting physical deletion of folder {}", file.getId());
//
//            // Rename the directory in the filesystem.
//            URI newURI;
//            String basePath = Paths.get(file.getPath()).toString();
//            String suffixedPath;
//
//            if (!File.FileStatus.PENDING_DELETE.equals(currentStatus)) {
//                try {
//                    newURI = UriUtils.createDirectoryUri(Paths.get(fileUri).toString() + suffixName);
//                } catch (URISyntaxException e) {
//                    logger.error("URI exception: {}", e.getMessage(), e);
//                    throw new CatalogException("URI exception: " + e.getMessage(), e);
//                }
//
//                logger.debug("Renaming {} to {}", fileUri.toString(), newURI.toString());
//                ioManager.rename(fileUri, newURI);
//
//                suffixedPath = basePath + suffixName;
//            } else {
//                // newURI is actually = to fileURI
//                newURI = fileUri;
//
//                // suffixedPath = basePath
//                suffixedPath = basePath;
//            }
//
//            // Obtain all files and folders within the folder
//            Query query = new Query()
//                    .append(FileDBAdaptor.QueryParams.STUDY_UID.key(), studyId)
//                    .append(FileDBAdaptor.QueryParams.PATH.key(), "~^" + file.getPath() + "*")
//                    .append(FileDBAdaptor.QueryParams.STATUS_NAME.key(), GET_NON_DELETED_FILES);
//            logger.debug("Looking for files and folders inside {} to mark as {}", file.getPath(), forceDelete
//                    ? File.FileStatus.DELETED : File.FileStatus.PENDING_DELETE);
//
//            QueryOptions options = new QueryOptions();
//            if (forceDelete) {
//                options.append(QueryOptions.SORT, FileDBAdaptor.QueryParams.PATH.key())
//                        .append(QueryOptions.ORDER, QueryOptions.DESCENDING);
//            }
//            DBIterator<File> iterator = fileDBAdaptor.iterator(query, options);
//
//            while (iterator.hasNext()) {
//                File auxFile = iterator.next();
//                numMatched += 1;
//
//                String newPath;
//                String newUri;
//
//                if (!File.FileStatus.PENDING_DELETE.equals(currentStatus)) {
//                    // Edit the PATH
//                    newPath = auxFile.getPath().replaceFirst(basePath, suffixedPath);
//                    newUri = auxFile.getUri().toString().replaceFirst(fileUri.toString(), newURI.toString());
//                } else {
//                    newPath = auxFile.getPath();
//                    newUri = auxFile.getUri().toString();
//                }
//
//                try {
//                    if (!forceDelete) {
//                        // Deferred deletion
//                        logger.debug("Replacing old uri {} for {}, old path {} for {}, and setting the status to {}",
//                                auxFile.getUri().toString(), newUri, auxFile.getPath(), newPath, File.FileStatus.PENDING_DELETE);
//
//                        ObjectMap updateParams = new ObjectMap()
//                                .append(FileDBAdaptor.QueryParams.STATUS_NAME.key(), File.FileStatus.PENDING_DELETE)
//                                .append(FileDBAdaptor.QueryParams.URI.key(), newUri)
//                                .append(FileDBAdaptor.QueryParams.PATH.key(), newPath);
//                        fileDBAdaptor.update(auxFile.getUid(), updateParams, QueryOptions.empty());
//                    } else {
//                        // We delete the files and folders now
//
//                        // 1. Set the file status to deleting
//                        ObjectMap update = new ObjectMap()
//                                .append(FileDBAdaptor.QueryParams.STATUS_NAME.key(), File.FileStatus.DELETING)
//                                .append(FileDBAdaptor.QueryParams.URI.key(), newUri)
//                                .append(FileDBAdaptor.QueryParams.PATH.key(), newPath);
//                        fileDBAdaptor.update(auxFile.getUid(), update, QueryOptions.empty());
//
//                        // 2. Delete the file from disk
//                        try {
//                            Files.delete(Paths.get(newUri.replaceFirst("file://", "")));
//                        } catch (IOException e) {
//                            logger.error("{}", e.getMessage(), e);
//
//                            // We rollback and leave the file/folder in PENDING_DELETE status
//                            update = new ObjectMap(FileDBAdaptor.QueryParams.STATUS_NAME.key(), File.FileStatus.PENDING_DELETE);
//                            fileDBAdaptor.update(auxFile.getUid(), update, QueryOptions.empty());
//
//                            throw new CatalogException("Could not delete physical file/folder: " + e.getMessage(), e);
//                        }
//
//                        // 3. Update the file status in the database. Set to delete
//                        update = new ObjectMap(FileDBAdaptor.QueryParams.STATUS_NAME.key(), File.FileStatus.DELETED);
//                        fileDBAdaptor.update(auxFile.getUid(), update, QueryOptions.empty());
//                    }
//                    numModified += 1;
//                } catch (CatalogException e) {
//                    failedList.add(new OpenCGAResult.Fail(auxFile.getId(), e.getMessage()));
//                }
//            }
//        }
//
//        return new OpenCGAResult("delete", (int) watch.getTime(TimeUnit.MILLISECONDS), numMatched, numModified, failedList, null, null);
    }

    private OpenCGAResult sendToTrash(long studyId, File file) throws CatalogDBException {
        // It doesn't really matter if file is a file or a directory. I can directly set the status of the file or the directory +
        // subfiles and subdirectories doing a single query as I don't need to rename anything
        // Obtain all files within the folder
//        Query query = new Query()
//                .append(FileDBAdaptor.QueryParams.STUDY_UID.key(), studyId)
//                .append(FileDBAdaptor.QueryParams.PATH.key(), "~^" + file.getPath() + "*")
//                .append(FileDBAdaptor.QueryParams.STATUS_NAME.key(), GET_NON_DELETED_FILES);
//        ObjectMap params = new ObjectMap()
//                .append(FileDBAdaptor.QueryParams.STATUS_NAME.key(), File.FileStatus.TRASHED);
//
//        return fileDBAdaptor.update(query, params, QueryOptions.empty()).setId("trash");
        return fileDBAdaptor.delete(file, File.FileStatus.TRASHED);
    }

    private OpenCGAResult unlink(long studyId, File file) throws CatalogDBException {
//        StopWatch watch = StopWatch.createStarted();

        OpenCGAResult unlink = fileDBAdaptor.delete(file, File.FileStatus.REMOVED);
        return unlink;

//        String suffixName = INTERNAL_DELIMITER + File.FileStatus.REMOVED + "_" + TimeUtils.getTime();
//
//        // Set the new path
//        String basePath = Paths.get(file.getPath()).toString();
//        String suffixedPath = basePath + suffixName;
//
//        long numMatched = 0;
//        long numModified = 0;
//
//        if (file.getType() == File.Type.FILE) {
//            numMatched += 1;
//
//            ObjectMap params = new ObjectMap()
//                    .append(FileDBAdaptor.QueryParams.PATH.key(), file.getPath().replaceFirst(basePath, suffixedPath))
//                    .append(FileDBAdaptor.QueryParams.STATUS_NAME.key(), File.FileStatus.REMOVED);
//
//            logger.debug("Unlinking file {}", file.getPath());
//            fileDBAdaptor.update(file.getUid(), params, QueryOptions.empty());
//
//            numModified += 1;
//        } else {
//            // Obtain all files within the folder
//            Query query = new Query()
//                    .append(FileDBAdaptor.QueryParams.STUDY_UID.key(), studyId)
//                    .append(FileDBAdaptor.QueryParams.PATH.key(), "~^" + file.getPath() + "*")
//                    .append(FileDBAdaptor.QueryParams.STATUS_NAME.key(), GET_NON_DELETED_FILES);
//
//            logger.debug("Looking for files and folders inside {} to unlink", file.getPath());
//            DBIterator<File> iterator = fileDBAdaptor.iterator(query, new QueryOptions());
//
//            while (iterator.hasNext()) {
//                File auxFile = iterator.next();
//                numMatched += 1;
//
//                ObjectMap updateParams = new ObjectMap()
//                        .append(FileDBAdaptor.QueryParams.PATH.key(), auxFile.getPath().replaceFirst(basePath, suffixedPath))
//                        .append(FileDBAdaptor.QueryParams.STATUS_NAME.key(), File.FileStatus.REMOVED);
//
//                fileDBAdaptor.update(auxFile.getUid(), updateParams, QueryOptions.empty());
//
//                numModified += 1;
//            }
//        }
//
//        return new OpenCGAResult("unlink", (int) watch.getTime(TimeUnit.MILLISECONDS), numMatched, numModified, null, null, null);
    }

    private boolean subpathInPath(String subpath, Set<String> pathSet) {
        String[] split = StringUtils.split(subpath, "/");
        String auxPath = "";
        for (String s : split) {
            auxPath += s + "/";
            if (pathSet.contains(auxPath)) {
                return true;
            }
        }
        return false;
    }

    public OpenCGAResult<File> updateAnnotations(String studyStr, String fileStr, String annotationSetId,
                                              Map<String, Object> annotations, ParamUtils.CompleteUpdateAction action,
                                              QueryOptions options, String token) throws CatalogException {
        if (annotations == null || annotations.isEmpty()) {
            throw new CatalogException("Missing array of annotations.");
        }
        FileUpdateParams updateParams = new FileUpdateParams()
                .setAnnotationSets(Collections.singletonList(new AnnotationSet(annotationSetId, "", annotations)));
        options = ParamUtils.defaultObject(options, QueryOptions::new);
        options.put(Constants.ACTIONS, new ObjectMap(AnnotationSetManager.ANNOTATIONS, action));

        return update(studyStr, fileStr, updateParams, options, token);
    }

    public OpenCGAResult<File> removeAnnotations(String studyStr, String fileStr, String annotationSetId,
                                              List<String> annotations, QueryOptions options, String token) throws CatalogException {
        return updateAnnotations(studyStr, fileStr, annotationSetId, new ObjectMap("remove", StringUtils.join(annotations, ",")),
                ParamUtils.CompleteUpdateAction.REMOVE, options, token);
    }

    public OpenCGAResult<File> resetAnnotations(String studyStr, String fileStr, String annotationSetId, List<String> annotations,
                                             QueryOptions options, String token) throws CatalogException {
        return updateAnnotations(studyStr, fileStr, annotationSetId, new ObjectMap("reset", StringUtils.join(annotations, ",")),
                ParamUtils.CompleteUpdateAction.RESET, options, token);
    }

    public OpenCGAResult<File> update(String studyStr, Query query, FileUpdateParams updateParams, QueryOptions options, String token)
            throws CatalogException {
        return update(studyStr, query, updateParams, false, options, token);
    }

    public OpenCGAResult<File> update(String studyStr, Query query, FileUpdateParams updateParams, boolean ignoreException,
                                      QueryOptions options, String token) throws CatalogException {
        String userId = userManager.getUserId(token);
        Study study = studyManager.resolveId(studyStr, userId, StudyManager.INCLUDE_VARIABLE_SET);

        String operationId = UUIDUtils.generateOpenCGAUUID(UUIDUtils.Entity.AUDIT);

        ObjectMap auditParams = new ObjectMap()
                .append("study", studyStr)
                .append("query", query)
                .append("updateParams", updateParams != null ? updateParams.getUpdateMap() : null)
                .append("ignoreException", ignoreException)
                .append("options", options)
                .append("token", token);

        Query finalQuery = new Query(ParamUtils.defaultObject(query, Query::new));

        DBIterator<File> iterator;
        try {
            // Fix query if it contains any annotation
            AnnotationUtils.fixQueryAnnotationSearch(study, finalQuery);
            fixQueryObject(study, finalQuery, userId);
            finalQuery.append(FileDBAdaptor.QueryParams.STUDY_UID.key(), study.getUid());

            iterator = fileDBAdaptor.iterator(finalQuery, EXCLUDE_FILE_ATTRIBUTES, userId);
        } catch (CatalogException e) {
            auditManager.auditUpdate(operationId, userId, AuditRecord.Resource.FILE, "", "", study.getId(), study.getUuid(),
                    auditParams, new AuditRecord.Status(AuditRecord.Status.Result.ERROR, e.getError()));
            throw e;
        }

        OpenCGAResult<File> result = OpenCGAResult.empty();
        while (iterator.hasNext()) {
            File file = iterator.next();
            try {
                OpenCGAResult<File> updateResult = update(study, file, updateParams, options, userId, token);
                result.append(updateResult);

                auditManager.auditUpdate(userId, AuditRecord.Resource.FILE, file.getId(), file.getUuid(), study.getId(), study.getUuid(),
                        auditParams, new AuditRecord.Status(AuditRecord.Status.Result.SUCCESS));
            } catch (CatalogException e) {
                Event event = new Event(Event.Type.ERROR, file.getId(), e.getMessage());
                result.getEvents().add(event);

                logger.error("Cannot update file {}: {}", file.getId(), e.getMessage());
                auditManager.auditUpdate(operationId, userId, AuditRecord.Resource.FILE, file.getId(), file.getUuid(), study.getId(),
                        study.getUuid(), auditParams, new AuditRecord.Status(AuditRecord.Status.Result.ERROR, e.getError()));
            }
        }

        String ownerId = studyDBAdaptor.getOwnerId(study.getUid());
        userDBAdaptor.updateUserLastModified(ownerId);

        return endResult(result, ignoreException);
    }

    public OpenCGAResult<File> update(String studyStr, String fileId, FileUpdateParams updateParams, QueryOptions options, String token)
            throws CatalogException {
        String userId = userManager.getUserId(token);
        Study study = studyManager.resolveId(studyStr, userId, StudyManager.INCLUDE_VARIABLE_SET);

        String operationId = UUIDUtils.generateOpenCGAUUID(UUIDUtils.Entity.AUDIT);

        ObjectMap auditParams = new ObjectMap()
                .append("study", studyStr)
                .append("fileId", fileId)
                .append("updateParams", updateParams != null ? updateParams.getUpdateMap() : null)
                .append("options", options)
                .append("token", token);

        OpenCGAResult<File> result = OpenCGAResult.empty();
        String fileUuid = "";
        try {
            OpenCGAResult<File> internalResult = internalGet(study.getUid(), fileId, EXCLUDE_FILE_ATTRIBUTES, userId);
            if (internalResult.getNumResults() == 0) {
                throw new CatalogException("File '" + fileId + "' not found");
            }
            File file = internalResult.first();

            // We set the proper values for the audit
            fileId = file.getId();
            fileUuid = file.getUuid();

            OpenCGAResult<File> updateResult = update(study, file, updateParams, options, userId, token);
            result.append(updateResult);

            auditManager.auditUpdate(userId, AuditRecord.Resource.FILE, file.getId(), file.getUuid(), study.getId(), study.getUuid(),
                    auditParams, new AuditRecord.Status(AuditRecord.Status.Result.SUCCESS));
        } catch (CatalogException e) {
            Event event = new Event(Event.Type.ERROR, fileId, e.getMessage());
            result.getEvents().add(event);

            logger.error("Cannot update file {}: {}", fileId, e.getMessage());
            auditManager.auditUpdate(operationId, userId, AuditRecord.Resource.FILE, fileId, fileUuid, study.getId(),
                    study.getUuid(), auditParams, new AuditRecord.Status(AuditRecord.Status.Result.ERROR, e.getError()));
            throw e;
        }

        String ownerId = studyDBAdaptor.getOwnerId(study.getUid());
        userDBAdaptor.updateUserLastModified(ownerId);

        return result;
    }

    /**
     * Update a File from catalog.
     *
     * @param studyStr   Study id in string format. Could be one of [id|user@aliasProject:aliasStudy|aliasProject:aliasStudy|aliasStudy].
     * @param fileIds   List of file ids. Could be either the id, path or uuid.
     * @param updateParams Data model filled only with the parameters to be updated.
     * @param options      QueryOptions object.
     * @param token  Session id of the user logged in.
     * @return A OpenCGAResult.
     * @throws CatalogException if there is any internal error, the user does not have proper permissions or a parameter passed does not
     *                          exist or is not allowed to be updated.
     */
    public OpenCGAResult<File> update(String studyStr, List<String> fileIds, FileUpdateParams updateParams, QueryOptions options,
                                   String token) throws CatalogException {
        return update(studyStr, fileIds, updateParams, false, options, token);
    }

    public OpenCGAResult<File> update(String studyStr, List<String> fileIds, FileUpdateParams updateParams, boolean ignoreException,
                                      QueryOptions options, String token) throws CatalogException {
        String userId = userManager.getUserId(token);
        Study study = studyManager.resolveId(studyStr, userId, StudyManager.INCLUDE_VARIABLE_SET);

        String operationId = UUIDUtils.generateOpenCGAUUID(UUIDUtils.Entity.AUDIT);

        ObjectMap auditParams = new ObjectMap()
                .append("study", studyStr)
                .append("fileIds", fileIds)
                .append("updateParams", updateParams != null ? updateParams.getUpdateMap() : null)
                .append("ignoreException", ignoreException)
                .append("options", options)
                .append("token", token);

        OpenCGAResult<File> result = OpenCGAResult.empty();
        for (String id : fileIds) {
            String fileId = id;
            String fileUuid = "";

            try {
                OpenCGAResult<File> internalResult = internalGet(study.getUid(), fileId, EXCLUDE_FILE_ATTRIBUTES, userId);
                if (internalResult.getNumResults() == 0) {
                    throw new CatalogException("File '" + id + "' not found");
                }
                File file = internalResult.first();

                // We set the proper values for the audit
                fileId = file.getId();
                fileUuid = file.getUuid();

                OpenCGAResult<File> updateResult = update(study, file, updateParams, options, userId, token);
                result.append(updateResult);

                auditManager.auditUpdate(userId, AuditRecord.Resource.FILE, file.getId(), file.getUuid(), study.getId(), study.getUuid(),
                        auditParams, new AuditRecord.Status(AuditRecord.Status.Result.SUCCESS));
            } catch (CatalogException e) {
                Event event = new Event(Event.Type.ERROR, id, e.getMessage());
                result.getEvents().add(event);

                logger.error("Cannot update file {}: {}", fileId, e.getMessage());
                auditManager.auditUpdate(operationId, userId, AuditRecord.Resource.FILE, fileId, fileUuid, study.getId(),
                        study.getUuid(), auditParams, new AuditRecord.Status(AuditRecord.Status.Result.ERROR, e.getError()));
            }
        }

        String ownerId = studyDBAdaptor.getOwnerId(study.getUid());
        userDBAdaptor.updateUserLastModified(ownerId);

        return endResult(result, ignoreException);
    }

    private OpenCGAResult<File> update(Study study, File file, FileUpdateParams updateParams, QueryOptions options, String userId,
                                    String token) throws CatalogException {
        ObjectMap parameters = new ObjectMap();
        if (updateParams != null) {
            parameters = updateParams.getUpdateMap();
        }
        ParamUtils.checkUpdateParametersMap(parameters);

        options = ParamUtils.defaultObject(options, QueryOptions::new);

        if (parameters.containsKey(SampleDBAdaptor.QueryParams.ANNOTATION_SETS.key())) {
            Map<String, Object> actionMap = options.getMap(Constants.ACTIONS, new HashMap<>());
            if (!actionMap.containsKey(AnnotationSetManager.ANNOTATION_SETS)
                    && !actionMap.containsKey(AnnotationSetManager.ANNOTATIONS)) {
                logger.warn("Assuming the user wants to add the list of annotation sets provided");
                actionMap.put(AnnotationSetManager.ANNOTATION_SETS, ParamUtils.UpdateAction.ADD);
                options.put(Constants.ACTIONS, actionMap);
            }
        }

        // Check permissions...
        // Only check write annotation permissions if the user wants to update the annotation sets
        if (updateParams != null && updateParams.getAnnotationSets() != null) {
            authorizationManager.checkFilePermission(study.getUid(), file.getUid(), userId,
                    FileAclEntry.FilePermissions.WRITE_ANNOTATIONS);
        }
        // Only check update permissions if the user wants to update anything apart from the annotation sets
        if ((parameters.size() == 1 && !parameters.containsKey(FileDBAdaptor.QueryParams.ANNOTATION_SETS.key()))
                || parameters.size() > 1) {
            authorizationManager.checkFilePermission(study.getUid(), file.getUid(), userId, FileAclEntry.FilePermissions.WRITE);
        }

        if (isRootFolder(file)) {
            throw new CatalogException("Cannot modify root folder");
        }

        // We obtain the numeric ids of the samples given
        if (updateParams != null && ListUtils.isNotEmpty(updateParams.getSamples())) {
            List<Sample> sampleList = catalogManager.getSampleManager().internalGet(study.getUid(), updateParams.getSamples(),
                    SampleManager.INCLUDE_SAMPLE_IDS, userId, false).getResults();

            parameters.put(FileDBAdaptor.QueryParams.SAMPLES.key(), sampleList);
        }

        //Name must be changed with "rename".
        if (updateParams != null && StringUtils.isNotEmpty(updateParams.getName())) {
            logger.info("Rename file using update method!");
            rename(study.getFqn(), file.getPath(), updateParams.getName(), token);
            parameters.remove(FileDBAdaptor.QueryParams.NAME.key());
        }

        checkUpdateAnnotations(study, file, parameters, options, VariableSet.AnnotableDataModels.FILE, fileDBAdaptor, userId);

        return fileDBAdaptor.update(file.getUid(), parameters, study.getVariableSets(), options);
    }

    @Deprecated
    public OpenCGAResult<File> update(String studyStr, String entryStr, ObjectMap parameters, QueryOptions options, String token)
            throws CatalogException {
        ParamUtils.checkObj(parameters, "Parameters");
        options = ParamUtils.defaultObject(options, QueryOptions::new);

        String userId = userManager.getUserId(token);
        Study study = studyManager.resolveId(studyStr, userId, StudyManager.INCLUDE_VARIABLE_SET);

        File file = internalGet(study.getUid(), entryStr, QueryOptions.empty(), userId).first();

        ObjectMap auditParams = new ObjectMap()
                .append("study", studyStr)
                .append("fileId", entryStr)
                .append("updateParams", parameters)
                .append("options", options)
                .append("token", token);
        try {
            // Check permissions...
            // Only check write annotation permissions if the user wants to update the annotation sets
            if (parameters.containsKey(FileDBAdaptor.QueryParams.ANNOTATION_SETS.key())) {
                authorizationManager.checkFilePermission(study.getUid(), file.getUid(), userId,
                        FileAclEntry.FilePermissions.WRITE_ANNOTATIONS);
            }
            // Only check update permissions if the user wants to update anything apart from the annotation sets
            if ((parameters.size() == 1 && !parameters.containsKey(FileDBAdaptor.QueryParams.ANNOTATION_SETS.key()))
                    || parameters.size() > 1) {
                authorizationManager.checkFilePermission(study.getUid(), file.getUid(), userId, FileAclEntry.FilePermissions.WRITE);
            }

            try {
                ParamUtils.checkAllParametersExist(parameters.keySet().iterator(), (a) -> FileDBAdaptor.UpdateParams.getParam(a) != null);
            } catch (CatalogParameterException e) {
                throw new CatalogException("Could not update: " + e.getMessage(), e);
            }

            // We obtain the numeric ids of the samples given
            if (StringUtils.isNotEmpty(parameters.getString(FileDBAdaptor.QueryParams.SAMPLES.key()))) {
                List<Sample> sampleList = catalogManager.getSampleManager().internalGet(study.getUid(),
                        parameters.getAsStringList(FileDBAdaptor.QueryParams.SAMPLES.key()), SampleManager.INCLUDE_SAMPLE_IDS, userId,
                        false).getResults();

                parameters.put(FileDBAdaptor.QueryParams.SAMPLES.key(), sampleList);
            }

            //Name must be changed with "rename".
            if (parameters.containsKey(FileDBAdaptor.QueryParams.NAME.key())) {
                logger.info("Rename file using update method!");
                rename(studyStr, file.getPath(), parameters.getString(FileDBAdaptor.QueryParams.NAME.key()), token);
            }

            OpenCGAResult<File> queryResult = unsafeUpdate(study, file, parameters, options, userId);
            auditManager.auditUpdate(userId, AuditRecord.Resource.FILE, file.getId(), file.getUuid(), study.getId(), study.getUuid(),
                    auditParams, new AuditRecord.Status(AuditRecord.Status.Result.SUCCESS));
            return queryResult;
        } catch (CatalogException e) {
            auditManager.auditUpdate(userId, AuditRecord.Resource.FILE, file.getId(), file.getUuid(), study.getId(), study.getUuid(),
                    auditParams, new AuditRecord.Status(AuditRecord.Status.Result.ERROR, e.getError()));
            throw e;
        }
    }

    OpenCGAResult<File> unsafeUpdate(Study study, File file, ObjectMap parameters, QueryOptions options, String userId)
            throws CatalogException {
        if (isRootFolder(file)) {
            throw new CatalogException("Cannot modify root folder");
        }

        try {
            ParamUtils.checkAllParametersExist(parameters.keySet().iterator(), (a) -> FileDBAdaptor.UpdateParams.getParam(a) != null);
        } catch (CatalogParameterException e) {
            throw new CatalogException("Could not update: " + e.getMessage(), e);
        }

        checkUpdateAnnotations(study, file, parameters, options, VariableSet.AnnotableDataModels.FILE, fileDBAdaptor, userId);

        String ownerId = studyDBAdaptor.getOwnerId(study.getUid());
        fileDBAdaptor.update(file.getUid(), parameters, study.getVariableSets(), options);
        OpenCGAResult<File> queryResult = fileDBAdaptor.get(file.getUid(), options);
        userDBAdaptor.updateUserLastModified(ownerId);
        return queryResult;
    }

    private void removeJobReferences(long studyUid, List<File> files) throws CatalogException {
        QueryOptions options = new QueryOptions(QueryOptions.INCLUDE, Arrays.asList(
                JobDBAdaptor.QueryParams.UID.key(), JobDBAdaptor.QueryParams.INPUT.key(), JobDBAdaptor.QueryParams.OUTPUT.key(),
                JobDBAdaptor.QueryParams.OUT_DIR.key(), JobDBAdaptor.QueryParams.ATTRIBUTES.key()));

        List<Long> resourceList = files.stream().map(File::getUid).collect(Collectors.toList());

        // Find all the jobs containing references to any of the files to be deleted
        Query query = new Query()
                .append(JobDBAdaptor.QueryParams.STUDY_UID.key(), studyUid)
                .append(JobDBAdaptor.QueryParams.INPUT_UID.key(), resourceList);
        OpenCGAResult<Job> jobInputFiles = jobDBAdaptor.get(query, options);

        query = new Query()
                .append(JobDBAdaptor.QueryParams.STUDY_UID.key(), studyUid)
                .append(JobDBAdaptor.QueryParams.OUTPUT_UID.key(), resourceList);
        OpenCGAResult<Job> jobOutputFiles = jobDBAdaptor.get(query, options);

        query = new Query()
                .append(JobDBAdaptor.QueryParams.STUDY_UID.key(), studyUid)
                .append(JobDBAdaptor.QueryParams.OUT_DIR_UID.key(), resourceList);
        OpenCGAResult<Job> jobOutDirFolders = jobDBAdaptor.get(query, options);

        // We create a job map that will contain all the changes done so far to avoid performing more queries
        Map<Long, Job> jobMap = new HashMap<>();
        Set<Long> fileIdsReferencedInJobs = new HashSet<>();
        for (Job job : jobInputFiles.getResults()) {
            fileIdsReferencedInJobs.addAll(job.getInput().stream().map(File::getUid).collect(Collectors.toList()));
            jobMap.put(job.getUid(), job);
        }
        for (Job job : jobOutputFiles.getResults()) {
            fileIdsReferencedInJobs.addAll(job.getOutput().stream().map(File::getUid).collect(Collectors.toList()));
            jobMap.put(job.getUid(), job);
        }
        for (Job job : jobOutDirFolders.getResults()) {
            fileIdsReferencedInJobs.add(job.getOutDir().getUid());
            jobMap.put(job.getUid(), job);
        }

        if (fileIdsReferencedInJobs.isEmpty()) {
            logger.info("No associated jobs found for the files to be deleted.");
            return;
        }

        // We create a map with the files that are related to jobs that are going to be deleted
        Map<Long, File> relatedFileMap = new HashMap<>();
        for (Long fileId : resourceList) {
            if (fileIdsReferencedInJobs.contains(fileId)) {
                relatedFileMap.put(fileId, null);
            }
        }

        if (relatedFileMap.isEmpty()) {
            logger.error("Unexpected error: None of the matching jobs seem to be related to any of the files to be deleted");
            throw new CatalogException("Internal error. Please, report to the OpenCGA administrators.");
        }

        // We obtain the current information of those files
        query = new Query()
                .append(FileDBAdaptor.QueryParams.UID.key(), relatedFileMap.keySet())
                .append(FileDBAdaptor.QueryParams.STUDY_UID.key(), studyUid)
                .append(FileDBAdaptor.QueryParams.STATUS_NAME.key(), GET_NON_DELETED_FILES);
        OpenCGAResult<File> fileDataResult = fileDBAdaptor.get(query, QueryOptions.empty());

        if (fileDataResult.getNumResults() < relatedFileMap.size()) {
            logger.error("Unexpected error: The number of files fetched does not match the number of files looked for.");
            throw new CatalogException("Internal error. Please, report to the OpenCGA administrators.");
        }

        relatedFileMap = new HashMap<>();
        for (File file : fileDataResult.getResults()) {
            relatedFileMap.put(file.getUid(), file);
        }

        // We update the input files from the jobs
        for (Job jobAux : jobInputFiles.getResults()) {
            Job job = jobMap.get(jobAux.getUid());

            List<File> inputFiles = new ArrayList<>(job.getInput().size());
            List<File> attributeFiles = new ArrayList<>(job.getInput().size());
            for (File file : job.getInput()) {
                if (relatedFileMap.containsKey(file.getUid())) {
                    attributeFiles.add(relatedFileMap.get(file.getUid()));
                } else {
                    inputFiles.add(file);
                }
            }

            if (attributeFiles.isEmpty()) {
                logger.error("Unexpected error: Deleted file was apparently not found in the map of job associated files");
                throw new CatalogException("Internal error. Please, report to the OpenCGA administrators.");
            }

            Map<String, Object> attributes = job.getAttributes();
            ObjectMap opencgaAttributes;
            if (!attributes.containsKey(Constants.PRIVATE_OPENCGA_ATTRIBUTES)) {
                opencgaAttributes = new ObjectMap();
                attributes.put(Constants.PRIVATE_OPENCGA_ATTRIBUTES, opencgaAttributes);
            } else {
                opencgaAttributes = (ObjectMap) attributes.get(Constants.PRIVATE_OPENCGA_ATTRIBUTES);
            }

            List<Object> fileList = opencgaAttributes.getAsList(Constants.JOB_DELETED_INPUT_FILES);
            if (fileList == null || fileList.isEmpty()) {
                fileList = new ArrayList<>(attributeFiles);
            } else {
                fileList = new ArrayList<>(fileList);
                fileList.addAll(attributeFiles);
            }
            opencgaAttributes.put(Constants.JOB_DELETED_INPUT_FILES, fileList);

            ObjectMap params = new ObjectMap()
                    .append(JobDBAdaptor.QueryParams.ATTRIBUTES.key(), attributes)
                    .append(JobDBAdaptor.QueryParams.INPUT.key(), inputFiles);
            jobDBAdaptor.update(job.getUid(), params, QueryOptions.empty());
        }

        // We update the output files from the jobs
        for (Job jobAux : jobOutputFiles.getResults()) {
            Job job = jobMap.get(jobAux.getUid());

            List<File> outputFiles = new ArrayList<>(job.getOutput().size());
            List<File> attributeFiles = new ArrayList<>(job.getOutput().size());
            for (File file : job.getOutput()) {
                if (relatedFileMap.containsKey(file.getUid())) {
                    attributeFiles.add(relatedFileMap.get(file.getUid()));
                } else {
                    outputFiles.add(file);
                }
            }

            if (attributeFiles.isEmpty()) {
                logger.error("Unexpected error: Deleted file was apparently not found in the map of job associated files");
                throw new CatalogException("Internal error. Please, report to the OpenCGA administrators.");
            }

            Map<String, Object> attributes = job.getAttributes();
            ObjectMap opencgaAttributes;
            if (!attributes.containsKey(Constants.PRIVATE_OPENCGA_ATTRIBUTES)) {
                opencgaAttributes = new ObjectMap();
                attributes.put(Constants.PRIVATE_OPENCGA_ATTRIBUTES, opencgaAttributes);
            } else {
                opencgaAttributes = (ObjectMap) attributes.get(Constants.PRIVATE_OPENCGA_ATTRIBUTES);
            }

            List<Object> fileList = opencgaAttributes.getAsList(Constants.JOB_DELETED_OUTPUT_FILES);
            if (fileList == null || fileList.isEmpty()) {
                fileList = new ArrayList<>(attributeFiles);
            } else {
                fileList = new ArrayList<>(fileList);
                fileList.addAll(attributeFiles);
            }
            opencgaAttributes.put(Constants.JOB_DELETED_OUTPUT_FILES, fileList);

            ObjectMap params = new ObjectMap()
                    .append(JobDBAdaptor.QueryParams.ATTRIBUTES.key(), attributes)
                    .append(JobDBAdaptor.QueryParams.OUTPUT.key(), outputFiles);
            jobDBAdaptor.update(job.getUid(), params, QueryOptions.empty());
        }

        // We update the outdir file from the jobs
        for (Job jobAux : jobOutDirFolders.getResults()) {
            Job job = jobMap.get(jobAux.getUid());

            File outDir = job.getOutDir();
            if (outDir == null || outDir.getUid() <= 0) {
                logger.error("Unexpected error: Output directory from job not found?");
                throw new CatalogException("Internal error. Please, report to the OpenCGA administrators.");
            }
            if (!relatedFileMap.containsKey(job.getOutDir().getUid())) {
                logger.error("Unexpected error: Deleted output directory was apparently not found in the map of job associated files");
                throw new CatalogException("Internal error. Please, report to the OpenCGA administrators.");
            }
            // We get the whole file entry
            outDir = relatedFileMap.get(outDir.getUid());

            Map<String, Object> attributes = job.getAttributes();
            ObjectMap opencgaAttributes;
            if (!attributes.containsKey(Constants.PRIVATE_OPENCGA_ATTRIBUTES)) {
                opencgaAttributes = new ObjectMap();
                attributes.put(Constants.PRIVATE_OPENCGA_ATTRIBUTES, opencgaAttributes);
            } else {
                opencgaAttributes = (ObjectMap) attributes.get(Constants.PRIVATE_OPENCGA_ATTRIBUTES);
            }
            opencgaAttributes.put(Constants.JOB_DELETED_OUTPUT_DIRECTORY, outDir);

            ObjectMap params = new ObjectMap()
                    .append(JobDBAdaptor.QueryParams.ATTRIBUTES.key(), attributes)
                    .append(JobDBAdaptor.QueryParams.OUT_DIR.key(), -1L);
            jobDBAdaptor.update(job.getUid(), params, QueryOptions.empty());
        }
    }

    public OpenCGAResult<File> link(String studyStr, URI uriOrigin, String pathDestiny, ObjectMap params, String token)
            throws CatalogException, IOException {
        // We make two attempts to link to ensure the behaviour remains even if it is being called at the same time link from different
        // threads
        String userId = userManager.getUserId(token);
        Study study = studyManager.resolveId(studyStr, userId);

        ObjectMap auditParams = new ObjectMap()
                .append("study", studyStr)
                .append("uriOrigin", uriOrigin)
                .append("pathDestiny", pathDestiny)
                .append("params", params)
                .append("token", token);
        try {
            OpenCGAResult<File> result = privateLink(study, uriOrigin, pathDestiny, params, token);
            auditManager.auditCreate(userId, AuditRecord.Action.LINK, AuditRecord.Resource.FILE, result.first().getId(),
                    result.first().getUuid(), study.getId(), study.getUuid(), auditParams,
                    new AuditRecord.Status(AuditRecord.Status.Result.SUCCESS));
            return result;
        } catch (CatalogException | IOException e) {
            try {
                OpenCGAResult<File> result = privateLink(study, uriOrigin, pathDestiny, params, token);
                auditManager.auditCreate(userId, AuditRecord.Action.LINK, AuditRecord.Resource.FILE, result.first().getId(),
                        result.first().getUuid(), study.getId(), study.getUuid(), auditParams,
                        new AuditRecord.Status(AuditRecord.Status.Result.SUCCESS));
                return result;
            } catch (CatalogException | IOException e2) {
                auditManager.auditCreate(userId, AuditRecord.Action.LINK, AuditRecord.Resource.FILE, uriOrigin.toString(), "",
                        study.getId(), study.getUuid(), auditParams, new AuditRecord.Status(AuditRecord.Status.Result.ERROR,
                                new Error(0, "", e2.getMessage())));
                throw e2;
            }
        }
    }

    @Override
    public OpenCGAResult rank(String studyStr, Query query, String field, int numResults, boolean asc, String sessionId)
            throws CatalogException {
        query = ParamUtils.defaultObject(query, Query::new);
        ParamUtils.checkObj(field, "field");
        ParamUtils.checkObj(sessionId, "sessionId");

        String userId = userManager.getUserId(sessionId);
        Study study = studyManager.resolveId(studyStr, userId);

        authorizationManager.checkStudyPermission(study.getUid(), userId, StudyAclEntry.StudyPermissions.VIEW_FILES);

        // TODO: In next release, we will have to check the count parameter from the queryOptions object.
        boolean count = true;
        query.append(FileDBAdaptor.QueryParams.STUDY_UID.key(), study.getUid());
        OpenCGAResult queryResult = null;
        if (count) {
            // We do not need to check for permissions when we show the count of files
            queryResult = fileDBAdaptor.rank(query, field, numResults, asc);
        }

        return ParamUtils.defaultObject(queryResult, OpenCGAResult::new);
    }

    @Override
    public OpenCGAResult groupBy(@Nullable String studyStr, Query query, List<String> fields, QueryOptions options, String sessionId)
            throws CatalogException {
        query = ParamUtils.defaultObject(query, Query::new);
        options = ParamUtils.defaultObject(options, QueryOptions::new);
        if (fields == null || fields.size() == 0) {
            throw new CatalogException("Empty fields parameter.");
        }

        String userId = userManager.getUserId(sessionId);
        Study study = studyManager.resolveId(studyStr, userId);

        fixQueryObject(study, query, userId);

        // Add study id to the query
        query.put(FileDBAdaptor.QueryParams.STUDY_UID.key(), study.getUid());

        // We do not need to check for permissions when we show the count of files
<<<<<<< HEAD
        OpenCGAResult queryResult = fileDBAdaptor.groupBy(query, fields, options, userId);
=======
        QueryResult queryResult = fileDBAdaptor.groupBy(study.getUid(), query, fields, options, userId);
>>>>>>> 21755a24

        return ParamUtils.defaultObject(queryResult, OpenCGAResult::new);
    }

    OpenCGAResult<File> rename(String studyStr, String fileStr, String newName, String sessionId) throws CatalogException {
        ParamUtils.checkFileName(newName, "name");

        String userId = userManager.getUserId(sessionId);
        Study study = studyManager.resolveId(studyStr, userId);

        File file = internalGet(study.getUid(), fileStr, EXCLUDE_FILE_ATTRIBUTES, userId).first();

        String ownerId = StringUtils.split(study.getFqn(), "@")[0];

        authorizationManager.checkFilePermission(study.getUid(), file.getUid(), userId, FileAclEntry.FilePermissions.WRITE);

        if (file.getName().equals(newName)) {
            OpenCGAResult result = OpenCGAResult.empty();
            result.setEvents(Collections.singletonList(new Event(Event.Type.WARNING, newName, "File already had that name.")));
            return result;
        }

        if (isRootFolder(file)) {
            throw new CatalogException("Can not rename root folder");
        }

        String oldPath = file.getPath();
        Path parent = Paths.get(oldPath).getParent();
        String newPath;
        if (parent == null) {
            newPath = newName;
        } else {
            newPath = parent.resolve(newName).toString();
        }

        userDBAdaptor.updateUserLastModified(ownerId);
        CatalogIOManager catalogIOManager;
        URI oldUri = file.getUri();
        URI newUri = Paths.get(oldUri).getParent().resolve(newName).toUri();
//        URI studyUri = file.getUri();
        boolean isExternal = file.isExternal(); //If the file URI is not null, the file is external located.
        OpenCGAResult<File> result;
        switch (file.getType()) {
            case DIRECTORY:
                if (!isExternal) {  //Only rename non external files
                    catalogIOManager = catalogIOManagerFactory.get(oldUri); // TODO? check if something in the subtree is not READY?
                    if (catalogIOManager.exists(oldUri)) {
                        catalogIOManager.rename(oldUri, newUri);   // io.move() 1
                    }
                }
                fileDBAdaptor.rename(file.getUid(), newPath, newUri.toString(), null);
                break;
            case FILE:
                if (!isExternal) {  //Only rename non external files
                    catalogIOManager = catalogIOManagerFactory.get(oldUri);
                    catalogIOManager.rename(oldUri, newUri);
                }
                fileDBAdaptor.rename(file.getUid(), newPath, newUri.toString(), null);
                break;
            default:
                throw new CatalogException("Unknown file type " + file.getType());
        }

        return fileDBAdaptor.get(file.getUid(), QueryOptions.empty());
    }

    public DataInputStream grep(String studyId, String fileId, String pattern, QueryOptions options, String token) throws CatalogException {
        String userId = userManager.getUserId(token);
        Study study = studyManager.resolveId(studyId, userId);

        ObjectMap auditParams = new ObjectMap()
                .append("studyId", studyId)
                .append("fileId", fileId)
                .append("pattern", pattern)
                .append("options", options)
                .append("token", token);
        try {
            File file = internalGet(study.getUid(), fileId, INCLUDE_FILE_URI, userId).first();
            authorizationManager.checkFilePermission(study.getUid(), file.getUid(), userId, FileAclEntry.FilePermissions.VIEW_CONTENT);

            URI fileUri = getUri(file);
            boolean ignoreCase = options.getBoolean("ignoreCase");
            boolean multi = options.getBoolean("multi");
            DataInputStream inputStream = catalogIOManagerFactory.get(fileUri).getGrepFileObject(fileUri, pattern, ignoreCase, multi);

            auditManager.audit(userId, AuditRecord.Action.GREP, AuditRecord.Resource.FILE, file.getId(), file.getUuid(), study.getId(),
                    study.getUuid(), auditParams, new AuditRecord.Status(AuditRecord.Status.Result.SUCCESS));

            return inputStream;
        } catch (CatalogException e) {
            auditManager.audit(userId, AuditRecord.Action.GREP, AuditRecord.Resource.FILE, fileId, "", study.getId(), study.getUuid(),
                    auditParams, new AuditRecord.Status(AuditRecord.Status.Result.ERROR, e.getError()));
            throw e;
        }
    }

    public DataInputStream download(String studyStr, String fileId, int start, int limit, String token) throws CatalogException {
        String userId = userManager.getUserId(token);
        Study study = studyManager.resolveId(studyStr, userId);

        ObjectMap auditParams = new ObjectMap()
                .append("study", studyStr)
                .append("fileId", fileId)
                .append("start", start)
                .append("limit", limit)
                .append("token", token);
        File file;
        try {
            file = internalGet(study.getUid(), fileId, INCLUDE_FILE_URI, userId).first();
            authorizationManager.checkFilePermission(study.getUid(), file.getUid(), userId, FileAclEntry.FilePermissions.DOWNLOAD);
            URI fileUri = getUri(file);
            DataInputStream dataInputStream = catalogIOManagerFactory.get(fileUri).getFileObject(fileUri, start, limit);

            auditManager.audit(userId, AuditRecord.Action.DOWNLOAD, AuditRecord.Resource.FILE, file.getId(), file.getUuid(), study.getId(),
                    study.getUuid(), auditParams, new AuditRecord.Status(AuditRecord.Status.Result.SUCCESS));
            return dataInputStream;
        } catch (CatalogException e) {
            auditManager.audit(userId, AuditRecord.Action.DOWNLOAD, AuditRecord.Resource.FILE, fileId, "", study.getId(), study.getUuid(),
                    auditParams, new AuditRecord.Status(AuditRecord.Status.Result.ERROR, e.getError()));
            throw e;
        }
    }

    public OpenCGAResult<Job> index(String studyStr, List<String> fileList, String type, Map<String, String> params, String token)
            throws CatalogException {
        params = ParamUtils.defaultObject(params, HashMap::new);

        ObjectMap auditParams = new ObjectMap()
                .append("study", studyStr)
                .append("fileList", fileList)
                .append("type", type)
                .append("params", params)
                .append("token", token);

        String userId = userManager.getUserId(token);
        Study study = studyManager.resolveId(studyStr, userId);

        try {
            List<File> fileFolderIdList = internalGet(study.getUid(), fileList, QueryOptions.empty(), userId, false).getResults();

            long studyUid = study.getUid();

            // Define the output directory where the indexes will be put
            String outDirPath = ParamUtils.defaultString(params.get("outdir"), "/").replace(":", "/");
            if (outDirPath.contains("/") && !outDirPath.endsWith("/")) {
                outDirPath = outDirPath + "/";
            }

            File outDir;
            try {
                outDir = internalGet(studyUid, outDirPath, QueryOptions.empty(), userId).first();
            } catch (CatalogException e) {
                logger.warn("'{}' does not exist. Trying to create the output directory.", outDirPath);
                OpenCGAResult<File> folder = createFolder(studyStr, outDirPath, new File.FileStatus(), true, "", new QueryOptions(), token);
                outDir = folder.first();
            }

            authorizationManager.checkFilePermission(studyUid, outDir.getUid(), userId, FileAclEntry.FilePermissions.WRITE);

            OpenCGAResult<Job> jobDataResult;
            List<File> fileIdList = new ArrayList<>();
            String indexDaemonType = null;
            String jobName = null;
            String description = null;

            QueryOptions queryOptions = new QueryOptions(QueryOptions.INCLUDE, Arrays.asList(
                    FileDBAdaptor.QueryParams.NAME.key(),
                    FileDBAdaptor.QueryParams.PATH.key(),
                    FileDBAdaptor.QueryParams.URI.key(),
                    FileDBAdaptor.QueryParams.TYPE.key(),
                    FileDBAdaptor.QueryParams.BIOFORMAT.key(),
                    FileDBAdaptor.QueryParams.FORMAT.key(),
                    FileDBAdaptor.QueryParams.INDEX.key())
            );

            if (type.equals("VCF")) {

                indexDaemonType = IndexDaemon.VARIANT_TYPE;
                Boolean transform = Boolean.valueOf(params.get("transform"));
                Boolean load = Boolean.valueOf(params.get("load"));
                if (transform && !load) {
                    jobName = "variant_transform";
                    description = "Transform variants from " + fileList;
                } else if (load && !transform) {
                    description = "Load variants from " + fileList;
                    jobName = "variant_load";
                } else {
                    description = "Index variants from " + fileList;
                    jobName = "variant_index";
                }

                for (File file : fileFolderIdList) {
                    if (File.Type.DIRECTORY.equals(file.getType())) {
                        // Retrieve all the VCF files that can be found within the directory
                        String path = file.getPath().endsWith("/") ? file.getPath() : file.getPath() + "/";
                        Query query = new Query()
                                .append(FileDBAdaptor.QueryParams.FORMAT.key(), Arrays.asList(File.Format.VCF, File.Format.GVCF))
                                .append(FileDBAdaptor.QueryParams.PATH.key(), "~^" + path + "*")
                                .append(FileDBAdaptor.QueryParams.STUDY_UID.key(), studyUid);
                        OpenCGAResult<File> fileDataResult = fileDBAdaptor.get(query, queryOptions);

                        if (fileDataResult.getNumResults() == 0) {
                            throw new CatalogException("No VCF files could be found in directory " + file.getPath());
                        }

                        for (File fileTmp : fileDataResult.getResults()) {
                            authorizationManager.checkFilePermission(studyUid, fileTmp.getUid(), userId, FileAclEntry.FilePermissions.VIEW);
                            authorizationManager.checkFilePermission(studyUid, fileTmp.getUid(), userId,
                                    FileAclEntry.FilePermissions.WRITE);

                            fileIdList.add(fileTmp);
                        }

                    } else {
                        if (isTransformedFile(file.getName())) {
                            if (file.getRelatedFiles() == null || file.getRelatedFiles().isEmpty()) {
                                catalogManager.getFileManager().matchUpVariantFiles(studyStr, Collections.singletonList(file), token);
                            }
                            if (file.getRelatedFiles() != null) {
                                for (File.RelatedFile relatedFile : file.getRelatedFiles()) {
                                    if (File.RelatedFile.Relation.PRODUCED_FROM.equals(relatedFile.getRelation())) {
                                        Query query = new Query(FileDBAdaptor.QueryParams.UID.key(), relatedFile.getFile().getUid());
                                        file = search(studyStr, query, null, token).first();
                                        break;
                                    }
                                }
                            }
                        }
                        if (!File.Format.VCF.equals(file.getFormat()) && !File.Format.GVCF.equals(file.getFormat())) {
                            throw new CatalogException("The file " + file.getName() + " is not a VCF file.");
                        }

                        authorizationManager.checkFilePermission(studyUid, file.getUid(), userId, FileAclEntry.FilePermissions.VIEW);
                        authorizationManager.checkFilePermission(studyUid, file.getUid(), userId, FileAclEntry.FilePermissions.WRITE);

                        fileIdList.add(file);
                    }
                }

                if (fileIdList.size() == 0) {
                    throw new CatalogException("Cannot send to index. No files could be found to be indexed.");
                }

                params.put("sid", token);

            } else if (type.equals("BAM")) {

                indexDaemonType = IndexDaemon.ALIGNMENT_TYPE;
                jobName = "AlignmentIndex";

                for (File file : fileFolderIdList) {
                    if (File.Type.DIRECTORY.equals(file.getType())) {
                        // Retrieve all the BAM files that can be found within the directory
                        String path = file.getPath().endsWith("/") ? file.getPath() : file.getPath() + "/";
                        Query query = new Query(FileDBAdaptor.QueryParams.FORMAT.key(), Arrays.asList(File.Format.SAM, File.Format.BAM))
                                .append(FileDBAdaptor.QueryParams.PATH.key(), "~^" + path + "*")
                                .append(FileDBAdaptor.QueryParams.STUDY_UID.key(), studyUid);
                        OpenCGAResult<File> fileDataResult = fileDBAdaptor.get(query, queryOptions);

                        if (fileDataResult.getNumResults() == 0) {
                            throw new CatalogException("No SAM/BAM files could be found in directory " + file.getPath());
                        }

                        for (File fileTmp : fileDataResult.getResults()) {
                            authorizationManager.checkFilePermission(studyUid, fileTmp.getUid(), userId,
                                    FileAclEntry.FilePermissions.VIEW);
                            authorizationManager.checkFilePermission(studyUid, fileTmp.getUid(), userId,
                                    FileAclEntry.FilePermissions.WRITE);

                            fileIdList.add(fileTmp);
                        }

                    } else {
                        if (!File.Format.BAM.equals(file.getFormat()) && !File.Format.SAM.equals(file.getFormat())) {
                            throw new CatalogException("The file " + file.getName() + " is not a SAM/BAM file.");
                        }

                        authorizationManager.checkFilePermission(studyUid, file.getUid(), userId, FileAclEntry.FilePermissions.VIEW);
                        authorizationManager.checkFilePermission(studyUid, file.getUid(), userId, FileAclEntry.FilePermissions.WRITE);

                        fileIdList.add(file);
                    }
                }

            }

            if (fileIdList.size() == 0) {
                throw new CatalogException("Cannot send to index. No files could be found to be indexed.");
            }

            if (!params.containsKey("study") && !params.containsKey("studyId")) {
                params.put("study", study.getFqn());
            }

            params.put("outdir", outDir.getPath());
            String fileIds = fileIdList.stream().map(File::getPath).collect(Collectors.joining(","));
            params.put("file", fileIds);
            List<File> outputList = outDir.getUid() > 0 ? Arrays.asList(outDir) : Collections.emptyList();
            ObjectMap attributes = new ObjectMap();
            attributes.put(IndexDaemon.INDEX_TYPE, indexDaemonType);
            attributes.putIfNotNull(Job.OPENCGA_OUTPUT_DIR, outDirPath);
            attributes.putIfNotNull(Job.OPENCGA_STUDY, study.getFqn());

            logger.info("job description: " + description);
            jobDataResult = catalogManager.getJobManager().queue(studyStr, jobName, jobName, description, null,
                    Job.Type.INDEX, params, fileIdList, outputList, outDir, attributes, token);

            auditManager.audit(userId, AuditRecord.Action.INDEX, AuditRecord.Resource.FILE, "", "", study.getId(), study.getUuid(),
                    auditParams, new AuditRecord.Status(AuditRecord.Status.Result.SUCCESS));

            return jobDataResult;
        } catch (CatalogException e) {
            auditManager.audit(userId, AuditRecord.Action.INDEX, AuditRecord.Resource.FILE, "", "", study.getId(), study.getUuid(),
                    auditParams, new AuditRecord.Status(AuditRecord.Status.Result.ERROR, e.getError()));
            throw e;
        }
    }

    public void setFileIndex(String studyStr, String fileId, FileIndex index, String sessionId) throws CatalogException {
        String userId = userManager.getUserId(sessionId);
        Study study = studyManager.resolveId(studyStr, userId);
        long fileUid = internalGet(study.getUid(), fileId, INCLUDE_FILE_IDS, userId).first().getUid();

        authorizationManager.checkFilePermission(study.getUid(), fileUid, userId, FileAclEntry.FilePermissions.WRITE);

        ObjectMap parameters = new ObjectMap(FileDBAdaptor.QueryParams.INDEX.key(), index);
        fileDBAdaptor.update(fileUid, parameters, QueryOptions.empty());
    }

    // **************************   ACLs  ******************************** //
    public OpenCGAResult<Map<String, List<String>>> getAcls(String studyId, List<String> fileList, String member, boolean ignoreException,
                                                            String token) throws CatalogException {
        String user = userManager.getUserId(token);
        Study study = studyManager.resolveId(studyId, user);

        String operationId = UUIDUtils.generateOpenCGAUUID(UUIDUtils.Entity.AUDIT);
        ObjectMap auditParams = new ObjectMap()
                .append("studyId", studyId)
                .append("fileList", fileList)
                .append("member", member)
                .append("ignoreException", ignoreException)
                .append("token", token);
        try {
            OpenCGAResult<Map<String, List<String>>> fileAclList = OpenCGAResult.empty();
            InternalGetDataResult<File> fileDataResult = internalGet(study.getUid(), fileList, INCLUDE_FILE_IDS, user, ignoreException);

            Map<String, InternalGetDataResult.Missing> missingMap = new HashMap<>();
            if (fileDataResult.getMissing() != null) {
                missingMap = fileDataResult.getMissing().stream()
                        .collect(Collectors.toMap(InternalGetDataResult.Missing::getId, Function.identity()));
            }
            int counter = 0;
            for (String fileId : fileList) {
                if (!missingMap.containsKey(fileId)) {
                    File file = fileDataResult.getResults().get(counter);
                    try {
                        OpenCGAResult<Map<String, List<String>>> allFileAcls;
                        if (StringUtils.isNotEmpty(member)) {
                            allFileAcls = authorizationManager.getFileAcl(study.getUid(), file.getUid(), user, member);
                        } else {
                            allFileAcls = authorizationManager.getAllFileAcls(study.getUid(), file.getUid(), user, true);
                        }
                        fileAclList.append(allFileAcls);

                        auditManager.audit(operationId, user, AuditRecord.Action.FETCH_ACLS, AuditRecord.Resource.FILE, file.getId(),
                                file.getUuid(), study.getId(), study.getUuid(), auditParams,
                                new AuditRecord.Status(AuditRecord.Status.Result.SUCCESS), new ObjectMap());
                    } catch (CatalogException e) {
                        auditManager.audit(operationId, user, AuditRecord.Action.FETCH_ACLS, AuditRecord.Resource.FILE, file.getId(),
                                file.getUuid(), study.getId(), study.getUuid(), auditParams,
                                new AuditRecord.Status(AuditRecord.Status.Result.ERROR, e.getError()), new ObjectMap());

                        if (!ignoreException) {
                            throw e;
                        } else {
                            Event event = new Event(Event.Type.ERROR, fileId, missingMap.get(fileId).getErrorMsg());
                            fileAclList.append(new OpenCGAResult<>(0, Collections.singletonList(event), 0,
                                    Collections.singletonList(Collections.emptyMap()), 0));
                        }
                    }
                    counter += 1;
                } else {
                    Event event = new Event(Event.Type.ERROR, fileId, missingMap.get(fileId).getErrorMsg());
                    fileAclList.append(new OpenCGAResult<>(0, Collections.singletonList(event), 0,
                            Collections.singletonList(Collections.emptyMap()), 0));

                    auditManager.audit(operationId, user, AuditRecord.Action.FETCH_ACLS, AuditRecord.Resource.FILE, fileId, "",
                            study.getId(), study.getUuid(), auditParams, new AuditRecord.Status(AuditRecord.Status.Result.ERROR,
                                    new Error(0, "", missingMap.get(fileId).getErrorMsg())), new ObjectMap());
                }
            }
            return fileAclList;
        } catch (CatalogException e) {
            for (String fileId : fileList) {
                auditManager.audit(operationId, user, AuditRecord.Action.FETCH_ACLS, AuditRecord.Resource.FILE, fileId, "", study.getId(),
                        study.getUuid(), auditParams, new AuditRecord.Status(AuditRecord.Status.Result.ERROR, e.getError()),
                        new ObjectMap());
            }
            throw e;
        }
    }

    public OpenCGAResult<Map<String, List<String>>> updateAcl(String studyId, List<String> fileStrList, String memberList,
                                                    File.FileAclParams aclParams, String token) throws CatalogException {
        String user = userManager.getUserId(token);
        Study study = studyManager.resolveId(studyId, user);

        ObjectMap auditParams = new ObjectMap()
                .append("studyId", studyId)
                .append("fileStrList", fileStrList)
                .append("memberList", memberList)
                .append("aclParams", aclParams)
                .append("token", token);
        String operationId = UUIDUtils.generateOpenCGAUUID(UUIDUtils.Entity.AUDIT);

        try {
            int count = 0;
            count += fileStrList != null && !fileStrList.isEmpty() ? 1 : 0;
            count += StringUtils.isNotEmpty(aclParams.getSample()) ? 1 : 0;

            if (count > 1) {
                throw new CatalogException("Update ACL: Only one of these parameters are allowed: file or sample per query.");
            } else if (count == 0) {
                throw new CatalogException("Update ACL: At least one of these parameters should be provided: file or sample");
            }

            if (aclParams.getAction() == null) {
                throw new CatalogException("Invalid action found. Please choose a valid action to be performed.");
            }

            List<String> permissions = Collections.emptyList();
            if (StringUtils.isNotEmpty(aclParams.getPermissions())) {
                permissions = Arrays.asList(aclParams.getPermissions().trim().replaceAll("\\s", "").split(","));
                checkPermissions(permissions, FileAclEntry.FilePermissions::valueOf);
            }


            List<File> extendedFileList;
            if (StringUtils.isNotEmpty(aclParams.getSample())) {
                // Obtain the sample ids
                OpenCGAResult<Sample> sampleDataResult = catalogManager.getSampleManager().internalGet(study.getUid(),
                        Arrays.asList(StringUtils.split(aclParams.getSample(), ",")), SampleManager.INCLUDE_SAMPLE_IDS, user, false);
                Query query = new Query(FileDBAdaptor.QueryParams.SAMPLE_UIDS.key(),
                        sampleDataResult.getResults().stream().map(Sample::getUid).collect(Collectors.toList()));

                extendedFileList = catalogManager.getFileManager().search(studyId, query, EXCLUDE_FILE_ATTRIBUTES, token).getResults();
            } else {
                extendedFileList = internalGet(study.getUid(), fileStrList, EXCLUDE_FILE_ATTRIBUTES, user, false).getResults();
            }

            authorizationManager.checkCanAssignOrSeePermissions(study.getUid(), user);

            // Increase the list with the files/folders within the list of ids that correspond with folders
            extendedFileList = getRecursiveFilesAndFolders(study.getUid(), extendedFileList);

            // Validate that the members are actually valid members
            List<String> members;
            if (memberList != null && !memberList.isEmpty()) {
                members = Arrays.asList(memberList.split(","));
            } else {
                members = Collections.emptyList();
            }
            authorizationManager.checkNotAssigningPermissionsToAdminsGroup(members);
            checkMembers(study.getUid(), members);
//        studyManager.membersHavePermissionsInStudy(resourceIds.getStudyId(), members);

            OpenCGAResult<Map<String, List<String>>> queryResultList;
            switch (aclParams.getAction()) {
                case SET:
                    queryResultList = authorizationManager.setAcls(study.getUid(), extendedFileList.stream().map(File::getUid)
                            .collect(Collectors.toList()), members, permissions, Entity.FILE);
                    break;
                case ADD:
                    queryResultList = authorizationManager.addAcls(study.getUid(), extendedFileList.stream().map(File::getUid)
                            .collect(Collectors.toList()), members, permissions, Entity.FILE);
                    break;
                case REMOVE:
                    queryResultList = authorizationManager.removeAcls(extendedFileList.stream().map(File::getUid)
                            .collect(Collectors.toList()), members, permissions, Entity.FILE);
                    break;
                case RESET:
                    queryResultList = authorizationManager.removeAcls(extendedFileList.stream().map(File::getUid)
                            .collect(Collectors.toList()), members, null, Entity.FILE);
                    break;
                default:
                    throw new CatalogException("Unexpected error occurred. No valid action found.");
            }
            for (File file : extendedFileList) {
                auditManager.audit(operationId, user, AuditRecord.Action.UPDATE_ACLS, AuditRecord.Resource.FILE, file.getId(),
                        file.getUuid(), study.getId(), study.getUuid(), auditParams,
                        new AuditRecord.Status(AuditRecord.Status.Result.SUCCESS), new ObjectMap());
            }
            return queryResultList;
        } catch (CatalogException e) {
            if (fileStrList != null) {
                for (String fileId : fileStrList) {
                    auditManager.audit(operationId, user, AuditRecord.Action.UPDATE_ACLS, AuditRecord.Resource.FILE, fileId, "",
                            study.getId(), study.getUuid(), auditParams, new AuditRecord.Status(AuditRecord.Status.Result.ERROR,
                                    e.getError()), new ObjectMap());
                }
            }
            throw e;
        }
    }


    // **************************   Private methods   ******************************** //
    private boolean isRootFolder(File file) throws CatalogException {
        ParamUtils.checkObj(file, "File");
        return file.getPath().isEmpty();
    }

    /**
     * Fetch all the recursive files and folders within the list of file ids given.
     *
     * @param studyUid Study uid.
     * @param fileList List of files
     * @return a more complete file list containing all the nested files
     */
    private List<File> getRecursiveFilesAndFolders(long studyUid, List<File> fileList) throws CatalogException {
        List<File> fileListCopy = new LinkedList<>();
        fileListCopy.addAll(fileList);

        Set<Long> uidFileSet = new HashSet<>();
        uidFileSet.addAll(fileList.stream().map(File::getUid).collect(Collectors.toSet()));

        List<String> pathList = new ArrayList<>();
        for (File file : fileList) {
            if (file.getType().equals(File.Type.DIRECTORY)) {
                pathList.add("~^" + file.getPath());
            }
        }

        QueryOptions options = new QueryOptions(QueryOptions.INCLUDE, FileDBAdaptor.QueryParams.UID.key());
        if (CollectionUtils.isNotEmpty(pathList)) {
            // Search for all the files within the list of paths
            Query query = new Query()
                    .append(FileDBAdaptor.QueryParams.STUDY_UID.key(), studyUid)
                    .append(FileDBAdaptor.QueryParams.PATH.key(), pathList);
            OpenCGAResult<File> fileDataResult1 = fileDBAdaptor.get(query, options);
            for (File file1 : fileDataResult1.getResults()) {
                if (!uidFileSet.contains(file1.getUid())) {
                    uidFileSet.add(file1.getUid());
                    fileListCopy.add(file1);
                }
            }
        }

        return fileListCopy;
    }

    private List<String> calculateAllPossiblePaths(String filePath) {
        String path = "";
        String[] split = filePath.split("/");
        List<String> paths = new ArrayList<>(split.length + 1);
        paths.add("");  //Add study root folder
        //Add intermediate folders
        //Do not add the last split, could be a file or a folder..
        //Depending on this, it could end with '/' or not.
        for (int i = 0; i < split.length - 1; i++) {
            String f = split[i];
            path = path + f + "/";
            paths.add(path);
        }
        paths.add(filePath); //Add the file path
        return paths;
    }

    //FIXME: This should use org.opencb.opencga.storage.core.variant.io.VariantReaderUtils
    private String getMainVariantFile(String name) {
        if (name.endsWith(".variants.avro.gz") || name.endsWith(".variants.proto.gz") || name.endsWith(".variants.json.gz")) {
            int idx = name.lastIndexOf(".variants.");
            return name.substring(0, idx);
        } else {
            return null;
        }
    }

    private boolean isTransformedFile(String name) {
        return getMainVariantFile(name) != null;
    }

    private String getVariantMetadataFile(String path) {
        String file = getMainVariantFile(path);
        if (file != null) {
            return file + ".file.json.gz";
        } else {
            return null;
        }
    }

    private OpenCGAResult<File> getParents(long studyUid, String filePath, boolean rootFirst, QueryOptions options)
            throws CatalogException {
        List<String> paths = calculateAllPossiblePaths(filePath);

        Query query = new Query(FileDBAdaptor.QueryParams.PATH.key(), paths);
        query.put(FileDBAdaptor.QueryParams.STUDY_UID.key(), studyUid);
        OpenCGAResult<File> result = fileDBAdaptor.get(query, options);
        result.getResults().sort(rootFirst ? ROOT_FIRST_COMPARATOR : ROOT_LAST_COMPARATOR);
        return result;
    }

    private String getParentPath(String path) {
        Path parent = Paths.get(path).getParent();
        String parentPath;
        if (parent == null) {   //If parent == null, the file is in the root of the study
            parentPath = "";
        } else {
            parentPath = parent.toString() + "/";
        }
        return parentPath;
    }

    /**
     * Get the URI where a file should be in Catalog, given a study and a path.
     *
     * @param studyId   Study identifier
     * @param path      Path to locate
     * @param directory Boolean indicating if the file is a directory
     * @return URI where the file should be placed
     * @throws CatalogException CatalogException
     */
    private URI getFileUri(long studyId, String path, boolean directory) throws CatalogException, URISyntaxException {
        // Get the closest existing parent. If parents == true, may happen that the parent is not registered in catalog yet.
        File existingParent = getParents(studyId, path, false, null).first();

        //Relative path to the existing parent
        String relativePath = Paths.get(existingParent.getPath()).relativize(Paths.get(path)).toString();
        if (path.endsWith("/") && !relativePath.endsWith("/")) {
            relativePath += "/";
        }

        String uriStr = Paths.get(existingParent.getUri().getPath()).resolve(relativePath).toString();

        if (directory) {
            return UriUtils.createDirectoryUri(uriStr);
        } else {
            return UriUtils.createUri(uriStr);
        }
    }

    private boolean isExternal(Study study, String catalogFilePath, URI fileUri) throws CatalogException {
        URI studyUri = study.getUri();

        String studyFilePath = studyUri.resolve(catalogFilePath).getPath();
        String originalFilePath = fileUri.getPath();

        logger.debug("Study file path: {}", studyFilePath);
        logger.debug("File path: {}", originalFilePath);
        return !studyFilePath.equals(originalFilePath);
    }

    private FileTree getTree(File folder, Query query, QueryOptions queryOptions, int maxDepth, long studyId, String userId)
            throws CatalogDBException {

        if (maxDepth == 0) {
            return null;
        }

        try {
            authorizationManager.checkFilePermission(studyId, folder.getUid(), userId, FileAclEntry.FilePermissions.VIEW);
        } catch (CatalogException e) {
            return null;
        }

        // Update the new path to be looked for
        query.put(FileDBAdaptor.QueryParams.DIRECTORY.key(), folder.getPath());

        FileTree fileTree = new FileTree(folder);
        List<FileTree> children = new ArrayList<>();

        // Obtain the files and directories inside the directory
        OpenCGAResult<File> fileDataResult = fileDBAdaptor.get(query, queryOptions);

        for (File fileAux : fileDataResult.getResults()) {
            if (fileAux.getType().equals(File.Type.DIRECTORY)) {
                FileTree subTree = getTree(fileAux, query, queryOptions, maxDepth - 1, studyId, userId);
                if (subTree != null) {
                    children.add(subTree);
                }
            } else {
                try {
                    authorizationManager.checkFilePermission(studyId, fileAux.getUid(), userId, FileAclEntry.FilePermissions.VIEW);
                    children.add(new FileTree(fileAux));
                } catch (CatalogException e) {
                    continue;
                }
            }
        }
        fileTree.setChildren(children);

        return fileTree;
    }

    private int countFilesInTree(FileTree fileTree) {
        int count = 1;
        for (FileTree tree : fileTree.getChildren()) {
            count += countFilesInTree(tree);
        }
        return count;
    }

    /**
     * Method to check if a files matching a query can be deleted. It will only be possible to delete files as long as they are not indexed.
     *
     * @param query          Query object.
     * @param physicalDelete boolean indicating whether the files matching the query should be completely deleted from the file system or
     *                       they should be sent to the trash bin.
     * @param studyId        Study where the query will be applied.
     * @param userId         user for which DELETE permissions will be checked.
     * @return the list of files scanned that can be deleted.
     * @throws CatalogException if any of the files cannot be deleted.
     */
    public List<File> checkCanDeleteFiles(Query query, boolean physicalDelete, long studyId, String userId) throws CatalogException {
        String statusQuery = physicalDelete ? GET_NON_DELETED_FILES : GET_NON_TRASHED_FILES;

        QueryOptions options = new QueryOptions(QueryOptions.INCLUDE, Arrays.asList(FileDBAdaptor.QueryParams.UID.key(),
                FileDBAdaptor.QueryParams.NAME.key(), FileDBAdaptor.QueryParams.TYPE.key(), FileDBAdaptor.QueryParams.RELATED_FILES.key(),
                FileDBAdaptor.QueryParams.SIZE.key(), FileDBAdaptor.QueryParams.URI.key(), FileDBAdaptor.QueryParams.PATH.key(),
                FileDBAdaptor.QueryParams.INDEX.key(), FileDBAdaptor.QueryParams.STATUS.key(), FileDBAdaptor.QueryParams.EXTERNAL.key()));
        Query myQuery = new Query(query);
        myQuery.put(FileDBAdaptor.QueryParams.STUDY_UID.key(), studyId);
        myQuery.put(FileDBAdaptor.QueryParams.STATUS_NAME.key(), statusQuery);

        OpenCGAResult<File> fileDataResult = fileDBAdaptor.get(myQuery, options);

        return checkCanDeleteFiles(fileDataResult.getResults().iterator(), physicalDelete, String.valueOf(studyId), userId);
    }

    public List<File> checkCanDeleteFiles(Iterator<File> fileIterator, boolean physicalDelete, String studyStr, String userId)
            throws CatalogException {
        List<File> filesChecked = new LinkedList<>();

        while (fileIterator.hasNext()) {
            filesChecked.addAll(checkCanDeleteFile(studyStr, fileIterator.next(), physicalDelete, userId));
        }

        return filesChecked;
    }

    public List<File> checkCanDeleteFile(String studyStr, File file, boolean physicalDelete, String userId) throws CatalogException {
        String statusQuery = physicalDelete ? GET_NON_DELETED_FILES : GET_NON_TRASHED_FILES;

        Study study = studyManager.resolveId(studyStr, userId);
        QueryOptions options = new QueryOptions(QueryOptions.INCLUDE, Arrays.asList(FileDBAdaptor.QueryParams.UID.key(),
                FileDBAdaptor.QueryParams.NAME.key(), FileDBAdaptor.QueryParams.TYPE.key(), FileDBAdaptor.QueryParams.RELATED_FILES.key(),
                FileDBAdaptor.QueryParams.SIZE.key(), FileDBAdaptor.QueryParams.URI.key(), FileDBAdaptor.QueryParams.PATH.key(),
                FileDBAdaptor.QueryParams.INDEX.key(), FileDBAdaptor.QueryParams.STATUS.key(), FileDBAdaptor.QueryParams.EXTERNAL.key()));

        List<File> filesToAnalyse = new LinkedList<>();

        if (file.getType() == File.Type.FILE) {
            filesToAnalyse.add(file);
        } else {
            // We cannot delete the root folder
            if (isRootFolder(file)) {
                throw new CatalogException("Root directories cannot be deleted");
            }

            // Get all recursive files and folders
            Query newQuery = new Query()
                    .append(FileDBAdaptor.QueryParams.STUDY_UID.key(), study.getUid())
                    .append(FileDBAdaptor.QueryParams.PATH.key(), "~^" + file.getPath() + "*")
                    .append(FileDBAdaptor.QueryParams.STATUS_NAME.key(), statusQuery);
            OpenCGAResult<File> recursiveFileDataResult = fileDBAdaptor.get(newQuery, options);

            if (file.isExternal()) {
                // Check there aren't local files within the directory
                List<String> wrongFiles = new LinkedList<>();
                for (File nestedFile : recursiveFileDataResult.getResults()) {
                    if (!nestedFile.isExternal()) {
                        wrongFiles.add(nestedFile.getPath());
                    }
                }
                if (!wrongFiles.isEmpty()) {
                    throw new CatalogException("Local files {" + StringUtils.join(wrongFiles, ", ") + "} detected within the external "
                            + "folder " + file.getPath() + ". Please, delete those folders or files manually first");
                }
            } else {
                // Check there aren't external files within the directory
                List<String> wrongFiles = new LinkedList<>();
                for (File nestedFile : recursiveFileDataResult.getResults()) {
                    if (nestedFile.isExternal()) {
                        wrongFiles.add(nestedFile.getPath());
                    }
                }
                if (!wrongFiles.isEmpty()) {
                    throw new CatalogException("External files {" + StringUtils.join(wrongFiles, ", ") + "} detected within the local "
                            + "folder " + file.getPath() + ". Please, unlink those folders or files manually first");
                }
            }

            filesToAnalyse.addAll(recursiveFileDataResult.getResults());
        }

        // If the user is the owner or the admin, we won't check if he has permissions for every single file
        boolean checkPermissions = !authorizationManager.checkIsOwnerOrAdmin(study.getUid(), userId);

        Set<Long> transformedFromFileIds = new HashSet<>();

        for (File fileAux : filesToAnalyse) {
            if (checkPermissions) {
                authorizationManager.checkFilePermission(study.getUid(), fileAux.getUid(), userId, FileAclEntry.FilePermissions.DELETE);
            }

            // Check the file status is not STAGE or MISSING
            if (fileAux.getStatus() == null) {
                throw new CatalogException("Cannot check file status for deletion");
            }
            if (File.FileStatus.STAGE.equals(fileAux.getStatus().getName())
                    || File.FileStatus.MISSING.equals(fileAux.getStatus().getName())) {
                throw new CatalogException("Cannot delete file: " + fileAux.getName() + ". The status is " + fileAux.getStatus().getName());
            }

            // Check the index status
            if (fileAux.getIndex() != null && fileAux.getIndex().getStatus() != null
                    && !FileIndex.IndexStatus.NONE.equals(fileAux.getIndex().getStatus().getName())
                    && !FileIndex.IndexStatus.TRANSFORMED.equals(fileAux.getIndex().getStatus().getName())) {
                throw new CatalogException("Cannot delete file: " + fileAux.getName() + ". The index status is "
                        + fileAux.getIndex().getStatus().getName());
            }

            // Check if the file is produced from other file being indexed and add them to the transformedFromFileIds set
            if (fileAux.getRelatedFiles() != null && !fileAux.getRelatedFiles().isEmpty()) {
                transformedFromFileIds.addAll(
                        fileAux.getRelatedFiles().stream()
                                .filter(myFile -> myFile.getRelation() == File.RelatedFile.Relation.PRODUCED_FROM)
                                .map(File.RelatedFile::getFile)
                                .map(File::getUid)
                                .collect(Collectors.toSet())
                );
            }
        }

        // Check the original files are not being indexed at the moment
        if (!transformedFromFileIds.isEmpty()) {
            Query query = new Query(FileDBAdaptor.QueryParams.UID.key(), new ArrayList<>(transformedFromFileIds));
            try (DBIterator<File> iterator = fileDBAdaptor.iterator(query, new QueryOptions(QueryOptions.INCLUDE, Arrays.asList(
                    FileDBAdaptor.QueryParams.INDEX.key(), FileDBAdaptor.QueryParams.UID.key())))) {
                while (iterator.hasNext()) {
                    File next = iterator.next();
                    String status = next.getIndex().getStatus().getName();
                    switch (status) {
                        case FileIndex.IndexStatus.READY:
                            // If they are already ready, we only need to remove the reference to the transformed files as they will be
                            // removed
                            next.getIndex().setTransformedFile(null);
                            break;
                        case FileIndex.IndexStatus.TRANSFORMED:
                            // We need to remove the reference to the transformed files and change their status from TRANSFORMED to NONE
                            next.getIndex().setTransformedFile(null);
                            next.getIndex().getStatus().setName(FileIndex.IndexStatus.NONE);
                            break;
                        case FileIndex.IndexStatus.NONE:
                        case FileIndex.IndexStatus.DELETED:
                            break;
                        default:
                            throw new CatalogException("Cannot delete files that are in use in storage.");
                    }
                }
            }
        }

        return filesToAnalyse;
    }

    public DataResult<FacetField> facet(String studyId, Query query, QueryOptions options, boolean defaultStats, String token)
            throws CatalogException, IOException {
        ParamUtils.defaultObject(query, Query::new);
        ParamUtils.defaultObject(options, QueryOptions::new);

        String userId = userManager.getUserId(token);
        // We need to add variableSets and groups to avoid additional queries as it will be used in the catalogSolrManager
        Study study = studyManager.resolveId(studyId, userId, new QueryOptions(QueryOptions.INCLUDE,
                Arrays.asList(StudyDBAdaptor.QueryParams.VARIABLE_SET.key(), StudyDBAdaptor.QueryParams.GROUPS.key())));

        ObjectMap auditParams = new ObjectMap()
                .append("studyId", studyId)
                .append("query", new Query(query))
                .append("options", options)
                .append("defaultStats", defaultStats)
                .append("token", token);
        try {
            if (defaultStats || StringUtils.isEmpty(options.getString(QueryOptions.FACET))) {
                String facet = options.getString(QueryOptions.FACET);
                options.put(QueryOptions.FACET, StringUtils.isNotEmpty(facet) ? defaultFacet + ";" + facet : defaultFacet);
            }

            AnnotationUtils.fixQueryAnnotationSearch(study, userId, query, authorizationManager);

            CatalogSolrManager catalogSolrManager = new CatalogSolrManager(catalogManager);
            DataResult<FacetField> result = catalogSolrManager.facetedQuery(study, CatalogSolrManager.FILE_SOLR_COLLECTION, query, options,
                    userId);
            auditManager.auditFacet(userId, AuditRecord.Resource.FILE, study.getId(), study.getUuid(), auditParams,
                    new AuditRecord.Status(AuditRecord.Status.Result.SUCCESS));

            return result;
        } catch (CatalogException | IOException e) {
            auditManager.auditFacet(userId, AuditRecord.Resource.FILE, study.getId(), study.getUuid(), auditParams,
                    new AuditRecord.Status(AuditRecord.Status.Result.ERROR, new Error(0, "", e.getMessage())));
            throw e;
        }
    }

    private void updateIndexStatusAfterDeletionOfTransformedFile(long studyId, File file) throws CatalogDBException {
        if (file.getType() == File.Type.FILE && (file.getRelatedFiles() == null || file.getRelatedFiles().isEmpty())) {
            return;
        }

        // We check if any of the files to be removed are transformation files
        Query query = new Query()
                .append(FileDBAdaptor.QueryParams.STUDY_UID.key(), studyId)
                .append(FileDBAdaptor.QueryParams.PATH.key(), "~^" + file.getPath() + "*")
                .append(FileDBAdaptor.QueryParams.RELATED_FILES_RELATION.key(), File.RelatedFile.Relation.PRODUCED_FROM);
        OpenCGAResult<File> fileQR = fileDBAdaptor.get(query, new QueryOptions(QueryOptions.INCLUDE,
                FileDBAdaptor.QueryParams.RELATED_FILES.key()));
        if (fileQR.getNumResults() > 0) {
            // Among the files to be deleted / unlinked, there are transformed files. We need to check that these files are not being used
            // anymore.
            Set<Long> fileIds = new HashSet<>();
            for (File transformedFile : fileQR.getResults()) {
                fileIds.addAll(
                        transformedFile.getRelatedFiles().stream()
                                .filter(myFile -> myFile.getRelation() == File.RelatedFile.Relation.PRODUCED_FROM)
                                .map(File.RelatedFile::getFile)
                                .map(File::getUid)
                                .collect(Collectors.toSet())
                );
            }

            // Update the original files to remove the transformed file
            query = new Query(FileDBAdaptor.QueryParams.UID.key(), new ArrayList<>(fileIds));
            Map<Long, FileIndex> filesToUpdate;
            try (DBIterator<File> iterator = fileDBAdaptor.iterator(query, new QueryOptions(QueryOptions.INCLUDE, Arrays.asList(
                    FileDBAdaptor.QueryParams.INDEX.key(), FileDBAdaptor.QueryParams.UID.key())))) {
                filesToUpdate = new HashMap<>();
                while (iterator.hasNext()) {
                    File next = iterator.next();
                    String status = next.getIndex().getStatus().getName();
                    switch (status) {
                        case FileIndex.IndexStatus.READY:
                            // If they are already ready, we only need to remove the reference to the transformed files as they will be
                            // removed
                            next.getIndex().setTransformedFile(null);
                            filesToUpdate.put(next.getUid(), next.getIndex());
                            break;
                        case FileIndex.IndexStatus.TRANSFORMED:
                            // We need to remove the reference to the transformed files and change their status from TRANSFORMED to NONE
                            next.getIndex().setTransformedFile(null);
                            next.getIndex().getStatus().setName(FileIndex.IndexStatus.NONE);
                            filesToUpdate.put(next.getUid(), next.getIndex());
                            break;
                        default:
                            break;
                    }
                }
            }

            for (Map.Entry<Long, FileIndex> indexEntry : filesToUpdate.entrySet()) {
                fileDBAdaptor.update(indexEntry.getKey(), new ObjectMap(FileDBAdaptor.QueryParams.INDEX.key(), indexEntry.getValue()),
                        QueryOptions.empty());
            }
        }
    }

    /**
     * Create the parent directories that are needed.
     *
     * @param study            study where they will be created.
     * @param userId           user that is creating the parents.
     * @param studyURI         Base URI where the created folders will be pointing to. (base physical location)
     * @param path             Path used in catalog as a virtual location. (whole bunch of directories inside the virtual
     *                         location in catalog)
     * @param checkPermissions Boolean indicating whether to check if the user has permissions to create a folder in the first directory
     *                         that is available in catalog.
     * @throws CatalogDBException
     */
    private void createParents(Study study, String userId, URI studyURI, Path path, boolean checkPermissions) throws CatalogException {
        if (path == null) {
            if (checkPermissions) {
                authorizationManager.checkStudyPermission(study.getUid(), userId, StudyAclEntry.StudyPermissions.WRITE_FILES);
            }
            return;
        }

        String stringPath = path.toString();
        if (("/").equals(stringPath)) {
            return;
        }

        logger.info("Path: {}", stringPath);

        if (stringPath.startsWith("/")) {
            stringPath = stringPath.substring(1);
        }

        if (!stringPath.endsWith("/")) {
            stringPath = stringPath + "/";
        }

        // Check if the folder exists
        Query query = new Query()
                .append(FileDBAdaptor.QueryParams.STUDY_UID.key(), study.getUid())
                .append(FileDBAdaptor.QueryParams.PATH.key(), stringPath);

        if (fileDBAdaptor.count(query).first() == 0) {
            createParents(study, userId, studyURI, path.getParent(), checkPermissions);
        } else {
            if (checkPermissions) {
                long fileId = fileDBAdaptor.getId(study.getUid(), stringPath);
                authorizationManager.checkFilePermission(study.getUid(), fileId, userId, FileAclEntry.FilePermissions.WRITE);
            }
            return;
        }

        String parentPath = getParentPath(stringPath);
        long parentFileId = fileDBAdaptor.getId(study.getUid(), parentPath);
        // We obtain the permissions set in the parent folder and set them to the file or folder being created
        OpenCGAResult<Map<String, List<String>>> allFileAcls = authorizationManager.getAllFileAcls(study.getUid(), parentFileId, userId,
                checkPermissions);

        URI completeURI = Paths.get(studyURI).resolve(path).toUri();

        // Create the folder in catalog
        File folder = new File(path.getFileName().toString(), File.Type.DIRECTORY, File.Format.PLAIN, File.Bioformat.NONE, completeURI,
                stringPath, null, TimeUtils.getTime(), TimeUtils.getTime(), "", new File.FileStatus(File.FileStatus.READY), false, 0, null,
                new Experiment(), Collections.emptyList(), new Job(), Collections.emptyList(), null,
                studyManager.getCurrentRelease(study), Collections.emptyList(), null, null);
        folder.setUuid(UUIDUtils.generateOpenCGAUUID(UUIDUtils.Entity.FILE));
        checkHooks(folder, study.getFqn(), HookConfiguration.Stage.CREATE);
        fileDBAdaptor.insert(study.getUid(), folder, Collections.emptyList(), new QueryOptions());
        OpenCGAResult<File> queryResult = getFile(study.getUid(), folder.getUuid(), QueryOptions.empty());
        // Propagate ACLs
        if (allFileAcls != null && allFileAcls.getNumResults() > 0) {
            authorizationManager.replicateAcls(study.getUid(), Arrays.asList(queryResult.first().getUid()), allFileAcls.getResults().get(0),
                    Entity.FILE);
        }
    }

    private OpenCGAResult<File> privateLink(Study study, URI uriOrigin, String pathDestiny, ObjectMap params, String sessionId)
            throws CatalogException, IOException {
        params = ParamUtils.defaultObject(params, ObjectMap::new);
        CatalogIOManager ioManager = catalogIOManagerFactory.get(uriOrigin);
        if (!ioManager.exists(uriOrigin)) {
            throw new CatalogIOException("File " + uriOrigin + " does not exist");
        }

        final URI normalizedUri;
        try {
            normalizedUri = UriUtils.createUri(uriOrigin.normalize().getPath());
        } catch (URISyntaxException e) {
            throw new CatalogException(e);
        }

        String userId = userManager.getUserId(sessionId);
        authorizationManager.checkStudyPermission(study.getUid(), userId, StudyAclEntry.StudyPermissions.WRITE_FILES);

        pathDestiny = ParamUtils.defaultString(pathDestiny, "");
        if (pathDestiny.length() == 1 && (pathDestiny.equals(".") || pathDestiny.equals("/"))) {
            pathDestiny = "";
        } else {
            if (pathDestiny.startsWith("/")) {
                pathDestiny = pathDestiny.substring(1);
            }
            if (!pathDestiny.isEmpty() && !pathDestiny.endsWith("/")) {
                pathDestiny = pathDestiny + "/";
            }
        }
        String externalPathDestinyStr;
        if (Paths.get(normalizedUri).toFile().isDirectory()) {
            externalPathDestinyStr = Paths.get(pathDestiny).resolve(Paths.get(normalizedUri).getFileName()).toString() + "/";
        } else {
            externalPathDestinyStr = Paths.get(pathDestiny).resolve(Paths.get(normalizedUri).getFileName()).toString();
        }

        // Check if the path already exists and is not external
        Query query = new Query()
                .append(FileDBAdaptor.QueryParams.STUDY_UID.key(), study.getUid())
                .append(FileDBAdaptor.QueryParams.STATUS_NAME.key(), "!=" + File.FileStatus.TRASHED + ";!=" + Status.DELETED + ";!="
                        + File.FileStatus.REMOVED)
                .append(FileDBAdaptor.QueryParams.PATH.key(), externalPathDestinyStr)
                .append(FileDBAdaptor.QueryParams.EXTERNAL.key(), false);
        if (fileDBAdaptor.count(query).first() > 0) {
            throw new CatalogException("Cannot link to " + externalPathDestinyStr + ". The path already existed and is not external.");
        }

        // Check if the uri was already linked to that same path
        query = new Query()
                .append(FileDBAdaptor.QueryParams.URI.key(), normalizedUri)
                .append(FileDBAdaptor.QueryParams.STUDY_UID.key(), study.getUid())
                .append(FileDBAdaptor.QueryParams.STATUS_NAME.key(), "!=" + File.FileStatus.TRASHED + ";!=" + Status.DELETED + ";!="
                        + File.FileStatus.REMOVED)
                .append(FileDBAdaptor.QueryParams.PATH.key(), externalPathDestinyStr)
                .append(FileDBAdaptor.QueryParams.EXTERNAL.key(), true);


        if (fileDBAdaptor.count(query).first() > 0) {
            // Create a regular expression on URI to return everything linked from that URI
            query.put(FileDBAdaptor.QueryParams.URI.key(), "~^" + normalizedUri);
            query.remove(FileDBAdaptor.QueryParams.PATH.key());

            // Limit the number of results and only some fields
            QueryOptions queryOptions = new QueryOptions()
                    .append(QueryOptions.LIMIT, 100);

            return fileDBAdaptor.get(query, queryOptions);
        }

        // Check if the uri was linked to other path
        query = new Query()
                .append(FileDBAdaptor.QueryParams.URI.key(), normalizedUri)
                .append(FileDBAdaptor.QueryParams.STUDY_UID.key(), study.getUid())
                .append(FileDBAdaptor.QueryParams.STATUS_NAME.key(), "!=" + File.FileStatus.TRASHED + ";!=" + Status.DELETED + ";!="
                        + File.FileStatus.REMOVED)
                .append(FileDBAdaptor.QueryParams.EXTERNAL.key(), true);
        if (fileDBAdaptor.count(query).first() > 0) {
            QueryOptions queryOptions = new QueryOptions(QueryOptions.INCLUDE, FileDBAdaptor.QueryParams.PATH.key());
            String path = fileDBAdaptor.get(query, queryOptions).first().getPath();
            throw new CatalogException(normalizedUri + " was already linked to other path: " + path);
        }

        boolean parents = params.getBoolean("parents", false);
        // FIXME: Implement resync
        boolean resync = params.getBoolean("resync", false);
        String description = params.getString("description", "");
        String checksum = params.getString(FileDBAdaptor.QueryParams.CHECKSUM.key(), "");

        List<File.RelatedFile> relatedFiles = params.getAsList("relatedFiles", File.RelatedFile.class);
        if (relatedFiles != null) {
            for (File.RelatedFile relatedFile : relatedFiles) {
                File tmpFile = internalGet(study.getUid(), relatedFile.getFile().getId(), INCLUDE_FILE_IDS, userId).first();
                relatedFile.setFile(tmpFile);
            }
        }

        // Because pathDestiny can be null, we will use catalogPath as the virtual destiny where the files will be located in catalog.
        Path catalogPath = Paths.get(pathDestiny);

        if (pathDestiny.isEmpty()) {
            // If no destiny is given, everything will be linked to the root folder of the study.
            authorizationManager.checkStudyPermission(study.getUid(), userId, StudyAclEntry.StudyPermissions.WRITE_FILES);
        } else {
            // Check if the folder exists
            query = new Query()
                    .append(FileDBAdaptor.QueryParams.STUDY_UID.key(), study.getUid())
                    .append(FileDBAdaptor.QueryParams.PATH.key(), pathDestiny);
            if (fileDBAdaptor.count(query).first() == 0) {
                if (parents) {
                    // Get the base URI where the files are located in the study
                    URI studyURI = study.getUri();
                    createParents(study, userId, studyURI, catalogPath, true);
                    // Create them in the disk
//                    URI directory = Paths.get(studyURI).resolve(catalogPath).toUri();
//                    catalogIOManagerFactory.get(directory).createDirectory(directory, true);
                } else {
                    throw new CatalogException("The path " + catalogPath + " does not exist in catalog.");
                }
            } else {
                // Check if the user has permissions to link files in the directory
                long fileId = fileDBAdaptor.getId(study.getUid(), pathDestiny);
                authorizationManager.checkFilePermission(study.getUid(), fileId, userId, FileAclEntry.FilePermissions.WRITE);
            }
        }

        Path pathOrigin = Paths.get(normalizedUri);
        Path externalPathDestiny = Paths.get(externalPathDestinyStr);
        if (Paths.get(normalizedUri).toFile().isFile()) {

            // Check if there is already a file in the same path
            query = new Query()
                    .append(FileDBAdaptor.QueryParams.STUDY_UID.key(), study.getUid())
                    .append(FileDBAdaptor.QueryParams.PATH.key(), externalPathDestinyStr);

            // Create the file
            if (fileDBAdaptor.count(query).first() == 0) {
                long size = Files.size(Paths.get(normalizedUri));

                String parentPath = getParentPath(externalPathDestinyStr);
                long parentFileId = fileDBAdaptor.getId(study.getUid(), parentPath);
                // We obtain the permissions set in the parent folder and set them to the file or folder being created
                OpenCGAResult<Map<String, List<String>>> allFileAcls = authorizationManager.getAllFileAcls(study.getUid(), parentFileId,
                        userId, true);

                File subfile = new File(externalPathDestiny.getFileName().toString(), File.Type.FILE, File.Format.UNKNOWN,
                        File.Bioformat.NONE, normalizedUri, externalPathDestinyStr, checksum, TimeUtils.getTime(), TimeUtils.getTime(),
                        description, new File.FileStatus(File.FileStatus.READY), true, size, null, new Experiment(),
                        Collections.emptyList(), new Job(), relatedFiles, null, studyManager.getCurrentRelease(study),
                        Collections.emptyList(), Collections.emptyMap(), Collections.emptyMap());
                subfile.setUuid(UUIDUtils.generateOpenCGAUUID(UUIDUtils.Entity.FILE));
                checkHooks(subfile, study.getFqn(), HookConfiguration.Stage.CREATE);
                fileDBAdaptor.insert(study.getUid(), subfile, Collections.emptyList(), new QueryOptions());
                OpenCGAResult<File> queryResult = getFile(study.getUid(), subfile.getUuid(), QueryOptions.empty());

                // Propagate ACLs
                if (allFileAcls != null && allFileAcls.getNumResults() > 0) {
                    authorizationManager.replicateAcls(study.getUid(), Arrays.asList(queryResult.first().getUid()),
                            allFileAcls.getResults().get(0), Entity.FILE);
                }

                File file = this.fileMetadataReader.setMetadataInformation(queryResult.first(), queryResult.first().getUri(),
                        new QueryOptions(), sessionId, false);
                queryResult.setResults(Arrays.asList(file));

                // If it is a transformed file, we will try to link it with the correspondent original file
                try {
                    if (isTransformedFile(file.getName())) {
                        matchUpVariantFiles(study.getFqn(), Arrays.asList(file), sessionId);
                    }
                } catch (CatalogException e) {
                    logger.warn("Matching avro to variant file: {}", e.getMessage());
                }

                return queryResult;
            } else {
                throw new CatalogException("Cannot link " + externalPathDestiny.getFileName().toString() + ". A file with the same name "
                        + "was found in the same path.");
            }
        } else {
            // This list will contain the list of transformed files detected during the link
            List<File> transformedFiles = new ArrayList<>();

            // We remove the / at the end for replacement purposes in the walkFileTree
            String finalExternalPathDestinyStr = externalPathDestinyStr.substring(0, externalPathDestinyStr.length() - 1);

            // Link all the files and folders present in the uri
            Files.walkFileTree(pathOrigin, new SimpleFileVisitor<Path>() {
                @Override
                public FileVisitResult preVisitDirectory(Path dir, BasicFileAttributes attrs) throws IOException {

                    try {
                        String destinyPath = dir.toString().replace(Paths.get(normalizedUri).toString(), finalExternalPathDestinyStr);

                        if (!destinyPath.isEmpty() && !destinyPath.endsWith("/")) {
                            destinyPath += "/";
                        }

                        if (destinyPath.startsWith("/")) {
                            destinyPath = destinyPath.substring(1);
                        }

                        Query query = new Query()
                                .append(FileDBAdaptor.QueryParams.STUDY_UID.key(), study.getUid())
                                .append(FileDBAdaptor.QueryParams.PATH.key(), destinyPath);

                        if (fileDBAdaptor.count(query).first() == 0) {
                            // If the folder does not exist, we create it

                            String parentPath = getParentPath(destinyPath);
                            long parentFileId = fileDBAdaptor.getId(study.getUid(), parentPath);
                            // We obtain the permissions set in the parent folder and set them to the file or folder being created
                            OpenCGAResult<Map<String, List<String>>> allFileAcls;
                            try {
                                allFileAcls = authorizationManager.getAllFileAcls(study.getUid(), parentFileId, userId, true);
                            } catch (CatalogException e) {
                                throw new RuntimeException(e);
                            }

                            File folder = new File(dir.getFileName().toString(), File.Type.DIRECTORY, File.Format.PLAIN,
                                    File.Bioformat.NONE, dir.toUri(), destinyPath, null, TimeUtils.getTime(),
                                    TimeUtils.getTime(), description, new File.FileStatus(File.FileStatus.READY), true, 0, null,
                                    new Experiment(), Collections.emptyList(), new Job(), relatedFiles,
                                    null, studyManager.getCurrentRelease(study), Collections.emptyList(),
                                    Collections.emptyMap(), Collections.emptyMap());
                            folder.setUuid(UUIDUtils.generateOpenCGAUUID(UUIDUtils.Entity.FILE));
                            checkHooks(folder, study.getFqn(), HookConfiguration.Stage.CREATE);
                            fileDBAdaptor.insert(study.getUid(), folder, Collections.emptyList(), new QueryOptions());
                            OpenCGAResult<File> queryResult = getFile(study.getUid(), folder.getUuid(), QueryOptions.empty());

                            // Propagate ACLs
                            if (allFileAcls != null && allFileAcls.getNumResults() > 0) {
                                authorizationManager.replicateAcls(study.getUid(), Arrays.asList(queryResult.first().getUid()),
                                        allFileAcls.getResults().get(0), Entity.FILE);
                            }
                        }

                    } catch (CatalogException e) {
                        logger.error("An error occurred when trying to create folder {}", dir.toString());
//                        e.printStackTrace();
                    }

                    return FileVisitResult.CONTINUE;
                }

                @Override
                public FileVisitResult visitFile(Path filePath, BasicFileAttributes attrs) throws IOException {
                    try {
                        String destinyPath = filePath.toString().replace(Paths.get(normalizedUri).toString(), finalExternalPathDestinyStr);

                        if (destinyPath.startsWith("/")) {
                            destinyPath = destinyPath.substring(1);
                        }

                        Query query = new Query()
                                .append(FileDBAdaptor.QueryParams.STUDY_UID.key(), study.getUid())
                                .append(FileDBAdaptor.QueryParams.PATH.key(), destinyPath);

                        if (fileDBAdaptor.count(query).first() == 0) {
                            long size = Files.size(filePath);
                            // If the file does not exist, we create it
                            String parentPath = getParentPath(destinyPath);
                            long parentFileId = fileDBAdaptor.getId(study.getUid(), parentPath);
                            // We obtain the permissions set in the parent folder and set them to the file or folder being created
                            OpenCGAResult<Map<String, List<String>>> allFileAcls;
                            try {
                                allFileAcls = authorizationManager.getAllFileAcls(study.getUid(), parentFileId, userId, true);
                            } catch (CatalogException e) {
                                throw new RuntimeException(e);
                            }

                            File subfile = new File(filePath.getFileName().toString(), File.Type.FILE, File.Format.UNKNOWN,
                                    File.Bioformat.NONE, filePath.toUri(), destinyPath, null, TimeUtils.getTime(),
                                    TimeUtils.getTime(), description, new File.FileStatus(File.FileStatus.READY), true, size, null,
                                    new Experiment(), Collections.emptyList(), new Job(), relatedFiles,
                                    null, studyManager.getCurrentRelease(study), Collections.emptyList(),
                                    Collections.emptyMap(), Collections.emptyMap());
                            subfile.setUuid(UUIDUtils.generateOpenCGAUUID(UUIDUtils.Entity.FILE));
                            checkHooks(subfile, study.getFqn(), HookConfiguration.Stage.CREATE);
                            fileDBAdaptor.insert(study.getUid(), subfile, Collections.emptyList(), new QueryOptions());
                            OpenCGAResult<File> queryResult = getFile(study.getUid(), subfile.getUuid(), QueryOptions.empty());

                            // Propagate ACLs
                            if (allFileAcls != null && allFileAcls.getNumResults() > 0) {
                                authorizationManager.replicateAcls(study.getUid(), Arrays.asList(queryResult.first().getUid()),
                                        allFileAcls.getResults().get(0), Entity.FILE);
                            }

                            File file = FileManager.this.fileMetadataReader.setMetadataInformation(queryResult.first(),
                                    queryResult.first().getUri(), new QueryOptions(), sessionId, false);
                            if (isTransformedFile(file.getName())) {
                                logger.info("Detected transformed file {}", file.getPath());
                                transformedFiles.add(file);
                            }
                        } else {
                            throw new CatalogException("Cannot link the file " + filePath.getFileName().toString()
                                    + ". There is already a file in the path " + destinyPath + " with the same name.");
                        }

                    } catch (CatalogException e) {
                        logger.error(e.getMessage());
                    }

                    return FileVisitResult.CONTINUE;
                }

                @Override
                public FileVisitResult visitFileFailed(Path file, IOException exc) throws IOException {
                    return FileVisitResult.SKIP_SUBTREE;
                }

                @Override
                public FileVisitResult postVisitDirectory(Path dir, IOException exc) throws IOException {
                    return FileVisitResult.CONTINUE;
                }
            });

            // Try to link transformed files with their corresponding original files if any
            try {
                if (transformedFiles.size() > 0) {
                    matchUpVariantFiles(study.getFqn(), transformedFiles, sessionId);
                }
            } catch (CatalogException e) {
                logger.warn("Matching avro to variant file: {}", e.getMessage());
            }

            // Check if the uri was already linked to that same path
            query = new Query()
                    .append(FileDBAdaptor.QueryParams.URI.key(), "~^" + normalizedUri)
                    .append(FileDBAdaptor.QueryParams.STUDY_UID.key(), study.getUid())
                    .append(FileDBAdaptor.QueryParams.STATUS_NAME.key(), "!=" + File.FileStatus.TRASHED + ";!=" + Status.DELETED + ";!="
                            + File.FileStatus.REMOVED)
                    .append(FileDBAdaptor.QueryParams.EXTERNAL.key(), true);

            // Limit the number of results and only some fields
            QueryOptions queryOptions = new QueryOptions()
                    .append(QueryOptions.LIMIT, 100);
            return fileDBAdaptor.get(query, queryOptions);
        }
    }

    private void checkHooks(File file, String fqn, HookConfiguration.Stage stage) throws CatalogException {

        Map<String, Map<String, List<HookConfiguration>>> hooks = this.configuration.getHooks();
        if (hooks != null && hooks.containsKey(fqn)) {
            Map<String, List<HookConfiguration>> entityHookMap = hooks.get(fqn);
            List<HookConfiguration> hookList = null;
            if (entityHookMap.containsKey(MongoDBAdaptorFactory.FILE_COLLECTION)) {
                hookList = entityHookMap.get(MongoDBAdaptorFactory.FILE_COLLECTION);
            } else if (entityHookMap.containsKey(MongoDBAdaptorFactory.FILE_COLLECTION.toUpperCase())) {
                hookList = entityHookMap.get(MongoDBAdaptorFactory.FILE_COLLECTION.toUpperCase());
            }

            // We check the hook list
            if (hookList != null) {
                for (HookConfiguration hookConfiguration : hookList) {
                    if (hookConfiguration.getStage() != stage) {
                        continue;
                    }

                    String field = hookConfiguration.getField();
                    if (StringUtils.isEmpty(field)) {
                        logger.warn("Missing 'field' field from hook configuration");
                        continue;
                    }
                    field = field.toLowerCase();

                    String filterValue = hookConfiguration.getValue();
                    if (StringUtils.isEmpty(filterValue)) {
                        logger.warn("Missing 'value' field from hook configuration");
                        continue;
                    }

                    String value = null;
                    switch (field) {
                        case "name":
                            value = file.getName();
                            break;
                        case "format":
                            value = file.getFormat().name();
                            break;
                        case "bioformat":
                            value = file.getFormat().name();
                            break;
                        case "path":
                            value = file.getPath();
                            break;
                        case "description":
                            value = file.getDescription();
                            break;
                        // TODO: At some point, we will also have to consider any field that is not a String
//                        case "size":
//                            value = file.getSize();
//                            break;
                        default:
                            break;
                    }
                    if (value == null) {
                        continue;
                    }

                    String filterNewValue = hookConfiguration.getWhat();
                    if (StringUtils.isEmpty(filterNewValue)) {
                        logger.warn("Missing 'what' field from hook configuration");
                        continue;
                    }

                    String filterWhere = hookConfiguration.getWhere();
                    if (StringUtils.isEmpty(filterWhere)) {
                        logger.warn("Missing 'where' field from hook configuration");
                        continue;
                    }
                    filterWhere = filterWhere.toLowerCase();


                    if (filterValue.startsWith("~")) {
                        // Regular expression
                        if (!value.matches(filterValue.substring(1))) {
                            // If it doesn't match, we will check the next hook of the loop
                            continue;
                        }
                    } else {
                        if (!value.equals(filterValue)) {
                            // If it doesn't match, we will check the next hook of the loop
                            continue;
                        }
                    }

                    // The value matched, so we will perform the action desired by the user
                    if (hookConfiguration.getAction() == HookConfiguration.Action.ABORT) {
                        throw new CatalogException("A hook to abort the insertion matched");
                    }

                    // We check the field the user wants to update
                    if (filterWhere.equals(FileDBAdaptor.QueryParams.DESCRIPTION.key())) {
                        switch (hookConfiguration.getAction()) {
                            case ADD:
                            case SET:
                                file.setDescription(hookConfiguration.getWhat());
                                break;
                            case REMOVE:
                                file.setDescription("");
                                break;
                            default:
                                break;
                        }
                    } else if (filterWhere.equals(FileDBAdaptor.QueryParams.TAGS.key())) {
                        switch (hookConfiguration.getAction()) {
                            case ADD:
                                List<String> values;
                                if (hookConfiguration.getWhat().contains(",")) {
                                    values = Arrays.asList(hookConfiguration.getWhat().split(","));
                                } else {
                                    values = Collections.singletonList(hookConfiguration.getWhat());
                                }
                                List<String> tagsCopy = new ArrayList<>();
                                if (file.getTags() != null) {
                                    tagsCopy.addAll(file.getTags());
                                }
                                tagsCopy.addAll(values);
                                file.setTags(tagsCopy);
                                break;
                            case SET:
                                if (hookConfiguration.getWhat().contains(",")) {
                                    values = Arrays.asList(hookConfiguration.getWhat().split(","));
                                } else {
                                    values = Collections.singletonList(hookConfiguration.getWhat());
                                }
                                file.setTags(values);
                                break;
                            case REMOVE:
                                file.setTags(Collections.emptyList());
                                break;
                            default:
                                break;
                        }
                    } else if (filterWhere.startsWith(FileDBAdaptor.QueryParams.STATS.key())) {
                        String[] split = StringUtils.split(filterWhere, ".", 2);
                        String statsField = null;
                        if (split.length == 2) {
                            statsField = split[1];
                        }

                        switch (hookConfiguration.getAction()) {
                            case ADD:
                                if (statsField == null) {
                                    logger.error("Cannot add a value to {} directly. Expected {}.<subfield>",
                                            FileDBAdaptor.QueryParams.STATS.key(), FileDBAdaptor.QueryParams.STATS.key());
                                    continue;
                                }

                                List<String> values;
                                if (hookConfiguration.getWhat().contains(",")) {
                                    values = Arrays.asList(hookConfiguration.getWhat().split(","));
                                } else {
                                    values = Collections.singletonList(hookConfiguration.getWhat());
                                }

                                Object currentStatsValue = file.getStats().get(statsField);
                                if (currentStatsValue == null) {
                                    file.getStats().put(statsField, values);
                                } else if (currentStatsValue instanceof Collection) {
                                    ((List) currentStatsValue).addAll(values);
                                } else {
                                    logger.error("Cannot add a value to {} if it is not an array", filterWhere);
                                    continue;
                                }

                                break;
                            case SET:
                                if (statsField == null) {
                                    logger.error("Cannot set a value to {} directly. Expected {}.<subfield>",
                                            FileDBAdaptor.QueryParams.STATS.key(), FileDBAdaptor.QueryParams.STATS.key());
                                    continue;
                                }

                                if (hookConfiguration.getWhat().contains(",")) {
                                    values = Arrays.asList(hookConfiguration.getWhat().split(","));
                                } else {
                                    values = Collections.singletonList(hookConfiguration.getWhat());
                                }
                                file.getStats().put(statsField, values);
                                break;
                            case REMOVE:
                                if (statsField == null) {
                                    file.setStats(Collections.emptyMap());
                                } else {
                                    file.getStats().remove(statsField);
                                }
                                break;
                            default:
                                break;
                        }
                    } else if (filterWhere.startsWith(FileDBAdaptor.QueryParams.ATTRIBUTES.key())) {
                        String[] split = StringUtils.split(filterWhere, ".", 2);
                        String attributesField = null;
                        if (split.length == 2) {
                            attributesField = split[1];
                        }

                        switch (hookConfiguration.getAction()) {
                            case ADD:
                                if (attributesField == null) {
                                    logger.error("Cannot add a value to {} directly. Expected {}.<subfield>",
                                            FileDBAdaptor.QueryParams.ATTRIBUTES.key(), FileDBAdaptor.QueryParams.ATTRIBUTES.key());
                                    continue;
                                }

                                List<String> values;
                                if (hookConfiguration.getWhat().contains(",")) {
                                    values = Arrays.asList(hookConfiguration.getWhat().split(","));
                                } else {
                                    values = Collections.singletonList(hookConfiguration.getWhat());
                                }

                                Object currentStatsValue = file.getAttributes().get(attributesField);
                                if (currentStatsValue == null) {
                                    file.getAttributes().put(attributesField, values);
                                } else if (currentStatsValue instanceof Collection) {
                                    ((List) currentStatsValue).addAll(values);
                                } else {
                                    logger.error("Cannot add a value to {} if it is not an array", filterWhere);
                                    continue;
                                }
                                break;
                            case SET:
                                if (attributesField == null) {
                                    logger.error("Cannot set a value to {} directly. Expected {}.<subfield>",
                                            FileDBAdaptor.QueryParams.ATTRIBUTES.key(), FileDBAdaptor.QueryParams.ATTRIBUTES.key());
                                    continue;
                                }

                                if (hookConfiguration.getWhat().contains(",")) {
                                    values = Arrays.asList(hookConfiguration.getWhat().split(","));
                                } else {
                                    values = Collections.singletonList(hookConfiguration.getWhat());
                                }
                                file.getAttributes().put(attributesField, values);
                                break;
                            case REMOVE:
                                if (attributesField == null) {
                                    file.setAttributes(Collections.emptyMap());
                                } else {
                                    file.getAttributes().remove(attributesField);
                                }
                                break;
                            default:
                                break;
                        }
                    } else {
                        logger.error("{} field cannot be updated. Please, check the hook configured.", hookConfiguration.getWhere());
                    }
                }
            }
        }
    }

    private URI getStudyUri(long studyId) throws CatalogException {
        return studyDBAdaptor.get(studyId, INCLUDE_STUDY_URI).first().getUri();
    }

    private enum CheckPath {
        FREE_PATH, FILE_EXISTS, DIRECTORY_EXISTS
    }

    private CheckPath checkPathExists(String path, long studyId) throws CatalogDBException {
        String myPath = path;
        if (myPath.endsWith("/")) {
            myPath = myPath.substring(0, myPath.length() - 1);
        }

        // We first look for any file called the same way the directory needs to be called
        Query query = new Query()
                .append(FileDBAdaptor.QueryParams.STUDY_UID.key(), studyId)
                .append(FileDBAdaptor.QueryParams.PATH.key(), myPath);
        OpenCGAResult<Long> fileDataResult = fileDBAdaptor.count(query);
        if (fileDataResult.first() > 0) {
            return CheckPath.FILE_EXISTS;
        }

        query = new Query()
                .append(FileDBAdaptor.QueryParams.STUDY_UID.key(), studyId)
                .append(FileDBAdaptor.QueryParams.PATH.key(), myPath + "/");
        fileDataResult = fileDBAdaptor.count(query);

        return fileDataResult.first() > 0 ? CheckPath.DIRECTORY_EXISTS : CheckPath.FREE_PATH;
    }
}<|MERGE_RESOLUTION|>--- conflicted
+++ resolved
@@ -156,13 +156,8 @@
         Query queryCopy = query == null ? new Query() : new Query(query);
         queryCopy.append(FileDBAdaptor.QueryParams.STUDY_UID.key(), studyUid)
                 .append(queryParam.key(), fileName);
-<<<<<<< HEAD
-        OpenCGAResult<File> pathDataResult = fileDBAdaptor.get(queryCopy, queryOptions, user);
+        OpenCGAResult<File> pathDataResult = fileDBAdaptor.get(studyUid, queryCopy, queryOptions, user);
         if (pathDataResult.getNumResults() > 1) {
-=======
-        QueryResult<File> pathQueryResult = fileDBAdaptor.get(studyUid, queryCopy, queryOptions, user);
-        if (pathQueryResult.getNumResults() > 1) {
->>>>>>> 21755a24
             throw new CatalogException("Error: More than one file id found based on " + fileName);
         } else if (pathDataResult.getNumResults() == 1) {
             return pathDataResult;
@@ -175,13 +170,8 @@
             queryCopy = query == null ? new Query() : new Query(query);
             queryCopy.append(FileDBAdaptor.QueryParams.STUDY_UID.key(), studyUid)
                     .append(FileDBAdaptor.QueryParams.NAME.key(), fileName);
-<<<<<<< HEAD
-            OpenCGAResult<File> nameDataResult = fileDBAdaptor.get(queryCopy, queryOptions, user);
+            OpenCGAResult<File> nameDataResult = fileDBAdaptor.get(studyUid, queryCopy, queryOptions, user);
             if (nameDataResult.getNumResults() > 1) {
-=======
-            QueryResult<File> nameQueryResult = fileDBAdaptor.get(studyUid, queryCopy, queryOptions, user);
-            if (nameQueryResult.getNumResults() > 1) {
->>>>>>> 21755a24
                 throw new CatalogException("Error: More than one file id found based on " + fileName);
             } else if (nameDataResult.getNumResults() == 1) {
                 return nameDataResult;
@@ -252,13 +242,8 @@
         // Ensure the field by which we are querying for will be kept in the results
         queryOptions = keepFieldInQueryOptions(queryOptions, idQueryParam.key());
 
-<<<<<<< HEAD
-        OpenCGAResult<File> fileDataResult = fileDBAdaptor.get(queryCopy, queryOptions, user);
+        OpenCGAResult<File> fileDataResult = fileDBAdaptor.get(studyUid, queryCopy, queryOptions, user);
         if (fileDataResult.getNumResults() != correctedFileList.size() && idQueryParam == FileDBAdaptor.QueryParams.PATH
-=======
-        QueryResult<File> fileQueryResult = fileDBAdaptor.get(studyUid, queryCopy, queryOptions, user);
-        if (fileQueryResult.getNumResults() != correctedFileList.size() && idQueryParam == FileDBAdaptor.QueryParams.PATH
->>>>>>> 21755a24
                 && canBeSearchedAsName) {
             // We also search by name
             queryCopy = query == null ? new Query() : new Query(query);
@@ -268,15 +253,9 @@
             // Ensure the field by which we are querying for will be kept in the results
             queryOptions = keepFieldInQueryOptions(queryOptions, FileDBAdaptor.QueryParams.NAME.key());
 
-<<<<<<< HEAD
-            OpenCGAResult<File> nameDataResult = fileDBAdaptor.get(queryCopy, queryOptions, user);
+            OpenCGAResult<File> nameDataResult = fileDBAdaptor.get(studyUid, queryCopy, queryOptions, user);
             if (nameDataResult.getNumResults() > fileDataResult.getNumResults()) {
                 fileDataResult = nameDataResult;
-=======
-            QueryResult<File> nameQueryResult = fileDBAdaptor.get(studyUid, queryCopy, queryOptions, user);
-            if (nameQueryResult.getNumResults() > fileQueryResult.getNumResults()) {
-                fileQueryResult = nameQueryResult;
->>>>>>> 21755a24
                 fileStringFunction = File::getName;
             }
         }
@@ -580,13 +559,8 @@
                 Query query = new Query()
                         .append(FileDBAdaptor.QueryParams.STUDY_UID.key(), study.getUid())
                         .append(FileDBAdaptor.QueryParams.PATH.key(), path);
-<<<<<<< HEAD
-                fileDataResult = fileDBAdaptor.get(query, options, userId);
+                fileDataResult = fileDBAdaptor.get(study.getUid(), query, options, userId);
                 fileDataResult.getEvents().add(new Event(Event.Type.WARNING, path, "Folder already existed"));
-=======
-                fileQueryResult = fileDBAdaptor.get(study.getUid(), query, options, userId);
-                fileQueryResult.setWarningMsg("Folder was already created");
->>>>>>> 21755a24
                 break;
             case FILE_EXISTS:
             default:
@@ -993,12 +967,8 @@
                 throw new CatalogException("Upload file failed. Could not register the file in the DB: " + e.getMessage());
             }
 
-<<<<<<< HEAD
             auditManager.auditCreate(userId, AuditRecord.Action.UPLOAD, AuditRecord.Resource.FILE, file.getId(), file.getUuid(),
                     study.getId(), study.getUuid(), auditParams, new AuditRecord.Status(AuditRecord.Status.Result.SUCCESS));
-=======
-        QueryResult<File> fileQueryResult = fileDBAdaptor.get(study.getUid(), query, options, userId);
->>>>>>> 21755a24
 
             return fileDBAdaptor.get(query, QueryOptions.empty());
         } catch (CatalogException e) {
@@ -1149,13 +1119,9 @@
             fixQueryObject(study, finalQuery, userId);
             finalQuery.append(FileDBAdaptor.QueryParams.STUDY_UID.key(), study.getUid());
 
-<<<<<<< HEAD
-            OpenCGAResult<File> queryResult = fileDBAdaptor.get(finalQuery, options, userId);
+            OpenCGAResult<File> queryResult = fileDBAdaptor.get(study.getUid(), finalQuery, options, userId);
             auditManager.auditSearch(userId, AuditRecord.Resource.FILE, study.getId(), study.getUuid(), auditParams,
                     new AuditRecord.Status(AuditRecord.Status.Result.SUCCESS));
-=======
-        QueryResult<File> queryResult = fileDBAdaptor.get(study.getUid(), query, options, userId);
->>>>>>> 21755a24
 
             return queryResult;
         } catch (CatalogException e) {
@@ -1203,7 +1169,8 @@
             fixQueryObject(study, query, userId);
 
             query.append(FileDBAdaptor.QueryParams.STUDY_UID.key(), study.getUid());
-            OpenCGAResult<Long> queryResultAux = fileDBAdaptor.count(query, userId, StudyAclEntry.StudyPermissions.VIEW_FILES);
+            OpenCGAResult<Long> queryResultAux = fileDBAdaptor.count(study.getUid(), query, userId,
+                    StudyAclEntry.StudyPermissions.VIEW_FILES);
 
             auditManager.auditCount(userId, AuditRecord.Resource.FILE, study.getId(), study.getUuid(), auditParams,
                     new AuditRecord.Status(AuditRecord.Status.Result.SUCCESS));
@@ -1230,7 +1197,6 @@
 
         String operationUuid = UUIDUtils.generateOpenCGAUUID(UUIDUtils.Entity.AUDIT);
 
-<<<<<<< HEAD
         ObjectMap auditParams = new ObjectMap()
                 .append("study", studyStr)
                 .append("fileIds", fileIds)
@@ -1293,12 +1259,6 @@
         }
 
         return endResult(result, ignoreException);
-=======
-        query.append(FileDBAdaptor.QueryParams.STUDY_UID.key(), study.getUid());
-        QueryResult<Long> queryResultAux = fileDBAdaptor.count(study.getUid(), query, userId, StudyAclEntry.StudyPermissions.VIEW_FILES);
-        return new QueryResult<>("count", queryResultAux.getDbTime(), 0, queryResultAux.first(), queryResultAux.getWarningMsg(),
-                queryResultAux.getErrorMsg(), Collections.emptyList());
->>>>>>> 21755a24
     }
 
     @Override
@@ -1341,12 +1301,7 @@
             // If the user is the owner or the admin, we won't check if he has permissions for every single entry
             checkPermissions = !authorizationManager.checkIsOwnerOrAdmin(study.getUid(), userId);
 
-<<<<<<< HEAD
-            fileIterator = fileDBAdaptor.iterator(finalQuery, INCLUDE_FILE_IDS, userId);
-=======
-            fileIterator = fileDBAdaptor.iterator(study.getUid(), finalQuery, QueryOptions.empty(), userId);
-
->>>>>>> 21755a24
+            fileIterator = fileDBAdaptor.iterator(study.getUid(), finalQuery, INCLUDE_FILE_IDS, userId);
         } catch (CatalogException e) {
             auditManager.auditDelete(operationUuid, userId, AuditRecord.Resource.FILE, "", "", study.getId(), study.getUuid(), auditParams,
                     new AuditRecord.Status(AuditRecord.Status.Result.SUCCESS));
@@ -1482,11 +1437,10 @@
 
             unlink(study.getUid(), file);
 
-<<<<<<< HEAD
             Query query = new Query()
                     .append(FileDBAdaptor.QueryParams.UID.key(), file.getUid())
                     .append(FileDBAdaptor.QueryParams.STUDY_UID.key(), study.getUid());
-            OpenCGAResult<File> result = fileDBAdaptor.get(query, new QueryOptions(), userId);
+            OpenCGAResult<File> result = fileDBAdaptor.get(study.getUid(), query, new QueryOptions(), userId);
             auditManager.audit(userId, AuditRecord.Action.UNLINK, AuditRecord.Resource.FILE, file.getId(), file.getUuid(), study.getId(),
                     study.getUuid(), auditParams, new AuditRecord.Status(AuditRecord.Status.Result.SUCCESS));
 
@@ -1496,13 +1450,6 @@
                     auditParams, new AuditRecord.Status(AuditRecord.Status.Result.ERROR, e.getError()));
             throw e;
         }
-=======
-        Query query = new Query()
-                .append(FileDBAdaptor.QueryParams.UID.key(), fileUid)
-                .append(FileDBAdaptor.QueryParams.STUDY_UID.key(), studyUid)
-                .append(FileDBAdaptor.QueryParams.STATUS_NAME.key(), Constants.ALL_STATUS);
-        return fileDBAdaptor.get(studyUid, query, new QueryOptions(), userId);
->>>>>>> 21755a24
     }
 
     /**
@@ -1822,7 +1769,7 @@
             fixQueryObject(study, finalQuery, userId);
             finalQuery.append(FileDBAdaptor.QueryParams.STUDY_UID.key(), study.getUid());
 
-            iterator = fileDBAdaptor.iterator(finalQuery, EXCLUDE_FILE_ATTRIBUTES, userId);
+            iterator = fileDBAdaptor.iterator(study.getUid(), finalQuery, EXCLUDE_FILE_ATTRIBUTES, userId);
         } catch (CatalogException e) {
             auditManager.auditUpdate(operationId, userId, AuditRecord.Resource.FILE, "", "", study.getId(), study.getUuid(),
                     auditParams, new AuditRecord.Status(AuditRecord.Status.Result.ERROR, e.getError()));
@@ -2380,11 +2327,7 @@
         query.put(FileDBAdaptor.QueryParams.STUDY_UID.key(), study.getUid());
 
         // We do not need to check for permissions when we show the count of files
-<<<<<<< HEAD
-        OpenCGAResult queryResult = fileDBAdaptor.groupBy(query, fields, options, userId);
-=======
-        QueryResult queryResult = fileDBAdaptor.groupBy(study.getUid(), query, fields, options, userId);
->>>>>>> 21755a24
+        OpenCGAResult queryResult = fileDBAdaptor.groupBy(study.getUid(), query, fields, options, userId);
 
         return ParamUtils.defaultObject(queryResult, OpenCGAResult::new);
     }
