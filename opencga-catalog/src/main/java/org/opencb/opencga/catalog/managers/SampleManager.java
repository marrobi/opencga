package org.opencb.opencga.catalog.managers;

import org.opencb.commons.datastore.core.ObjectMap;
import org.opencb.commons.datastore.core.Query;
import org.opencb.commons.datastore.core.QueryOptions;
import org.opencb.commons.datastore.core.QueryResult;
import org.opencb.commons.datastore.mongodb.MongoDBCollection;
import org.opencb.opencga.catalog.audit.AuditManager;
import org.opencb.opencga.catalog.audit.AuditRecord;
import org.opencb.opencga.catalog.authentication.AuthenticationManager;
import org.opencb.opencga.catalog.authorization.AuthorizationManager;
import org.opencb.opencga.catalog.authorization.CatalogPermission;
import org.opencb.opencga.catalog.authorization.StudyPermission;
import org.opencb.opencga.catalog.config.CatalogConfiguration;
import org.opencb.opencga.catalog.db.CatalogDBAdaptorFactory;
import org.opencb.opencga.catalog.db.api.CatalogCohortDBAdaptor;
import org.opencb.opencga.catalog.db.api.CatalogSampleDBAdaptor;
import org.opencb.opencga.catalog.exceptions.CatalogDBException;
import org.opencb.opencga.catalog.exceptions.CatalogException;
import org.opencb.opencga.catalog.io.CatalogIOManagerFactory;
import org.opencb.opencga.catalog.managers.api.ISampleManager;
import org.opencb.opencga.catalog.models.*;
import org.opencb.opencga.catalog.utils.CatalogAnnotationsValidator;
import org.opencb.opencga.catalog.utils.ParamUtils;
import org.opencb.opencga.core.common.TimeUtils;
import org.slf4j.Logger;
import org.slf4j.LoggerFactory;

import java.util.*;
import java.util.stream.Collectors;

/**
 * @author Jacobo Coll &lt;jacobo167@gmail.com&gt;
 */
public class SampleManager extends AbstractManager implements ISampleManager {


    protected static Logger logger = LoggerFactory.getLogger(SampleManager.class);

    @Deprecated
    public SampleManager(AuthorizationManager authorizationManager, AuthenticationManager authenticationManager, AuditManager auditManager,
                         CatalogDBAdaptorFactory catalogDBAdaptorFactory, CatalogIOManagerFactory ioManagerFactory,
                         Properties catalogProperties) {
        super(authorizationManager, authenticationManager, auditManager, catalogDBAdaptorFactory, ioManagerFactory, catalogProperties);
    }

    public SampleManager(AuthorizationManager authorizationManager, AuthenticationManager authenticationManager, AuditManager auditManager,
                         CatalogDBAdaptorFactory catalogDBAdaptorFactory, CatalogIOManagerFactory ioManagerFactory,
                         CatalogConfiguration catalogConfiguration) {
        super(authorizationManager, authenticationManager, auditManager, catalogDBAdaptorFactory, ioManagerFactory, catalogConfiguration);
    }

    @Override
    public Long getStudyId(long sampleId) throws CatalogException {
        return sampleDBAdaptor.getStudyIdBySampleId(sampleId);
    }

    @Override
    public QueryResult<AnnotationSet> annotate(long sampleId, String annotationSetId, long variableSetId, Map<String, Object> annotations,
                                               Map<String, Object> attributes, boolean checkAnnotationSet,
                                               String sessionId) throws CatalogException {
        ParamUtils.checkParameter(sessionId, "sessionId");
        ParamUtils.checkParameter(annotationSetId, "annotationSetId");
        ParamUtils.checkObj(annotations, "annotations");
        attributes = ParamUtils.defaultObject(attributes, HashMap<String, Object>::new);

        String userId = userDBAdaptor.getUserIdBySessionId(sessionId);
        authorizationManager.checkSamplePermission(sampleId, userId, CatalogPermission.WRITE);

        VariableSet variableSet = studyDBAdaptor.getVariableSet(variableSetId, null).first();

        AnnotationSet annotationSet = new AnnotationSet(annotationSetId, variableSetId, new HashSet<>(), TimeUtils.getTime(), attributes);

        for (Map.Entry<String, Object> entry : annotations.entrySet()) {
            annotationSet.getAnnotations().add(new Annotation(entry.getKey(), entry.getValue()));
        }
        QueryResult<Sample> sampleQueryResult = sampleDBAdaptor.getSample(sampleId,
                new QueryOptions("include", Collections.singletonList("projects.studies.samples.annotationSets")));

        List<AnnotationSet> annotationSets = sampleQueryResult.first().getAnnotationSets();
        if (checkAnnotationSet) {
            CatalogAnnotationsValidator.checkAnnotationSet(variableSet, annotationSet, annotationSets);
        }

        QueryResult<AnnotationSet> queryResult = sampleDBAdaptor.annotateSample(sampleId, annotationSet, false);
        auditManager.recordUpdate(AuditRecord.Resource.sample, sampleId, userId,
                new ObjectMap("annotationSets", queryResult.first()), "annotate", null);
        return queryResult;
    }

    @Override
    public QueryResult<AnnotationSet> updateAnnotation(long sampleId, String annotationSetId, Map<String, Object> newAnnotations, String
            sessionId)
            throws CatalogException {

        ParamUtils.checkParameter(sessionId, "sessionId");
        ParamUtils.checkParameter(annotationSetId, "annotationSetId");
        ParamUtils.checkObj(newAnnotations, "newAnnotations");

        String userId = userDBAdaptor.getUserIdBySessionId(sessionId);
        authorizationManager.checkSamplePermission(sampleId, userId, CatalogPermission.WRITE);

        // Get sample
        QueryOptions queryOptions = new QueryOptions("include", Collections.singletonList("projects.studies.samples.annotationSets"));
        Sample sample = sampleDBAdaptor.getSample(sampleId, queryOptions).first();

        List<AnnotationSet> annotationSets = sample.getAnnotationSets();

        // Get annotation set
        AnnotationSet annotationSet = null;
        for (AnnotationSet annotationSetAux : sample.getAnnotationSets()) {
            if (annotationSetAux.getId().equals(annotationSetId)) {
                annotationSet = annotationSetAux;
                sample.getAnnotationSets().remove(annotationSet);
                break;
            }
        }

        if (annotationSet == null) {
            throw CatalogDBException.idNotFound("AnnotationSet", annotationSetId);
        }

        // Get variable set
        VariableSet variableSet = studyDBAdaptor.getVariableSet(annotationSet.getVariableSetId(), null).first();

        // Update and validate annotations
        CatalogAnnotationsValidator.mergeNewAnnotations(annotationSet, newAnnotations);
        CatalogAnnotationsValidator.checkAnnotationSet(variableSet, annotationSet, annotationSets);

        // Commit changes
        QueryResult<AnnotationSet> queryResult = sampleDBAdaptor.annotateSample(sampleId, annotationSet, true);

        AnnotationSet annotationSetUpdate = new AnnotationSet(annotationSet.getId(), annotationSet.getVariableSetId(),
                newAnnotations.entrySet().stream()
                        .map(entry -> new Annotation(entry.getKey(), entry.getValue()))
                        .collect(Collectors.toSet()), annotationSet.getDate(), null);
        auditManager.recordUpdate(AuditRecord.Resource.sample, sampleId, userId, new ObjectMap("annotationSets",
                Collections.singletonList(annotationSetUpdate)), "update annotation", null);
        return queryResult;
    }

    @Override
    public QueryResult<AnnotationSet> deleteAnnotation(long sampleId, String annotationId, String sessionId) throws CatalogException {

        String userId = userDBAdaptor.getUserIdBySessionId(sessionId);
        long studyId = sampleDBAdaptor.getStudyIdBySampleId(sampleId);

        authorizationManager.checkStudyPermission(studyId, userId, StudyPermission.MANAGE_SAMPLES);

        QueryResult<AnnotationSet> queryResult = sampleDBAdaptor.deleteAnnotation(sampleId, annotationId);
        auditManager.recordUpdate(AuditRecord.Resource.sample, sampleId, userId, new ObjectMap("annotationSets", queryResult.first()),
                "deleteAnnotation", null);
        return queryResult;
    }

    @Override
    public QueryResult<Annotation> load(File file) throws CatalogException {
        throw new UnsupportedOperationException();
    }

    @Deprecated
    @Override
    public QueryResult<Sample> create(ObjectMap objectMap, QueryOptions options, String sessionId) throws CatalogException {
        ParamUtils.checkObj(objectMap, "objectMap");
        return create(
                objectMap.getInt("studyId"),
                objectMap.getString("name"),
                objectMap.getString("source"),
                objectMap.getString("description"),
                objectMap.getMap("attributes"),
                options,
                sessionId
        );
    }

    @Override
    public QueryResult<Sample> create(long studyId, String name, String source, String description,
                                      Map<String, Object> attributes, QueryOptions options, String sessionId)
            throws CatalogException {
        ParamUtils.checkParameter(sessionId, "sessionId");
        ParamUtils.checkParameter(name, "name");
        source = ParamUtils.defaultString(source, "");
        description = ParamUtils.defaultString(description, "");
        attributes = ParamUtils.defaultObject(attributes, Collections.<String, Object>emptyMap());

        String userId = userDBAdaptor.getUserIdBySessionId(sessionId);
        authorizationManager.checkStudyPermission(studyId, userId, StudyPermission.MANAGE_SAMPLES);

        Sample sample = new Sample(-1, name, source, -1, description, Collections.<AclEntry>emptyList(), Collections
                .<AnnotationSet>emptyList(),
                attributes);

        options = ParamUtils.defaultObject(options, QueryOptions::new);
        QueryResult<Sample> queryResult = sampleDBAdaptor.createSample(studyId, sample, options);
        auditManager.recordCreation(AuditRecord.Resource.sample, queryResult.first().getId(), userId, queryResult.first(), null, null);
        return queryResult;
    }

    @Override
    public QueryResult<Sample> read(Long sampleId, QueryOptions options, String sessionId) throws CatalogException {
        ParamUtils.checkParameter(sessionId, "sessionId");

        String userId = userDBAdaptor.getUserIdBySessionId(sessionId);

        authorizationManager.checkSamplePermission(sampleId, userId, CatalogPermission.READ);

        return sampleDBAdaptor.getSample(sampleId, options);
    }

    @Override
    public QueryResult<Sample> readAll(long studyId, Query query, QueryOptions options, String sessionId) throws CatalogException {
        query = ParamUtils.defaultObject(query, Query::new);
        options = ParamUtils.defaultObject(options, QueryOptions::new);
        ParamUtils.checkParameter(sessionId, "sessionId");

        String userId = userDBAdaptor.getUserIdBySessionId(sessionId);
        authorizationManager.checkStudyPermission(studyId, userId, StudyPermission.READ_STUDY);

        query.append(CatalogSampleDBAdaptor.QueryParams.STUDY_ID.key(), studyId);
        QueryResult<Sample> queryResult = sampleDBAdaptor.get(query, options);

        authorizationManager.filterSamples(userId, studyId, queryResult.getResult());
        queryResult.setNumResults(queryResult.getResult().size());

        return queryResult;
    }

    @Override
    public QueryResult<Sample> readAll(Query query, QueryOptions options, String sessionId) throws CatalogException {
        ParamUtils.checkObj(query, "query");
<<<<<<< HEAD
        return readAll(query.getInt(CatalogSampleDBAdaptor.QueryParams.STUDY_ID.key(), -1), query, options, sessionId);
=======
        QueryResult<Sample> result =
                readAll(query.getInt(CatalogSampleDBAdaptor.QueryParams.STUDY_ID.key(), -1), query, options, sessionId);
//        auditManager.recordRead(AuditRecord.Resource.sample, , userId, parameters, null, null);
        return result;
>>>>>>> a9c17156
    }

    @Override
    public QueryResult<Sample> update(Long sampleId, ObjectMap parameters, QueryOptions options, String sessionId) throws
            CatalogException {
        ParamUtils.checkObj(parameters, "parameters");
        options = ParamUtils.defaultObject(options, QueryOptions::new);
        ParamUtils.checkParameter(sessionId, "sessionId");

        String userId = userDBAdaptor.getUserIdBySessionId(sessionId);

        authorizationManager.checkSamplePermission(sampleId, userId, CatalogPermission.WRITE);

        options.putAll(parameters);
        QueryResult<Sample> queryResult = sampleDBAdaptor.modifySample(sampleId, options);
        auditManager.recordUpdate(AuditRecord.Resource.sample, sampleId, userId, parameters, null, null);
        return queryResult;

    }

    @Override
    public QueryResult<Sample> delete(Long sampleId, QueryOptions options, String sessionId) throws CatalogException {
        ParamUtils.checkObj(sampleId, "sampleId");
        String userId = userDBAdaptor.getUserIdBySessionId(sessionId);

        authorizationManager.checkSamplePermission(sampleId, userId, CatalogPermission.DELETE);

<<<<<<< HEAD
        QueryResult<Sample> queryResult = sampleDBAdaptor.delete(sampleId, false);
=======
        QueryResult<Sample> queryResult = sampleDBAdaptor.delete(sampleId, new QueryOptions());
>>>>>>> a9c17156
        auditManager.recordDeletion(AuditRecord.Resource.sample, sampleId, userId, queryResult.first(), null, null);
        return queryResult;
    }

    @Override
<<<<<<< HEAD
    public QueryResult rank(Query query, String field, int numResults, boolean asc, String sessionId) throws CatalogException {
        return null;
    }

    @Override
    public QueryResult groupBy(Query query, String field, QueryOptions options, String sessionId) throws CatalogException {
        return null;
    }

    @Override
    public QueryResult groupBy(Query query, List<String> fields, QueryOptions options, String sessionId) throws CatalogException {
        return null;
=======
    public QueryResult rank(long studyId, Query query, String field, int numResults, boolean asc, String sessionId)
            throws CatalogException {
        query = ParamUtils.defaultObject(query, Query::new);
        ParamUtils.checkObj(field, "field");
        ParamUtils.checkObj(studyId, "studyId");
        ParamUtils.checkObj(sessionId, "sessionId");

        String userId = userDBAdaptor.getUserIdBySessionId(sessionId);
        authorizationManager.checkStudyPermission(studyId, userId, StudyPermission.READ_STUDY);

        // TODO: In next release, we will have to check the count parameter from the queryOptions object.
        boolean count = true;
        //query.append(CatalogSampleDBAdaptor.QueryParams.STUDY_ID.key(), studyId);
        QueryResult queryResult = null;
        if (count) {
            // We do not need to check for permissions when we show the count of files
            queryResult = sampleDBAdaptor.rank(query, field, numResults, asc);
        }

        return ParamUtils.defaultObject(queryResult, QueryResult::new);
    }

    @Override
    public QueryResult groupBy(long studyId, Query query, String field, QueryOptions options, String sessionId) throws CatalogException {
        query = ParamUtils.defaultObject(query, Query::new);
        options = ParamUtils.defaultObject(options, QueryOptions::new);
        ParamUtils.checkObj(field, "field");
        ParamUtils.checkObj(studyId, "studyId");
        ParamUtils.checkObj(sessionId, "sessionId");

        String userId = userDBAdaptor.getUserIdBySessionId(sessionId);
        authorizationManager.checkStudyPermission(studyId, userId, StudyPermission.READ_STUDY);

        // TODO: In next release, we will have to check the count parameter from the queryOptions object.
        boolean count = true;
        //query.append(CatalogSampleDBAdaptor.QueryParams.STUDY_ID.key(), studyId);
        QueryResult queryResult = null;
        if (count) {
            // We do not need to check for permissions when we show the count of files
            queryResult = sampleDBAdaptor.groupBy(query, field, options);
        }

        return ParamUtils.defaultObject(queryResult, QueryResult::new);
    }

    @Override
    public QueryResult groupBy(long studyId, Query query, List<String> fields, QueryOptions options, String sessionId)
            throws CatalogException {
        query = ParamUtils.defaultObject(query, Query::new);
        options = ParamUtils.defaultObject(options, QueryOptions::new);
        ParamUtils.checkObj(fields, "fields");
        ParamUtils.checkObj(studyId, "studyId");
        ParamUtils.checkObj(sessionId, "sessionId");

        String userId = userDBAdaptor.getUserIdBySessionId(sessionId);
        authorizationManager.checkStudyPermission(studyId, userId, StudyPermission.READ_STUDY);

        // TODO: In next release, we will have to check the count parameter from the queryOptions object.
        boolean count = true;
        //query.append(CatalogSampleDBAdaptor.QueryParams.STUDY_ID.key(), studyId);
        QueryResult queryResult = null;
        if (count) {
            // We do not need to check for permissions when we show the count of files
            queryResult = sampleDBAdaptor.groupBy(query, fields, options);
        }

        return ParamUtils.defaultObject(queryResult, QueryResult::new);
>>>>>>> a9c17156
    }

    /*
     * Cohort methods
     * ***************************
     */
    @Override
    public long getStudyIdByCohortId(long cohortId) throws CatalogException {
        return cohortDBAdaptor.getStudyIdByCohortId(cohortId);
    }

    @Override
    public QueryResult<Cohort> readCohort(long cohortId, QueryOptions options, String sessionId) throws CatalogException {
        ParamUtils.checkParameter(sessionId, "sessionId");
        //options = ParamUtils.defaultObject(options, QueryOptions::new);

        long studyId = cohortDBAdaptor.getStudyIdByCohortId(cohortId);
        String userId = userDBAdaptor.getUserIdBySessionId(sessionId);

        authorizationManager.checkStudyPermission(studyId, userId, StudyPermission.READ_STUDY);

        QueryResult<Cohort> queryResult = cohortDBAdaptor.getCohort(cohortId, options);
        authorizationManager.checkReadCohort(userId, queryResult.first());

        return queryResult;

    }

    @Override
    public QueryResult<Cohort> readAllCohort(long studyId, Query query, QueryOptions options, String sessionId) throws CatalogException {
        options = ParamUtils.defaultObject(options, QueryOptions::new);
        query = ParamUtils.defaultObject(query, Query::new);

        String userId = userDBAdaptor.getUserIdBySessionId(sessionId);
        authorizationManager.checkStudyPermission(studyId, userId, StudyPermission.READ_STUDY);

        QueryResult<Cohort> queryResult = cohortDBAdaptor.get(new Query(query)
                .append(CatalogCohortDBAdaptor.QueryParams.STUDY_ID.key(), studyId), options);
        authorizationManager.filterCohorts(userId, studyId, queryResult.getResult());
        queryResult.setNumResults(queryResult.getResult().size());
        return queryResult;
    }

    @Override
    public QueryResult<Cohort> createCohort(long studyId, String name, Cohort.Type type, String description, List<Long> sampleIds,
                                            Map<String, Object> attributes, String sessionId) throws CatalogException {
        ParamUtils.checkParameter(name, "name");
        ParamUtils.checkObj(sampleIds, "Samples list");
        type = ParamUtils.defaultObject(type, Cohort.Type.COLLECTION);
        description = ParamUtils.defaultString(description, "");
        attributes = ParamUtils.defaultObject(attributes, HashMap<String, Object>::new);

        if (!sampleIds.isEmpty() && readAll(studyId, new Query(CatalogSampleDBAdaptor.QueryParams.ID.key(), sampleIds)
                , null, sessionId).getResult().size() != sampleIds.size()) {
            throw new CatalogException("Error: Some sampleId does not exist in the study " + studyId);
        }
        String userId = userDBAdaptor.getUserIdBySessionId(sessionId);
        authorizationManager.checkStudyPermission(studyId, userId, StudyPermission.MANAGE_SAMPLES);
        Cohort cohort = new Cohort(name, type, TimeUtils.getTime(), description, sampleIds, attributes);
        QueryResult<Cohort> queryResult = cohortDBAdaptor.createCohort(studyId, cohort, null);
        auditManager.recordCreation(AuditRecord.Resource.cohort, queryResult.first().getId(), userId, queryResult.first(), null, new
                ObjectMap());
        return queryResult;
    }

    @Override
    public QueryResult<Cohort> updateCohort(long cohortId, ObjectMap params, QueryOptions options, String sessionId)
            throws CatalogException {
        ParamUtils.checkObj(params, "Update parameters");
        long studyId = cohortDBAdaptor.getStudyIdByCohortId(cohortId);
        String userId = userDBAdaptor.getUserIdBySessionId(sessionId);

        Cohort cohort = readCohort(cohortId, new QueryOptions(MongoDBCollection.INCLUDE, "projects.studies.cohorts."
                + CatalogCohortDBAdaptor.QueryParams.STATUS_STATUS.key()), sessionId).first();
        if (params.containsKey(CatalogCohortDBAdaptor.QueryParams.SAMPLES.key())
                || params.containsKey(CatalogCohortDBAdaptor.QueryParams.NAME.key())/* || params.containsKey("type")*/) {
            switch (cohort.getStatus().getStatus()) {
                case Cohort.CohortStatus.CALCULATING:
                    throw new CatalogException("Unable to modify a cohort while it's in status \"" + Cohort.CohortStatus.CALCULATING
                            + "\"");
                case Cohort.CohortStatus.READY:
                    params.put("status.status", Cohort.CohortStatus.INVALID);
                    break;
                case Cohort.CohortStatus.NONE:
                case Cohort.CohortStatus.INVALID:
                    break;
                default:
                    break;
            }
        }
        authorizationManager.checkStudyPermission(studyId, userId, StudyPermission.MANAGE_SAMPLES);
        QueryResult<Cohort> queryResult = cohortDBAdaptor.modifyCohort(cohortId, params, options);
        auditManager.recordUpdate(AuditRecord.Resource.cohort, cohortId, userId, params, null, null);
        return queryResult;
    }

    @Override
    public QueryResult<Cohort> deleteCohort(long cohortId, QueryOptions options, String sessionId) throws CatalogException {
        long studyId = cohortDBAdaptor.getStudyIdByCohortId(cohortId);
        String userId = userDBAdaptor.getUserIdBySessionId(sessionId);

        authorizationManager.checkStudyPermission(studyId, userId, StudyPermission.MANAGE_SAMPLES);

        QueryResult<Cohort> queryResult = cohortDBAdaptor.deleteCohort(cohortId, options);
        auditManager.recordDeletion(AuditRecord.Resource.cohort, cohortId, userId, queryResult.first(), null, null);
        return queryResult;
    }
}<|MERGE_RESOLUTION|>--- conflicted
+++ resolved
@@ -228,14 +228,10 @@
     @Override
     public QueryResult<Sample> readAll(Query query, QueryOptions options, String sessionId) throws CatalogException {
         ParamUtils.checkObj(query, "query");
-<<<<<<< HEAD
-        return readAll(query.getInt(CatalogSampleDBAdaptor.QueryParams.STUDY_ID.key(), -1), query, options, sessionId);
-=======
         QueryResult<Sample> result =
                 readAll(query.getInt(CatalogSampleDBAdaptor.QueryParams.STUDY_ID.key(), -1), query, options, sessionId);
 //        auditManager.recordRead(AuditRecord.Resource.sample, , userId, parameters, null, null);
         return result;
->>>>>>> a9c17156
     }
 
     @Override
@@ -263,30 +259,12 @@
 
         authorizationManager.checkSamplePermission(sampleId, userId, CatalogPermission.DELETE);
 
-<<<<<<< HEAD
-        QueryResult<Sample> queryResult = sampleDBAdaptor.delete(sampleId, false);
-=======
         QueryResult<Sample> queryResult = sampleDBAdaptor.delete(sampleId, new QueryOptions());
->>>>>>> a9c17156
         auditManager.recordDeletion(AuditRecord.Resource.sample, sampleId, userId, queryResult.first(), null, null);
         return queryResult;
     }
 
     @Override
-<<<<<<< HEAD
-    public QueryResult rank(Query query, String field, int numResults, boolean asc, String sessionId) throws CatalogException {
-        return null;
-    }
-
-    @Override
-    public QueryResult groupBy(Query query, String field, QueryOptions options, String sessionId) throws CatalogException {
-        return null;
-    }
-
-    @Override
-    public QueryResult groupBy(Query query, List<String> fields, QueryOptions options, String sessionId) throws CatalogException {
-        return null;
-=======
     public QueryResult rank(long studyId, Query query, String field, int numResults, boolean asc, String sessionId)
             throws CatalogException {
         query = ParamUtils.defaultObject(query, Query::new);
@@ -354,7 +332,6 @@
         }
 
         return ParamUtils.defaultObject(queryResult, QueryResult::new);
->>>>>>> a9c17156
     }
 
     /*
