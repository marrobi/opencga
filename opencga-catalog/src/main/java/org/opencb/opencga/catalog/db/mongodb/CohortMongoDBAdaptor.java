--- conflicted
+++ resolved
@@ -184,16 +184,13 @@
     }
 
     @Override
-<<<<<<< HEAD
-    public OpenCGAResult<Long> count(final Query query, final String user, final StudyAclEntry.StudyPermissions studyPermissions)
+    public OpenCGAResult<Long> count(long studyUid, final Query query, final String user,
+                                     final StudyAclEntry.StudyPermissions studyPermissions)
             throws CatalogDBException, CatalogAuthorizationException {
-        return count(null, query, user, studyPermissions);
-    }
-
-    private OpenCGAResult<Long> count(ClientSession clientSession, final Query query, final String user,
-=======
-    public QueryResult<Long> count(long studyUid, final Query query, final String user,
->>>>>>> 21755a24
+        return count(null, studyUid, query, user, studyPermissions);
+    }
+
+    private OpenCGAResult<Long> count(ClientSession clientSession, long studyUid, final Query query, final String user,
                                    final StudyAclEntry.StudyPermissions studyPermissions)
             throws CatalogDBException, CatalogAuthorizationException {
         StudyAclEntry.StudyPermissions studyPermission = (studyPermissions == null
@@ -518,26 +515,17 @@
     }
 
     @Override
-<<<<<<< HEAD
-    public OpenCGAResult<Cohort> get(Query query, QueryOptions options, String user)
+    public OpenCGAResult<Cohort> get(long studyUid, Query query, QueryOptions options, String user)
             throws CatalogDBException, CatalogAuthorizationException {
-        return get(null, query, options, user);
-    }
-
-    OpenCGAResult<Cohort> get(ClientSession clientSession, Query query, QueryOptions options, String user)
+        return get(null, studyUid, query, options, user);
+    }
+
+    OpenCGAResult<Cohort> get(ClientSession clientSession, long studyUid, Query query, QueryOptions options, String user)
             throws CatalogDBException, CatalogAuthorizationException {
         long startTime = startQuery();
         List<Cohort> documentList = new ArrayList<>();
         OpenCGAResult<Cohort> queryResult;
-        try (DBIterator<Cohort> dbIterator = iterator(clientSession, query, options, user)) {
-=======
-    public QueryResult<Cohort> get(long studyUid, Query query, QueryOptions options, String user)
-            throws CatalogDBException, CatalogAuthorizationException {
-        long startTime = startQuery();
-        List<Cohort> documentList = new ArrayList<>();
-        QueryResult<Cohort> queryResult;
-        try (DBIterator<Cohort> dbIterator = iterator(studyUid, query, options, user)) {
->>>>>>> 21755a24
+        try (DBIterator<Cohort> dbIterator = iterator(clientSession, studyUid, query, options, user)) {
             while (dbIterator.hasNext()) {
                 documentList.add(dbIterator.next());
             }
@@ -550,12 +538,8 @@
 
         // We only count the total number of results if the actual number of results equals the limit established for performance purposes.
         if (options != null && options.getInt(QueryOptions.LIMIT, 0) == queryResult.getNumResults()) {
-<<<<<<< HEAD
-            OpenCGAResult<Long> count = count(clientSession, query, user, StudyAclEntry.StudyPermissions.VIEW_COHORTS);
-=======
-            QueryResult<Long> count = count(studyUid, query, user, StudyAclEntry.StudyPermissions.VIEW_COHORTS);
->>>>>>> 21755a24
-            queryResult.setNumTotalResults(count.first());
+            OpenCGAResult<Long> count = count(clientSession, studyUid, query, user, StudyAclEntry.StudyPermissions.VIEW_COHORTS);
+            queryResult.setNumMatches(count.first());
         }
         return queryResult;
     }
@@ -612,21 +596,12 @@
     }
 
     @Override
-<<<<<<< HEAD
-    public OpenCGAResult nativeGet(Query query, QueryOptions options, String user)
+    public OpenCGAResult nativeGet(long studyUid, Query query, QueryOptions options, String user)
             throws CatalogDBException, CatalogAuthorizationException {
         long startTime = startQuery();
         List<Document> documentList = new ArrayList<>();
         OpenCGAResult<Document> queryResult;
-        try (DBIterator<Document> dbIterator = nativeIterator(query, options, user)) {
-=======
-    public QueryResult nativeGet(long studyUid, Query query, QueryOptions options, String user)
-            throws CatalogDBException, CatalogAuthorizationException {
-        long startTime = startQuery();
-        List<Document> documentList = new ArrayList<>();
-        QueryResult<Document> queryResult;
         try (DBIterator<Document> dbIterator = nativeIterator(studyUid, query, options, user)) {
->>>>>>> 21755a24
             while (dbIterator.hasNext()) {
                 documentList.add(dbIterator.next());
             }
@@ -640,25 +615,20 @@
         // We only count the total number of results if the actual number of results equals the limit established for performance purposes.
         if (options != null && options.getInt(QueryOptions.LIMIT, 0) == queryResult.getNumResults()) {
             OpenCGAResult<Long> count = count(query);
-            queryResult.setNumTotalResults(count.first());
+            queryResult.setNumMatches(count.first());
         }
         return queryResult;
     }
 
     @Override
     public DBIterator<Cohort> iterator(Query query, QueryOptions options) throws CatalogDBException {
-<<<<<<< HEAD
         return iterator(null, query, options);
     }
 
     DBIterator<Cohort> iterator(ClientSession clientSession, Query query, QueryOptions options) throws CatalogDBException {
         MongoCursor<Document> mongoCursor = getMongoCursor(clientSession, query, options);
         return new CohortMongoDBIterator(mongoCursor, clientSession, cohortConverter, null, dbAdaptorFactory.getCatalogSampleDBAdaptor(),
-                query.getLong(PRIVATE_STUDY_UID), null, options);
-=======
-        MongoCursor<Document> mongoCursor = getMongoCursor(query, options);
-        return new CohortMongoDBIterator(mongoCursor, cohortConverter, null, dbAdaptorFactory.getCatalogSampleDBAdaptor(), options);
->>>>>>> 21755a24
+                options);
     }
 
     @Override
@@ -666,41 +636,25 @@
         QueryOptions queryOptions = options != null ? new QueryOptions(options) : new QueryOptions();
         queryOptions.put(NATIVE_QUERY, true);
 
-<<<<<<< HEAD
         MongoCursor<Document> mongoCursor = getMongoCursor(null, query, queryOptions);
-        return new CohortMongoDBIterator(mongoCursor, null, null, null, dbAdaptorFactory.getCatalogSampleDBAdaptor(),
-                query.getLong(PRIVATE_STUDY_UID), null, options);
-=======
-        MongoCursor<Document> mongoCursor = getMongoCursor(query, queryOptions);
-        return new CohortMongoDBIterator(mongoCursor, null, null, dbAdaptorFactory.getCatalogSampleDBAdaptor(), options);
->>>>>>> 21755a24
+        return new CohortMongoDBIterator(mongoCursor, null, null, null, dbAdaptorFactory.getCatalogSampleDBAdaptor(), options);
     }
 
     @Override
     public DBIterator<Cohort> iterator(long studyUid, Query query, QueryOptions options, String user)
             throws CatalogDBException, CatalogAuthorizationException {
-<<<<<<< HEAD
-        return iterator(null, query, options, user);
-    }
-
-    DBIterator<Cohort> iterator(ClientSession clientSession, Query query, QueryOptions options, String user)
+        return iterator(null, studyUid, query, options, user);
+    }
+
+    DBIterator<Cohort> iterator(ClientSession clientSession, long studyUid, Query query, QueryOptions options, String user)
             throws CatalogDBException, CatalogAuthorizationException {
-        Document studyDocument = getStudyDocument(query);
+        Document studyDocument = getStudyDocument(studyUid);
         MongoCursor<Document> mongoCursor = getMongoCursor(clientSession, query, options, studyDocument, user);
         Function<Document, Document> iteratorFilter = (d) -> filterAnnotationSets(studyDocument, d, user,
                 StudyAclEntry.StudyPermissions.VIEW_COHORT_ANNOTATIONS.name(), CohortAclEntry.CohortPermissions.VIEW_ANNOTATIONS.name());
 
         return new CohortMongoDBIterator<>(mongoCursor, clientSession, cohortConverter, iteratorFilter,
-                dbAdaptorFactory.getCatalogSampleDBAdaptor(), query.getLong(PRIVATE_STUDY_UID), user, options);
-=======
-        Document studyDocument = getStudyDocument(studyUid);
-        MongoCursor<Document> mongoCursor = getMongoCursor(query, options, studyDocument, user);
-        Function<Document, Document> iteratorFilter = (d) -> filterAnnotationSets(studyDocument, d, user,
-                StudyAclEntry.StudyPermissions.VIEW_COHORT_ANNOTATIONS.name(), CohortAclEntry.CohortPermissions.VIEW_ANNOTATIONS.name());
-
-        return new CohortMongoDBIterator<>(mongoCursor, cohortConverter, iteratorFilter, dbAdaptorFactory.getCatalogSampleDBAdaptor(),
-                studyUid, user, options);
->>>>>>> 21755a24
+                dbAdaptorFactory.getCatalogSampleDBAdaptor(), studyUid, user, options);
     }
 
     @Override
@@ -709,23 +663,13 @@
         QueryOptions queryOptions = options != null ? new QueryOptions(options) : new QueryOptions();
         queryOptions.put(NATIVE_QUERY, true);
 
-<<<<<<< HEAD
-        Document studyDocument = getStudyDocument(query);
+        Document studyDocument = getStudyDocument(studyUid);
         MongoCursor<Document> mongoCursor = getMongoCursor(null, query, queryOptions, studyDocument, user);
         Function<Document, Document> iteratorFilter = (d) -> filterAnnotationSets(studyDocument, d, user,
                 StudyAclEntry.StudyPermissions.VIEW_COHORT_ANNOTATIONS.name(), CohortAclEntry.CohortPermissions.VIEW_ANNOTATIONS.name());
 
-        return new CohortMongoDBIterator(mongoCursor, null, null, iteratorFilter, dbAdaptorFactory.getCatalogSampleDBAdaptor(),
-                query.getLong(PRIVATE_STUDY_UID), user, options);
-=======
-        Document studyDocument = getStudyDocument(studyUid);
-        MongoCursor<Document> mongoCursor = getMongoCursor(query, queryOptions, studyDocument, user);
-        Function<Document, Document> iteratorFilter = (d) -> filterAnnotationSets(studyDocument, d, user,
-                StudyAclEntry.StudyPermissions.VIEW_COHORT_ANNOTATIONS.name(), CohortAclEntry.CohortPermissions.VIEW_ANNOTATIONS.name());
-
-        return new CohortMongoDBIterator(mongoCursor, null, iteratorFilter, dbAdaptorFactory.getCatalogSampleDBAdaptor(), studyUid,
+        return new CohortMongoDBIterator(mongoCursor, null, null, iteratorFilter, dbAdaptorFactory.getCatalogSampleDBAdaptor(), studyUid,
                 user, options);
->>>>>>> 21755a24
     }
 
     private MongoCursor<Document> getMongoCursor(ClientSession clientSession, Query query, QueryOptions options) throws CatalogDBException {
@@ -769,13 +713,8 @@
 
     private Document getStudyDocument(long studyUid) throws CatalogDBException {
         // Get the study document
-<<<<<<< HEAD
-        Query studyQuery = new Query(StudyDBAdaptor.QueryParams.UID.key(), query.getLong(QueryParams.STUDY_UID.key()));
+        Query studyQuery = new Query(StudyDBAdaptor.QueryParams.UID.key(), studyUid);
         DataResult<Document> queryResult = dbAdaptorFactory.getCatalogStudyDBAdaptor().nativeGet(studyQuery, QueryOptions.empty());
-=======
-        Query studyQuery = new Query(StudyDBAdaptor.QueryParams.UID.key(), studyUid);
-        QueryResult<Document> queryResult = dbAdaptorFactory.getCatalogStudyDBAdaptor().nativeGet(studyQuery, QueryOptions.empty());
->>>>>>> 21755a24
         if (queryResult.getNumResults() == 0) {
             throw new CatalogDBException("Study " + studyUid + " not found");
         }
@@ -801,11 +740,7 @@
     }
 
     @Override
-<<<<<<< HEAD
-    public OpenCGAResult groupBy(Query query, String field, QueryOptions options, String user)
-=======
-    public QueryResult groupBy(long studyUid, Query query, String field, QueryOptions options, String user)
->>>>>>> 21755a24
+    public OpenCGAResult groupBy(long studyUid, Query query, String field, QueryOptions options, String user)
             throws CatalogDBException, CatalogAuthorizationException {
         Document studyDocument = getStudyDocument(studyUid);
         Document queryForAuthorisedEntries;
@@ -822,11 +757,7 @@
     }
 
     @Override
-<<<<<<< HEAD
-    public OpenCGAResult groupBy(Query query, List<String> fields, QueryOptions options, String user)
-=======
-    public QueryResult groupBy(long studyUid, Query query, List<String> fields, QueryOptions options, String user)
->>>>>>> 21755a24
+    public OpenCGAResult groupBy(long studyUid, Query query, List<String> fields, QueryOptions options, String user)
             throws CatalogDBException, CatalogAuthorizationException {
         Document studyDocument = getStudyDocument(studyUid);
         Document queryForAuthorisedEntries;
