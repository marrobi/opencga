--- conflicted
+++ resolved
@@ -193,7 +193,8 @@
 
     int getAnalysisIdByJobId(int jobId);
 
-<<<<<<< HEAD
+    QueryResult<Job> searchJob(QueryOptions options) throws CatalogManagerException;
+
     /**
      * Tool methods
      * ***************************
@@ -206,9 +207,6 @@
     int getToolId(String userId, String toolAlias) throws CatalogManagerException;
 
 //    QueryResult<Tool> searchTool(QueryOptions options);
-=======
-    QueryResult<Job> searchJob(QueryOptions options) throws CatalogManagerException;
->>>>>>> f3140afa
 
 //    int getJobIndex(String userId, String jobId, String sessionId) throws CatalogManagerException, IOException;
 
