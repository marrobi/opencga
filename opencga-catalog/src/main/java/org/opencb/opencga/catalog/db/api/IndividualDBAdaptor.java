--- conflicted
+++ resolved
@@ -20,11 +20,6 @@
 import org.opencb.commons.datastore.core.Query;
 import org.opencb.commons.datastore.core.QueryOptions;
 import org.opencb.commons.datastore.core.QueryParam;
-<<<<<<< HEAD
-import org.opencb.opencga.catalog.exceptions.CatalogAuthorizationException;
-=======
-import org.opencb.commons.datastore.core.QueryResult;
->>>>>>> 21755a24
 import org.opencb.opencga.catalog.exceptions.CatalogDBException;
 import org.opencb.opencga.catalog.exceptions.CatalogException;
 import org.opencb.opencga.core.models.Individual;
@@ -159,27 +154,6 @@
 
     OpenCGAResult<Individual> get(long individualId, QueryOptions options) throws CatalogDBException;
 
-<<<<<<< HEAD
-    OpenCGAResult<Individual> get(long individualId, QueryOptions options, String userId)
-            throws CatalogDBException, CatalogAuthorizationException;
-=======
-//    QueryResult<Individual> get(long individualId, QueryOptions options, String userId)
-//            throws CatalogDBException, CatalogAuthorizationException;
->>>>>>> 21755a24
-
-//    @Deprecated
-//    OpenCGAResult<Individual> getAllIndividuals(Query query, QueryOptions options) throws CatalogDBException;
-
-//    OpenCGAResult<Individual> getAllIndividualsInStudy(long studyId, QueryOptions options) throws CatalogDBException;
-
-//    @Deprecated
-//    OpenCGAResult<Individual> modifyIndividual(long individualId, QueryOptions parameters) throws CatalogDBException;
-
-//    OpenCGAResult<AnnotationSet> annotate(long individualId, AnnotationSet annotationSet, boolean overwrite) throws
-//            CatalogDBException;
-
-//    OpenCGAResult<AnnotationSet> deleteAnnotation(long individualId, String annotationId) throws CatalogDBException;
-
     long getStudyId(long individualId) throws CatalogDBException;
 
     OpenCGAResult updateProjectRelease(long studyId, int release) throws CatalogDBException;
