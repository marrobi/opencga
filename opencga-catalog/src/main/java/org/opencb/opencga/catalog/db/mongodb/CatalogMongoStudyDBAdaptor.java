/*
 * Copyright 2015 OpenCB
 *
 * Licensed under the Apache License, Version 2.0 (the "License");
 * you may not use this file except in compliance with the License.
 * You may obtain a copy of the License at
 *
 *     http://www.apache.org/licenses/LICENSE-2.0
 *
 * Unless required by applicable law or agreed to in writing, software
 * distributed under the License is distributed on an "AS IS" BASIS,
 * WITHOUT WARRANTIES OR CONDITIONS OF ANY KIND, either express or implied.
 * See the License for the specific language governing permissions and
 * limitations under the License.
 */

package org.opencb.opencga.catalog.db.mongodb;

import com.mongodb.WriteResult;
import com.mongodb.client.MongoCursor;
import com.mongodb.client.model.*;
import com.mongodb.client.result.DeleteResult;
import com.mongodb.client.result.UpdateResult;
import org.bson.Document;
import org.bson.conversions.Bson;
import org.opencb.commons.datastore.core.ObjectMap;
import org.opencb.commons.datastore.core.Query;
import org.opencb.commons.datastore.core.QueryOptions;
import org.opencb.commons.datastore.core.QueryResult;
import org.opencb.commons.datastore.mongodb.MongoDBCollection;
import org.opencb.opencga.catalog.db.api.CatalogDBIterator;
import org.opencb.opencga.catalog.db.api.CatalogIndividualDBAdaptor;
import org.opencb.opencga.catalog.db.api.CatalogSampleDBAdaptor;
import org.opencb.opencga.catalog.db.api.CatalogStudyDBAdaptor;
import org.opencb.opencga.catalog.db.mongodb.converters.StudyConverter;
import org.opencb.opencga.catalog.db.mongodb.converters.VariableSetConverter;
import org.opencb.opencga.catalog.exceptions.CatalogDBException;
import org.opencb.opencga.catalog.models.*;
import org.opencb.opencga.core.common.TimeUtils;
import org.slf4j.LoggerFactory;

import java.net.URI;
import java.util.*;
import java.util.function.Consumer;
import java.util.stream.Collectors;

import static org.opencb.opencga.catalog.db.mongodb.CatalogMongoDBUtils.*;

/**
 * Created on 07/09/15.
 *
 * @author Jacobo Coll &lt;jacobo167@gmail.com&gt;
 */
public class CatalogMongoStudyDBAdaptor extends CatalogMongoDBAdaptor implements CatalogStudyDBAdaptor {

    private final MongoDBCollection studyCollection;
    private StudyConverter studyConverter;
    private VariableSetConverter variableSetConverter;

    public CatalogMongoStudyDBAdaptor(MongoDBCollection studyCollection, CatalogMongoDBAdaptorFactory dbAdaptorFactory) {
        super(LoggerFactory.getLogger(CatalogMongoStudyDBAdaptor.class));
        this.dbAdaptorFactory = dbAdaptorFactory;
        this.studyCollection = studyCollection;
        this.studyConverter = new StudyConverter();
        this.variableSetConverter = new VariableSetConverter();
    }

    /*
     * Study methods
     * ***************************
     */

//    @Override
//    public boolean studyExists(int studyId) {
//        QueryResult<Long> count = studyCollection.count(new BasicDBObject(PRIVATE_ID, studyId));
//        return count.getResult().get(0) != 0;
//    }
//
//    @Override
//    public void checkStudyId(int studyId) throws CatalogDBException {
//        if (!studyExists(studyId)) {
//            throw CatalogDBException.idNotFound("Study", studyId);
//        }
//    }
    private boolean studyAliasExists(long projectId, String studyAlias) throws CatalogDBException {
        if (projectId < 0) {
            throw CatalogDBException.newInstance("Project id '{}' is not valid: ", projectId);
        }

        Query query = new Query(QueryParams.PROJECT_ID.key(), projectId).append("alias", studyAlias);
        QueryResult<Long> count = count(query);
        return count.first() != 0;
    }

    @Override
    public QueryResult<Study> createStudy(long projectId, Study study, QueryOptions options) throws CatalogDBException {
        long startTime = startQuery();
        if (projectId < 0) {
            throw CatalogDBException.idNotFound("Project", projectId);
        }

        // Check if study.alias already exists.
        if (studyAliasExists(projectId, study.getAlias())) {
            throw new CatalogDBException("Study {alias:\"" + study.getAlias() + "\"} already exists");
        }

        //Set new ID
//        int newId = getNewAutoIncrementId(metaCollection);
        long newId = getNewId();
        study.setId(newId);

        //Empty nested fields
        List<File> files = study.getFiles();
        study.setFiles(Collections.emptyList());

        List<Job> jobs = study.getJobs();
        study.setJobs(Collections.emptyList());

        List<Cohort> cohorts = study.getCohorts();
        study.setCohorts(Collections.emptyList());

        List<Dataset> datasets = study.getDatasets();
        study.setDatasets(Collections.emptyList());

        List<Cohort> cohorts = study.getCohorts();
        study.setCohorts(Collections.<Cohort>emptyList());

        //Create DBObject
        Document studyObject = getMongoDBDocument(study, "Study");
        studyObject.put(PRIVATE_ID, newId);

        //Set ProjectId
        studyObject.put(PRIVATE_PROJECT_ID, projectId);

        //Insert
        QueryResult<WriteResult> updateResult = studyCollection.insert(studyObject, null);

        //Check if the the study has been inserted
//        if (updateResult.getResult().get(0).getN() == 0) {
//            throw new CatalogDBException("Study {alias:\"" + study.getAlias() + "\"} already exists");
//        }

        // Insert nested fields
        String errorMsg = updateResult.getErrorMsg() != null ? updateResult.getErrorMsg() : "";

        for (File file : files) {
            String fileErrorMsg = dbAdaptorFactory.getCatalogFileDBAdaptor().createFile(study.getId(), file, options).getErrorMsg();
            if (fileErrorMsg != null && !fileErrorMsg.isEmpty()) {
                errorMsg += file.getName() + ":" + fileErrorMsg + ", ";
            }
        }

        for (Job job : jobs) {
//            String jobErrorMsg = createAnalysis(study.getId(), analysis).getErrorMsg();
            String jobErrorMsg = dbAdaptorFactory.getCatalogJobDBAdaptor().createJob(study.getId(), job, options).getErrorMsg();
            if (jobErrorMsg != null && !jobErrorMsg.isEmpty()) {
                errorMsg += job.getName() + ":" + jobErrorMsg + ", ";
            }
        }

        for (Cohort cohort : cohorts) {
            String fileErrorMsg = dbAdaptorFactory.getCatalogCohortDBAdaptor().createCohort(study.getId(), cohort, options).getErrorMsg();
            if (fileErrorMsg != null && !fileErrorMsg.isEmpty()) {
                errorMsg += cohort.getName() + ":" + fileErrorMsg + ", ";
            }
        }

<<<<<<< HEAD
=======
        for (Dataset dataset : datasets) {
            String fileErrorMsg = dbAdaptorFactory.getCatalogDatasetDBAdaptor().createDataset(study.getId(), dataset, options)
                    .getErrorMsg();
            if (fileErrorMsg != null && !fileErrorMsg.isEmpty()) {
                errorMsg += dataset.getName() + ":" + fileErrorMsg + ", ";
            }
        }

>>>>>>> ad26dc09
        QueryResult<Study> result = getStudy(study.getId(), options);
        List<Study> studyList = result.getResult();
        return endQuery("Create Study", startTime, studyList, errorMsg, null);

    }


    @Override
    public QueryResult<Study> getStudy(long studyId, QueryOptions options) throws CatalogDBException {
        checkStudyId(studyId);
        return get(new Query(QueryParams.ID.key(), studyId), options);
    }

    @Override
    public QueryResult<Study> getAllStudiesInProject(long projectId, QueryOptions options) throws CatalogDBException {
        long startTime = startQuery();
        dbAdaptorFactory.getCatalogProjectDbAdaptor().checkProjectId(projectId);
        Query query = new Query(QueryParams.PROJECT_ID.key(), projectId);
        return endQuery("getAllSudiesInProject", startTime, get(query, options));
    }

    @Override
    public void updateStudyLastActivity(long studyId) throws CatalogDBException {
        update(studyId, new ObjectMap("lastActivity", TimeUtils.getTime()));
    }

    @Override
    public long getStudyId(long projectId, String studyAlias) throws CatalogDBException {
        Query query1 = new Query(QueryParams.PROJECT_ID.key(), projectId).append("alias", studyAlias);
        QueryOptions queryOptions = new QueryOptions(MongoDBCollection.INCLUDE, QueryParams.ID.key());
        QueryResult<Study> studyQueryResult = get(query1, queryOptions);
        List<Study> studies = studyQueryResult.getResult();
        return studies == null || studies.isEmpty() ? -1 : studies.get(0).getId();
    }

    @Override
    public long getProjectIdByStudyId(long studyId) throws CatalogDBException {
        Query query = new Query(QueryParams.ID.key(), studyId);
        QueryOptions queryOptions = new QueryOptions("include", FILTER_ROUTE_STUDIES + PRIVATE_PROJECT_ID);
        QueryResult result = nativeGet(query, queryOptions);

        if (!result.getResult().isEmpty()) {
            Document study = (Document) result.getResult().get(0);
            Object id = study.get(PRIVATE_PROJECT_ID);
            return id instanceof Number ? ((Number) id).longValue() : Long.parseLong(id.toString());
        } else {
            throw CatalogDBException.idNotFound("Study", studyId);
        }
    }

    @Override
    public String getStudyOwnerId(long studyId) throws CatalogDBException {
        long projectId = getProjectIdByStudyId(studyId);
        return dbAdaptorFactory.getCatalogProjectDbAdaptor().getProjectOwnerId(projectId);
    }


    private long getDiskUsageByStudy(int studyId) {
        /*
        List<DBObject> operations = Arrays.<DBObject>asList(
                new BasicDBObject(
                        "$match",
                        new BasicDBObject(
                                PRIVATE_STUDY_ID,
                                studyId
                                //new BasicDBObject("$in",studyIds)
                        )
                ),
                new BasicDBObject(
                        "$group",
                        BasicDBObjectBuilder
                                .start("_id", "$" + PRIVATE_STUDY_ID)
                                .append("diskUsage",
                                        new BasicDBObject(
                                                "$sum",
                                                "$diskUsage"
                                        )).get()
                )
        );*/
        List<Bson> operations = new ArrayList<>();
        operations.add(Aggregates.match(Filters.eq(PRIVATE_STUDY_ID, studyId)));
        operations.add(Aggregates.group("$" + PRIVATE_STUDY_ID, Accumulators.sum("diskUsage", "$diskUsage")));

//        Bson match = Aggregates.match(Filters.eq(PRIVATE_STUDY_ID, studyId));
//        Aggregates.group()

        QueryResult<Document> aggregate = dbAdaptorFactory.getCatalogFileDBAdaptor().getFileCollection()
                .aggregate(operations, null);
        if (aggregate.getNumResults() == 1) {
            Object diskUsage = aggregate.getResult().get(0).get("diskUsage");
            if (diskUsage instanceof Integer) {
                return ((Integer) diskUsage).longValue();
            } else if (diskUsage instanceof Long) {
                return ((Long) diskUsage);
            } else {
                return Long.parseLong(diskUsage.toString());
            }
        } else {
            return 0;
        }
    }


    @Override
    public QueryResult<Group> getGroup(long studyId, String userId, String groupId, QueryOptions options) throws CatalogDBException {
        long startTime = startQuery();

        Bson query = new Document(PRIVATE_ID, studyId);
        Document groupQuery = new Document();
        if (userId != null) {
            groupQuery.put("userIds", userId);
        }
        if (groupId != null) {
            groupQuery.put("id", groupId);
        }
        Bson projection = new Document(QueryParams.GROUPS.key(), new Document("$elemMatch", groupQuery));

        QueryResult<Document> queryResult = studyCollection.find(query, projection,
                filterOptions(options, FILTER_ROUTE_STUDIES + QueryParams.GROUPS.key() + "."));
        List<Study> studies = CatalogMongoDBUtils.parseStudies(queryResult);
        List<Group> groups = new ArrayList<>(1);
        studies.stream().filter(study -> study.getGroups() != null).forEach(study -> {
            groups.addAll(study.getGroups());
        });
        return endQuery("getGroup", startTime, groups);
    }

    @Override
    public QueryResult<Role> getRole(long studyId, String userId, String groupId, String roleId, QueryOptions options)
            throws CatalogDBException {
        long startTime = startQuery();

        Bson query = new Document(PRIVATE_ID, studyId);
        List<Bson> roleQuery = new ArrayList<>();
        List<String> userIds = new ArrayList<>();
        if (userId != null) {
            userIds.add(userId);
        }
        if (groupId != null) {
            userIds.add(groupId);
        }
        if (userIds.size() > 0) {
            roleQuery.add(Filters.in("userIds", userIds));
        }
        if (roleId != null) {
            roleQuery.add(Filters.eq("id", roleId));
        }
        Bson projection = new Document(QueryParams.ROLES.key(), new Document("$elemMatch", Filters.and(roleQuery)));

        QueryResult<Document> queryResult = studyCollection.find(query, projection,
                filterOptions(options, FILTER_ROUTE_STUDIES + QueryParams.ROLES.key() + "."));
        List<Study> studies = CatalogMongoDBUtils.parseStudies(queryResult);
        List<Role> roles = new ArrayList<>(1);
        studies.stream().filter(study -> study.getRoles() != null).forEach(study -> {
            roles.addAll(study.getRoles());
        });
        return endQuery("getRole", startTime, roles);
    }

    boolean groupExists(long studyId, String groupId) throws CatalogDBException {
        Query query = new Query(QueryParams.ID.key(), studyId).append(QueryParams.GROUP_ID.key(), groupId);
        return count(query).first() == 1;
    }

    @Override
    public QueryResult<Group> addMemberToGroup(long studyId, String groupId, String userId) throws CatalogDBException {
        long startTime = startQuery();

        if (!groupExists(studyId, groupId)) {
            throw new CatalogDBException("Group \"" + groupId + "\" does not exists in study " + studyId);
        }

        Bson and = Filters.and(Filters.eq(PRIVATE_ID, studyId), Filters.eq("groups.id", groupId));
        Bson addToSet = Updates.addToSet("groups.$.userIds", userId);
        QueryResult<UpdateResult> queryResult = studyCollection.update(and, addToSet, null);
        if (queryResult.first().getModifiedCount() != 1) {
            throw new CatalogDBException("Unable to add member to group " + groupId);
        }

        return endQuery("addMemberToGroup", startTime, getGroup(studyId, null, groupId, null));
    }

    @Override
    public QueryResult<Group> removeMemberFromGroup(long studyId, String groupId, String userId) throws CatalogDBException {
        long startTime = startQuery();

        if (!groupExists(studyId, groupId)) {
            throw new CatalogDBException("Group \"" + groupId + "\" does not exists in study " + studyId);
        }
        Bson and = Filters.and(Filters.eq(PRIVATE_ID, studyId), Filters.eq("groups.id", groupId));
        Bson pull = Updates.pull("groups.$.userIds", userId);
        QueryResult<UpdateResult> update = studyCollection.update(and, pull, null);
        if (update.first().getModifiedCount() != 1) {
            throw new CatalogDBException("Unable to remove member to group " + groupId);
        }

        return endQuery("removeMemberFromGroup", startTime, getGroup(studyId, null, groupId, null));
    }


    /*
     * Variables Methods
     * ***************************
     */

    @Override
    public Long variableSetExists(long variableSetId) {
        List<Bson> aggregation = new ArrayList<>();
        aggregation.add(Aggregates.match(Filters.elemMatch(QueryParams.VARIABLE_SET.key(),
                Filters.eq(VariableSetParams.ID.key(), variableSetId))));
        aggregation.add(Aggregates.project(Projections.include(QueryParams.VARIABLE_SET.key())));
        aggregation.add(Aggregates.unwind("$" + QueryParams.VARIABLE_SET.key()));
        aggregation.add(Aggregates.match(Filters.eq(QueryParams.VARIABLE_SET_ID.key(), variableSetId)));
        QueryResult<VariableSet> queryResult = studyCollection.aggregate(aggregation, variableSetConverter, new QueryOptions());

        return (long) queryResult.getResult().size();
    }

    @Override
    public QueryResult<VariableSet> createVariableSet(long studyId, VariableSet variableSet) throws CatalogDBException {
        long startTime = startQuery();

        if (variableSetExists(variableSet.getName(), studyId) > 0) {
            throw new CatalogDBException("VariableSet { name: '" + variableSet.getName() + "'} already exists.");
        }

        long variableSetId = getNewId();
        variableSet.setId(variableSetId);
        Document object = getMongoDBDocument(variableSet, "VariableSet");

        Bson bsonQuery = Filters.eq(PRIVATE_ID, studyId);
        Bson update = Updates.push("variableSets", object);
        QueryResult<UpdateResult> queryResult = studyCollection.update(bsonQuery, update, null);

        if (queryResult.first().getModifiedCount() == 0) {
            throw new CatalogDBException("createVariableSet: Could not create a new variable set in study " + studyId);
        }

        return endQuery("createVariableSet", startTime, getVariableSet(variableSetId, null));
    }

    @Override
    public QueryResult<VariableSet> addFieldToVariableSet(long variableSetId, Variable variable) throws CatalogDBException {
        long startTime = startQuery();

        checkVariableSetExists(variableSetId);
        checkVariableNotInVariableSet(variableSetId, variable.getId());

        Bson bsonQuery = Filters.eq(QueryParams.VARIABLE_SET_ID.key(), variableSetId);
        Bson update = Updates.push(QueryParams.VARIABLE_SET.key() + ".$." + VariableSetParams.VARIABLE.key(),
                getMongoDBDocument(variable, "variable"));
        QueryResult<UpdateResult> queryResult = studyCollection.update(bsonQuery, update, null);
        if (queryResult.first().getModifiedCount() == 0) {
            throw CatalogDBException.updateError("VariableSet", variableSetId);
        }
        if (variable.isRequired()) {
            dbAdaptorFactory.getCatalogSampleDBAdaptor().addVariableToAnnotations(variableSetId, variable);
        }
        return endQuery("Add field to variable set", startTime, getVariableSet(variableSetId, null));
    }

    @Override
    public QueryResult<VariableSet> renameFieldVariableSet(long variableSetId, String oldName, String newName) throws CatalogDBException {
        long startTime = startQuery();

        checkVariableSetExists(variableSetId);
        checkVariableInVariableSet(variableSetId, oldName);
        checkVariableNotInVariableSet(variableSetId, newName);

        // The field can be changed if we arrive to this point.
        // 1. we obtain the variable
        Variable variable = getVariable(variableSetId, oldName);

        // 2. we take it out from the array.
        Bson bsonQuery = Filters.eq(QueryParams.VARIABLE_SET_ID.key(), variableSetId);
        Bson update = Updates.pull(QueryParams.VARIABLE_SET.key() + ".$." + VariableSetParams.VARIABLE.key(), Filters.eq("id", oldName));
        QueryResult<UpdateResult> queryResult = studyCollection.update(bsonQuery, update, null);

        if (queryResult.first().getModifiedCount() == 0) {
            throw new CatalogDBException("VariableSet {id: " + variableSetId + "} - Could not rename the field " + oldName);
        }
        if (queryResult.first().getModifiedCount() > 1) {
            throw new CatalogDBException("VariableSet {id: " + variableSetId + "} - An unexpected error happened when extracting the "
                    + "variable from the variableSet to do the rename. Please, report this error to the OpenCGA developers.");
        }

        // 3. we change the name in the variable object and push it again in the array.
        variable.setId(newName);
        update = Updates.push(QueryParams.VARIABLE_SET.key() + ".$." + VariableSetParams.VARIABLE.key(),
                getMongoDBDocument(variable, "Variable"));
        queryResult = studyCollection.update(bsonQuery, update, null);

        if (queryResult.first().getModifiedCount() != 1) {
            throw new CatalogDBException("VariableSet {id: " + variableSetId + "} - A critical error happened when trying to rename one "
                    + "of the variables of the variableSet object. Please, report this error to the OpenCGA developers.");
        }

        // 4. Change the field id in the annotations
        dbAdaptorFactory.getCatalogSampleDBAdaptor().renameAnnotationField(variableSetId, oldName, newName);

        return endQuery("Rename field in variableSet", startTime, getVariableSet(variableSetId, null));
    }

    @Override
    public QueryResult<VariableSet> removeFieldFromVariableSet(long variableSetId, String name) throws CatalogDBException {
        long startTime = startQuery();

        try {
            checkVariableInVariableSet(variableSetId, name);
        } catch (CatalogDBException e) {
            checkVariableSetExists(variableSetId);
            throw e;
        }
        Bson bsonQuery = Filters.eq(QueryParams.VARIABLE_SET_ID.key(), variableSetId);
        Bson update = Updates.pull(QueryParams.VARIABLE_SET.key() + ".$." + VariableSetParams.VARIABLE.key(),
                Filters.eq("id", name));
        QueryResult<UpdateResult> queryResult = studyCollection.update(bsonQuery, update, null);
        if (queryResult.first().getModifiedCount() != 1) {
            throw new CatalogDBException("Remove field from Variable Set. Could not remove the field " + name
                    + " from the variableSet id " +  variableSetId);
        }

        // Remove all the annotations from that field
        dbAdaptorFactory.getCatalogSampleDBAdaptor().removeAnnotationField(variableSetId, name);

        return endQuery("Remove field from Variable Set", startTime, getVariableSet(variableSetId, null));
    }

    /**
     * The method will return the variable object given variableSetId and the variableId.
     * @param variableSetId Id of the variableSet.
     * @param variableId Id of the variable inside the variableSet.
     * @return the variable object.
     */
    private Variable getVariable(long variableSetId, String variableId) throws CatalogDBException {
        List<Bson> aggregation = new ArrayList<>();
        aggregation.add(Aggregates.match(Filters.elemMatch(QueryParams.VARIABLE_SET.key(),
                Filters.eq(VariableSetParams.ID.key(), variableSetId))));
        aggregation.add(Aggregates.project(Projections.include(QueryParams.VARIABLE_SET.key())));
        aggregation.add(Aggregates.unwind("$" + QueryParams.VARIABLE_SET.key()));
        aggregation.add(Aggregates.match(Filters.eq(QueryParams.VARIABLE_SET_ID.key(), variableSetId)));
        aggregation.add(Aggregates.unwind("$" + QueryParams.VARIABLE_SET.key() + "." + VariableSetParams.VARIABLE.key()));
        aggregation.add(Aggregates.match(
                Filters.eq(QueryParams.VARIABLE_SET.key() + "." + VariableSetParams.VARIABLE_ID.key(), variableId)));

        QueryResult<Document> queryResult = studyCollection.aggregate(aggregation, new QueryOptions());

        Document variableSetDocument = (Document) queryResult.first().get(QueryParams.VARIABLE_SET.key());
        VariableSet variableSet = variableSetConverter.convertToDataModelType(variableSetDocument);
        Iterator<Variable> iterator = variableSet.getVariables().iterator();
        if (iterator.hasNext()) {
            return iterator.next();
        } else {
            // This error should never be raised.
            throw new CatalogDBException("VariableSet {id: " + variableSetId + "} - Could not obtain variable object.");
        }
    }

    /**
     * Checks if the variable given is present in the variableSet.
     * @param variableSetId Identifier of the variableSet where it will be checked.
     * @param variableId VariableId that will be checked.
     * @throws CatalogDBException when the variableId is not present in the variableSet.
     */
    private void checkVariableInVariableSet(long variableSetId, String variableId) throws CatalogDBException {
        List<Bson> aggregation = new ArrayList<>();
        aggregation.add(Aggregates.match(Filters.elemMatch(QueryParams.VARIABLE_SET.key(), Filters.and(
                Filters.eq(VariableSetParams.ID.key(), variableSetId),
                Filters.eq(VariableSetParams.VARIABLE_ID.key(), variableId))
        )));

        if (studyCollection.aggregate(aggregation, new QueryOptions()).getNumResults() == 0) {
            throw new CatalogDBException("VariableSet {id: " + variableSetId + "}. The variable {id: " + variableId + "} does not exist.");
        }
    }

    /**
     * Checks if the variable given is not present in the variableSet.
     * @param variableSetId Identifier of the variableSet where it will be checked.
     * @param variableId VariableId that will be checked.
     * @throws CatalogDBException when the variableId is present in the variableSet.
     */
    private void checkVariableNotInVariableSet(long variableSetId, String variableId) throws CatalogDBException {
        List<Bson> aggregation = new ArrayList<>();
        aggregation.add(Aggregates.match(Filters.elemMatch(QueryParams.VARIABLE_SET.key(), Filters.and(
                Filters.eq(VariableSetParams.ID.key(), variableSetId),
                Filters.ne(VariableSetParams.VARIABLE_ID.key(), variableId))
        )));

        if (studyCollection.aggregate(aggregation, new QueryOptions()).getNumResults() == 0) {
            throw new CatalogDBException("VariableSet {id: " + variableSetId + "}. The variable {id: " + variableId + "} already exists.");
        }
    }

    @Override
    public QueryResult<VariableSet> getVariableSet(long variableSetId, QueryOptions options) throws CatalogDBException {
        long startTime = startQuery();

        Query query = new Query(QueryParams.VARIABLE_SET_ID.key(), variableSetId);
        Bson projection = Projections.elemMatch("variableSets", Filters.eq("id", variableSetId));
        if (options == null) {
            options = new QueryOptions();
        }
        QueryOptions qOptions = new QueryOptions(options);
        qOptions.put(MongoDBCollection.ELEM_MATCH, projection);
        QueryResult<Study> studyQueryResult = get(query, qOptions);

        if (studyQueryResult.getResult().isEmpty() || studyQueryResult.first().getVariableSets().isEmpty()) {
            throw new CatalogDBException("VariableSet {id: " + variableSetId + "} does not exist.");
        }

/*
        Bson query = Filters.eq("variableSets.id", variableSetId);
        Bson projection = Projections.elemMatch("variableSets", Filters.eq("id", variableSetId));
        QueryOptions filteredOptions = filterOptions(options, FILTER_ROUTE_STUDIES);

        QueryResult<Document> queryResult = studyCollection.find(query, projection, filteredOptions);
        List<Study> studies = parseStudies(queryResult);
        if (studies.isEmpty() || studies.get(0).getVariableSets().isEmpty()) {
            throw new CatalogDBException("VariableSet {id: " + variableSetId + "} does not exist");
        }
*/
        return endQuery("", startTime, studyQueryResult.first().getVariableSets());
    }

    //FIXME: getAllVariableSets method should receive Query and QueryOptions
    @Override
    public QueryResult<VariableSet> getAllVariableSets(long studyId, QueryOptions options) throws CatalogDBException {

        long startTime = startQuery();

        List<Bson> mongoQueryList = new LinkedList<>();

        for (Map.Entry<String, Object> entry : options.entrySet()) {
            String key = entry.getKey().split("\\.")[0];
            try {
                if (isDataStoreOption(key) || isOtherKnownOption(key)) {
                    continue;   //Exclude DataStore options
                }
                CatalogStudyDBAdaptor.VariableSetParams option = CatalogStudyDBAdaptor.VariableSetParams.getParam(key) != null
                        ? CatalogStudyDBAdaptor.VariableSetParams.getParam(key)
                        : CatalogStudyDBAdaptor.VariableSetParams.getParam(entry.getKey());
                switch (option) {
                    case STUDY_ID:
                        addCompQueryFilter(option, option.name(), PRIVATE_ID, options, mongoQueryList);
                        break;
                    default:
                        String optionsKey = "variableSets." + entry.getKey().replaceFirst(option.name(), option.key());
                        addCompQueryFilter(option, entry.getKey(), optionsKey, options, mongoQueryList);
                        break;
                }
            } catch (IllegalArgumentException e) {
                throw new CatalogDBException(e);
            }
        }

        /*
        QueryResult<DBObject> queryResult = studyCollection.aggregate(Arrays.<DBObject>asList(
                new BasicDBObject("$match", new BasicDBObject(PRIVATE_ID, studyId)),
                new BasicDBObject("$project", new BasicDBObject("variableSets", 1)),
                new BasicDBObject("$unwind", "$variableSets"),
                new BasicDBObject("$match", new BasicDBObject("$and", mongoQueryList))
        ), filterOptions(options, FILTER_ROUTE_STUDIES));
*/

        List<Bson> aggregation = new ArrayList<>();
        aggregation.add(Aggregates.match(Filters.eq(PRIVATE_ID, studyId)));
        aggregation.add(Aggregates.project(Projections.include("variableSets")));
        aggregation.add(Aggregates.unwind("$variableSets"));
        if (mongoQueryList.size() > 0) {
            aggregation.add(Aggregates.match(Filters.and(mongoQueryList)));
        }

        QueryResult<Document> queryResult = studyCollection.aggregate(aggregation,
                filterOptions(options, FILTER_ROUTE_STUDIES));

        List<VariableSet> variableSets = parseObjects(queryResult, Study.class).stream().map(study -> study.getVariableSets().get(0))
                .collect(Collectors.toList());

        return endQuery("", startTime, variableSets);
    }

    @Override
    public QueryResult<VariableSet> deleteVariableSet(long variableSetId, QueryOptions queryOptions) throws CatalogDBException {
        long startTime = startQuery();

        checkVariableSetInUse(variableSetId);
        long studyId = getStudyIdByVariableSetId(variableSetId);
        QueryResult<VariableSet> variableSet = getVariableSet(variableSetId, queryOptions);
        Bson query = Filters.eq(PRIVATE_ID, studyId);
        Bson operation = Updates.pull("variableSets", Filters.eq("id", variableSetId));
        QueryResult<UpdateResult> update = studyCollection.update(query, operation, null);

        if (update.first().getModifiedCount() == 0) {
            throw CatalogDBException.idNotFound("VariableSet", variableSetId);
        }
        return endQuery("Delete VariableSet", startTime, variableSet);
    }


    public void checkVariableSetInUse(long variableSetId) throws CatalogDBException {
        QueryResult<Sample> samples = dbAdaptorFactory.getCatalogSampleDBAdaptor().get(
                new Query(CatalogSampleDBAdaptor.QueryParams.VARIABLE_SET_ID.key(), variableSetId), new QueryOptions());
        if (samples.getNumResults() != 0) {
            String msg = "Can't delete VariableSetId, still in use as \"variableSetId\" of samples : [";
            for (Sample sample : samples.getResult()) {
                msg += " { id: " + sample.getId() + ", name: \"" + sample.getName() + "\" },";
            }
            msg += "]";
            throw new CatalogDBException(msg);
        }
        QueryResult<Individual> individuals = dbAdaptorFactory.getCatalogIndividualDBAdaptor().get(
                new Query(CatalogIndividualDBAdaptor.QueryParams.VARIABLE_SET_ID.key(), variableSetId), new QueryOptions());
        if (samples.getNumResults() != 0) {
            String msg = "Can't delete VariableSetId, still in use as \"variableSetId\" of individuals : [";
            for (Individual individual : individuals.getResult()) {
                msg += " { id: " + individual.getId() + ", name: \"" + individual.getName() + "\" },";
            }
            msg += "]";
            throw new CatalogDBException(msg);
        }
    }


    @Override
    public long getStudyIdByVariableSetId(long variableSetId) throws CatalogDBException {
//        DBObject query = new BasicDBObject("variableSets.id", variableSetId);
        Bson query = Filters.eq("variableSets.id", variableSetId);
        Bson projection = Projections.include("id");

//        QueryResult<DBObject> queryResult = studyCollection.find(query, new BasicDBObject("id", true), null);
        QueryResult<Document> queryResult = studyCollection.find(query, projection, null);

        if (!queryResult.getResult().isEmpty()) {
            Object id = queryResult.getResult().get(0).get("id");
            return id instanceof Number ? ((Number) id).intValue() : (int) Double.parseDouble(id.toString());
        } else {
            throw CatalogDBException.idNotFound("VariableSet", variableSetId);
        }
    }

    @Override
    public QueryResult<Long> removeCohortDependencies(List<Long> cohortIds) throws CatalogDBException {
        long startTime = startQuery();
        Bson query = new Document(QueryParams.COHORT_ID.key(), cohortIds);
        Bson update = Updates.pull(QueryParams.COHORTS.key(), Filters.eq("id", cohortIds));

        QueryResult<UpdateResult> updateResult = studyCollection.update(query, update, null);
        return endQuery("Remove cohort dependencies", startTime, Collections.singletonList(updateResult.first().getModifiedCount()));


                /*
                * DBObject query = new BasicDBObject("projects.id", projectId);
//        DBObject pull = new BasicDBObject("$pull",
//                new BasicDBObject("projects",
//                        new BasicDBObject("id", projectId)));
//
//        QueryResult<WriteResult> update = userCollection.update(query, pull, null);
                * */
    }



    /*
    * Helper methods
    ********************/

    //Join fields from other collections
    private void joinFields(User user, QueryOptions options) throws CatalogDBException {
        if (options == null) {
            return;
        }
        if (user.getProjects() != null) {
            for (Project project : user.getProjects()) {
                joinFields(project, options);
            }
        }
    }

    private void joinFields(Project project, QueryOptions options) throws CatalogDBException {
        if (options == null) {
            return;
        }
        if (options.getBoolean("includeStudies")) {
            project.setStudies(getAllStudiesInProject(project.getId(), options).getResult());
        }
    }

    private void joinFields(Study study, QueryOptions options) throws CatalogDBException {
        long studyId = study.getId();
        if (studyId <= 0 || options == null) {
            return;
        }

        if (options.getBoolean("includeFiles")) {
            study.setFiles(dbAdaptorFactory.getCatalogFileDBAdaptor().getAllFilesInStudy(studyId, options).getResult());
        }
        if (options.getBoolean("includeJobs")) {
            study.setJobs(dbAdaptorFactory.getCatalogJobDBAdaptor().getAllJobsInStudy(studyId, options).getResult());
        }
        if (options.getBoolean("includeSamples")) {
            study.setSamples(dbAdaptorFactory.getCatalogSampleDBAdaptor().getAllSamplesInStudy(studyId, options).getResult());
        }
        if (options.getBoolean("includeIndividuals")) {
            study.setIndividuals(dbAdaptorFactory.getCatalogIndividualDBAdaptor().get(
                    new Query(CatalogIndividualDBAdaptor.QueryParams.STUDY_ID.key(), studyId), options).getResult());
        }
    }


    @Override
    public QueryResult<Long> count(Query query) throws CatalogDBException {
        Bson bson = parseQuery(query);
        return studyCollection.count(bson);
    }

    @Override
    public QueryResult distinct(Query query, String field) throws CatalogDBException {
        Bson bson = parseQuery(query);
        return studyCollection.distinct(field, bson);
    }

    @Override
    public QueryResult stats(Query query) {
        return null;
    }

    @Override
    public QueryResult<Study> get(Query query, QueryOptions options) throws CatalogDBException {
        long startTime = startQuery();
        if (!query.containsKey(QueryParams.STATUS_STATUS.key())) {
            query.append(QueryParams.STATUS_STATUS.key(), "!=" + Status.DELETED + ";!=" + Status.REMOVED);
        }
        Bson bson = parseQuery(query);
        QueryOptions qOptions;
        if (options != null) {
            qOptions = new QueryOptions(options);
        } else {
            qOptions = new QueryOptions();
        }

        qOptions = filterOptions(qOptions, FILTER_ROUTE_STUDIES);
        QueryResult<Study> result = studyCollection.find(bson, studyConverter, qOptions);
        for (Study study : result.getResult()) {
            joinFields(study, options);
        }
        return endQuery("Get study", startTime, result.getResult());
    }

    @Override
    public QueryResult nativeGet(Query query, QueryOptions options) throws CatalogDBException {
        if (!query.containsKey(QueryParams.STATUS_STATUS.key())) {
            query.append(QueryParams.STATUS_STATUS.key(), "!=" + Status.DELETED + ";!=" + Status.REMOVED);
        }
        Bson bson = parseQuery(query);
        QueryOptions qOptions;
        if (options != null) {
            qOptions = options;
        } else {
            qOptions = new QueryOptions();
        }
        qOptions = filterOptions(qOptions, FILTER_ROUTE_STUDIES);
        // Fixme: If necessary, include in the results also the files, jobs, individuals...
        return studyCollection.find(bson, qOptions);
    }

    @Override
    public QueryResult<Long> update(Query query, ObjectMap parameters) throws CatalogDBException {
        //FIXME: Check the commented code from modifyStudy
        /*
        long startTime = startQuery();

        checkStudyId(studyId);
//        BasicDBObject studyParameters = new BasicDBObject();
        Document studyParameters = new Document();

        String[] acceptedParams = {"name", "creationDate", "creationId", "description", "status", "lastActivity", "cipher"};
        filterStringParams(parameters, studyParameters, acceptedParams);

        String[] acceptedLongParams = {"diskUsage"};
        filterLongParams(parameters, parameters, acceptedLongParams);

        String[] acceptedMapParams = {"attributes", "stats"};
        filterMapParams(parameters, studyParameters, acceptedMapParams);

        Map<String, Class<? extends Enum>> acceptedEnums = Collections.singletonMap(("type"), Study.Type.class);
        filterEnumParams(parameters, studyParameters, acceptedEnums);

        if (parameters.containsKey("uri")) {
            URI uri = parameters.get("uri", URI.class);
            studyParameters.put("uri", uri.toString());
        }

        if (!studyParameters.isEmpty()) {
//            BasicDBObject query = new BasicDBObject(PRIVATE_ID, studyId);
            Bson eq = Filters.eq(PRIVATE_ID, studyId);
            BasicDBObject updates = new BasicDBObject("$set", studyParameters);

//            QueryResult<WriteResult> updateResult = studyCollection.update(query, updates, null);
            QueryResult<UpdateResult> updateResult = studyCollection.update(eq, updates, null);
            if (updateResult.getResult().get(0).getModifiedCount() == 0) {
                throw CatalogDBException.idNotFound("Study", studyId);
            }
        }
        return endQuery("Modify study", startTime, getStudy(studyId, null));
        * */

        long startTime = startQuery();
        Document studyParameters = new Document();

        String[] acceptedParams = {"name", "creationDate", "creationId", "description", "status", "lastActivity", "cipher"};
        filterStringParams(parameters, studyParameters, acceptedParams);

        String[] acceptedLongParams = {"diskUsage"};
        filterLongParams(parameters, studyParameters, acceptedLongParams);

        String[] acceptedMapParams = {"attributes", "stats"};
        filterMapParams(parameters, studyParameters, acceptedMapParams);

        //Map<String, Class<? extends Enum>> acceptedEnums = Collections.singletonMap(("type"), Study.Type.class);
        //filterEnumParams(parameters, studyParameters, acceptedEnums);

        if (parameters.containsKey("uri")) {
            URI uri = parameters.get("uri", URI.class);
            studyParameters.put("uri", uri.toString());
        }

        if (!studyParameters.isEmpty()) {
            Document updates = new Document("$set", studyParameters);
            Long nModified = studyCollection.update(parseQuery(query), updates, null).getNumTotalResults();
            return endQuery("Study update", startTime, Collections.singletonList(nModified));
        }

        return endQuery("Study update", startTime, Collections.singletonList(0L));
    }

    @Override
    public QueryResult<Study> update(long id, ObjectMap parameters) throws CatalogDBException {

        long startTime = startQuery();
        QueryResult<Long> update = update(new Query(QueryParams.ID.key(), id), parameters);
        if (update.getNumTotalResults() != 1) {
            throw new CatalogDBException("Could not update study with id " + id);
        }
        return endQuery("Update study", startTime, getStudy(id, null));

    }

    @Override
    public QueryResult<Study> delete(long id, QueryOptions queryOptions) throws CatalogDBException {
        long startTime = startQuery();
        delete(new Query(QueryParams.ID.key(), id), queryOptions);
        Query query = new Query(QueryParams.ID.key(), id).append(QueryParams.STATUS_STATUS.key(), Status.DELETED);
        return endQuery("Delete study", startTime, get(query, null));
    }

    @Override
    public QueryResult<Long> delete(Query query, QueryOptions queryOptions) throws CatalogDBException {
        throw new UnsupportedOperationException("Delete not yet implemented.");
//        long startTime = startQuery();
//        query.append(QueryParams.STATUS_STATUS.key(), "!=" + Status.DELETED + ";!=" + Status.REMOVED);
//
//        if (queryOptions == null) {
//            queryOptions = new QueryOptions();
//        }
//
//        List<Study> studies = get(query, new QueryOptions(MongoDBCollection.INCLUDE, QueryParams.ID.key())).getResult();
//        for (Study study : studies) {
//            try {
//                if (!queryOptions.containsKey(FORCE) || !queryOptions.getBoolean(FORCE)) {
//                    checkEmptyStudy(study.getId());
//                }
//            } catch ()
//
//            boolean success = true;
//
//            // Try to remove all the samples
//            if (study.getSamples().size() > 0) {
//                List<Long> sampleIds = new ArrayList<>(study.getSamples().size());
//                sampleIds.addAll(study.getSamples().stream().map(Sample::getId).collect(Collectors.toList()));
//                try {
//                    Long nDeleted = dbAdaptorFactory.getCatalogSampleDBAdaptor().delete(
//                            new Query(CatalogSampleDBAdaptor.QueryParams.ID.key(), sampleIds), , force).first();
//                    if (nDeleted != sampleIds.size()) {
//                        success = false;
//                    }
//                } catch (CatalogDBException e) {
//                    logger.info("Delete Study: " + e.getMessage());
//                }
//            }
//
//            // Try to remove all the jobs.
//            if (study.getJobs().size() > 0) {
//                List<Long> jobIds = new ArrayList<>(study.getJobs().size());
//                jobIds.addAll(study.getJobs().stream().map(Job::getId).collect(Collectors.toList()));
//                try {
//                    Long nDeleted = dbAdaptorFactory.getCatalogJobDBAdaptor().delete(
//                            new Query(CatalogJobDBAdaptor.QueryParams.ID.key(), jobIds), , force).first();
//                    if (nDeleted != jobIds.size()) {
//                        success = false;
//                    }
//                } catch (CatalogDBException e) {
//                    logger.info("Delete Study: " + e.getMessage());
//                }
//            }
//
//            // Try to remove all the files.
//            if (study.getFiles().size() > 0) {
//                List<Long> fileIds = new ArrayList<>(study.getFiles().size());
//                fileIds.addAll(study.getFiles().stream().map((Function<File, Long>) File::getId).collect(Collectors.toList()));
//                try {
//                    Long nDeleted = dbAdaptorFactory.getCatalogFileDBAdaptor().delete(
//                            new Query(CatalogFileDBAdaptor.QueryParams.ID.key(), fileIds), , force).first();
//                    if (nDeleted != fileIds.size()) {
//                        success = false;
//                    }
//                } catch (CatalogDBException e) {
//                    logger.info("Delete Study: " + e.getMessage());
//                }
//            }
//
//            if (success || force) {
//                if (!success && force) {
//                    logger.error("Delete study: Force was true and success was false. This should not be happening.");
//                }
//                studiesToRemove.add(study.getId());
//            }
//        }
//
//        if (studiesToRemove.size() == 0) {
//            throw CatalogDBException.deleteError("Study");
//        }
//
//        Query queryDelete = new Query(QueryParams.ID.key(), studiesToRemove)
//                .append(CatalogFileDBAdaptor.QueryParams.STATUS_STATUS.key(), "!=" + Status.DELETED + ";" + Status.REMOVED);
//        QueryResult<UpdateResult> deleted = studyCollection.update(parseQuery(queryDelete), Updates.combine(
//                Updates.set(CatalogUserDBAdaptor.QueryParams.STATUS_STATUS.key(), Status.DELETED),
//                Updates.set(CatalogUserDBAdaptor.QueryParams.STATUS_DATE.key(), TimeUtils.getTimeMillis())),
//                new QueryOptions());
//
//        if (deleted.first().getModifiedCount() == 0) {
//            throw CatalogDBException.deleteError("Delete");
//        } else {
//            return endQuery("Delete study", startTime, Collections.singletonList(deleted.first().getModifiedCount()));
//        }

    }

    /**
     * Checks if the study is empty or has more active information.
     *
     * @param studyId Id of the study.
     * @throws CatalogDBException when there exists active files, samples, cohorts...
     */
    private void checkEmptyStudy(long studyId) throws CatalogDBException {
        Query query = new Query(PRIVATE_STUDY_ID, studyId)
                .append(QueryParams.STATUS_STATUS.key(), "!=" + Status.DELETED + ";!=" + Status.REMOVED);

        // Check files
        if (dbAdaptorFactory.getCatalogFileDBAdaptor().count(query).first() > 0) {
            throw new CatalogDBException("Cannot delete study " + studyId + ". There are files being used.");
        }

        // Check samples
        if (dbAdaptorFactory.getCatalogSampleDBAdaptor().count(query).first() > 0) {
            throw new CatalogDBException("Cannot delete study " + studyId + ". There are samples being used.");
        }

        // Check individuals
        if (dbAdaptorFactory.getCatalogIndividualDBAdaptor().count(query).first() > 0) {
            throw new CatalogDBException("Cannot delete study " + studyId + ". There are individuals being used.");
        }

        // Check cohorts
        if (dbAdaptorFactory.getCatalogCohortDBAdaptor().count(query).first() > 0) {
            throw new CatalogDBException("Cannot delete study " + studyId + ". There are cohorts being used.");
        }
    }

    @Override
    public QueryResult<Study> remove(long id, QueryOptions queryOptions) throws CatalogDBException {
        return null;
    }

    @Override
    public QueryResult<Long> remove(Query query, QueryOptions queryOptions) throws CatalogDBException {
        return null;
    }

    @Override
    public QueryResult<Long> restore(Query query) throws CatalogDBException {
        return null;
    }

    public QueryResult<Study> remove(int studyId) throws CatalogDBException {
        Query query = new Query(QueryParams.ID.key(), studyId);
        QueryResult<Study> studyQueryResult = get(query, null);
        if (studyQueryResult.getResult().size() == 1) {
            QueryResult<DeleteResult> remove = studyCollection.remove(parseQuery(query), null);
            if (remove.getResult().size() == 0) {
                throw CatalogDBException.newInstance("Study id '{}' has not been deleted", studyId);
            }
        } else {
            throw CatalogDBException.idNotFound("Study id '{}' does not exist (or there are too many)", studyId);
        }
        return studyQueryResult;
    }

    @Override
    public CatalogDBIterator<Study> iterator(Query query, QueryOptions options) throws CatalogDBException {
        Bson bson = parseQuery(query);
        MongoCursor<Document> iterator = studyCollection.nativeQuery().find(bson, options).iterator();
        return new CatalogMongoDBIterator<>(iterator, studyConverter);
    }

    @Override
    public CatalogDBIterator nativeIterator(Query query, QueryOptions options) throws CatalogDBException {
        Bson bson = parseQuery(query);
        MongoCursor<Document> iterator = studyCollection.nativeQuery().find(bson, options).iterator();
        return new CatalogMongoDBIterator<>(iterator);
    }

    @Override
    public QueryResult rank(Query query, String field, int numResults, boolean asc) throws CatalogDBException {
        Bson bsonQuery = parseQuery(query);
        return rank(studyCollection, bsonQuery, field, "name", numResults, asc);
    }

    @Override
    public QueryResult groupBy(Query query, String field, QueryOptions options) throws CatalogDBException {
        Bson bsonQuery = parseQuery(query);
        return groupBy(studyCollection, bsonQuery, field, "name", options);
    }

    @Override
    public QueryResult groupBy(Query query, List<String> fields, QueryOptions options) throws CatalogDBException {
        Bson bsonQuery = parseQuery(query);
        return groupBy(studyCollection, bsonQuery, fields, "name", options);
    }

    @Override
    public void forEach(Query query, Consumer<? super Object> action, QueryOptions options) throws CatalogDBException {
        Objects.requireNonNull(action);
        CatalogDBIterator<Study> catalogDBIterator = iterator(query, options);
        while (catalogDBIterator.hasNext()) {
            action.accept(catalogDBIterator.next());
        }
        catalogDBIterator.close();
    }

    private Bson parseQuery(Query query) throws CatalogDBException {
        List<Bson> andBsonList = new ArrayList<>();

        for (Map.Entry<String, Object> entry : query.entrySet()) {
            String key = entry.getKey().split("\\.")[0];
            QueryParams queryParam = QueryParams.getParam(entry.getKey()) != null ? QueryParams.getParam(entry.getKey())
                    : QueryParams.getParam(key);
            try {
                switch (queryParam) {
                    case ID:
                        addOrQuery(PRIVATE_ID, queryParam.key(), query, queryParam.type(), andBsonList);
                        break;
                    case PROJECT_ID:
                        addOrQuery(PRIVATE_PROJECT_ID, queryParam.key(), query, queryParam.type(), andBsonList);
                        break;
                    case ATTRIBUTES:
                        addAutoOrQuery(entry.getKey(), entry.getKey(), query, queryParam.type(), andBsonList);
                        break;
                    case BATTRIBUTES:
                        String mongoKey = entry.getKey().replace(QueryParams.BATTRIBUTES.key(), QueryParams.ATTRIBUTES.key());
                        addAutoOrQuery(mongoKey, entry.getKey(), query, queryParam.type(), andBsonList);
                        break;
                    case NATTRIBUTES:
                        mongoKey = entry.getKey().replace(QueryParams.NATTRIBUTES.key(), QueryParams.ATTRIBUTES.key());
                        addAutoOrQuery(mongoKey, entry.getKey(), query, queryParam.type(), andBsonList);
                        break;

                    default:
                        addAutoOrQuery(queryParam.key(), queryParam.key(), query, queryParam.type(), andBsonList);
                        break;
                }
            } catch (Exception e) {
                throw new CatalogDBException(e);
            }
        }

        if (andBsonList.size() > 0) {
            return Filters.and(andBsonList);
        } else {
            return new Document();
        }
    }

    public MongoDBCollection getStudyCollection() {
        return studyCollection;
    }

    /***
     * This method is called every time a file has been inserted, modified or deleted to keep track of the current study diskUsage.
     *
     * @param studyId   Study Identifier
     * @param diskUsage disk usage of a new created, updated or deleted file belonging to studyId. This argument
     *                  will be > 0 to increment the diskUsage field in the study collection or < 0 to decrement it.
     * @throws CatalogDBException An exception is launched when the update crashes.
     */
    public void updateDiskUsage(long studyId, long diskUsage) throws CatalogDBException {
        Bson query = new Document(QueryParams.ID.key(), studyId);
        Bson update = Updates.inc(QueryParams.DISK_USAGE.key(), diskUsage);
        if (studyCollection.update(query, update, null).getNumTotalResults() == 0) {
            throw new CatalogDBException("CatalogMongoStudyDBAdaptor updateDiskUsage: Couldn't update the diskUsage field of"
                    + " the study " + studyId);
        }
    }
}<|MERGE_RESOLUTION|>--- conflicted
+++ resolved
@@ -122,9 +122,6 @@
         List<Dataset> datasets = study.getDatasets();
         study.setDatasets(Collections.emptyList());
 
-        List<Cohort> cohorts = study.getCohorts();
-        study.setCohorts(Collections.<Cohort>emptyList());
-
         //Create DBObject
         Document studyObject = getMongoDBDocument(study, "Study");
         studyObject.put(PRIVATE_ID, newId);
@@ -165,8 +162,6 @@
             }
         }
 
-<<<<<<< HEAD
-=======
         for (Dataset dataset : datasets) {
             String fileErrorMsg = dbAdaptorFactory.getCatalogDatasetDBAdaptor().createDataset(study.getId(), dataset, options)
                     .getErrorMsg();
@@ -175,7 +170,6 @@
             }
         }
 
->>>>>>> ad26dc09
         QueryResult<Study> result = getStudy(study.getId(), options);
         List<Study> studyList = result.getResult();
         return endQuery("Create Study", startTime, studyList, errorMsg, null);
