--- conflicted
+++ resolved
@@ -636,12 +636,8 @@
             study.setSamples(dbAdaptorFactory.getCatalogSampleDBAdaptor().getAllSamplesInStudy(studyId, options).getResult());
         }
         if (options.getBoolean("includeIndividuals")) {
-<<<<<<< HEAD
-            study.setIndividuals(dbAdaptorFactory.getCatalogIndividualDBAdaptor().getAllIndividualsInStudy(studyId, options).getResult());
-=======
             study.setIndividuals(dbAdaptorFactory.getCatalogIndividualDBAdaptor().get(
                     new Query(CatalogIndividualDBAdaptor.QueryParams.STUDY_ID.key(), studyId), options).getResult());
->>>>>>> e5d077fd
         }
     }
 
