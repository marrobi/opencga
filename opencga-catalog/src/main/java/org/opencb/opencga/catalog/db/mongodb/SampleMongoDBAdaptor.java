/*
 * Copyright 2015-2017 OpenCB
 *
 * Licensed under the Apache License, Version 2.0 (the "License");
 * you may not use this file except in compliance with the License.
 * You may obtain a copy of the License at
 *
 *     http://www.apache.org/licenses/LICENSE-2.0
 *
 * Unless required by applicable law or agreed to in writing, software
 * distributed under the License is distributed on an "AS IS" BASIS,
 * WITHOUT WARRANTIES OR CONDITIONS OF ANY KIND, either express or implied.
 * See the License for the specific language governing permissions and
 * limitations under the License.
 */

package org.opencb.opencga.catalog.db.mongodb;

import com.mongodb.MongoClient;
import com.mongodb.client.ClientSession;
import com.mongodb.client.MongoCursor;
import com.mongodb.client.TransactionBody;
import com.mongodb.client.model.Aggregates;
import com.mongodb.client.model.Filters;
import com.mongodb.client.model.Projections;
import com.mongodb.client.result.UpdateResult;
import org.apache.commons.lang3.StringUtils;
import org.bson.Document;
import org.bson.conversions.Bson;
import org.opencb.commons.datastore.core.ObjectMap;
import org.opencb.commons.datastore.core.Query;
import org.opencb.commons.datastore.core.QueryOptions;
import org.opencb.commons.datastore.core.QueryResult;
import org.opencb.commons.datastore.core.result.Error;
import org.opencb.commons.datastore.core.result.WriteResult;
import org.opencb.commons.datastore.mongodb.MongoDBCollection;
import org.opencb.opencga.catalog.db.api.*;
import org.opencb.opencga.catalog.db.mongodb.converters.AnnotableConverter;
import org.opencb.opencga.catalog.db.mongodb.converters.SampleConverter;
import org.opencb.opencga.catalog.db.mongodb.iterators.SampleMongoDBIterator;
import org.opencb.opencga.catalog.exceptions.CatalogAuthorizationException;
import org.opencb.opencga.catalog.exceptions.CatalogDBException;
import org.opencb.opencga.catalog.exceptions.CatalogException;
import org.opencb.opencga.catalog.utils.Constants;
import org.opencb.opencga.catalog.utils.ParamUtils;
import org.opencb.opencga.catalog.utils.UUIDUtils;
import org.opencb.opencga.core.common.Entity;
import org.opencb.opencga.core.common.TimeUtils;
import org.opencb.opencga.core.models.*;
import org.opencb.opencga.core.models.acls.permissions.SampleAclEntry;
import org.opencb.opencga.core.models.acls.permissions.StudyAclEntry;
import org.slf4j.LoggerFactory;

import javax.annotation.Nullable;
import java.util.*;
import java.util.function.Consumer;
import java.util.function.Function;
import java.util.stream.Collectors;

import static org.opencb.opencga.catalog.db.mongodb.AuthorizationMongoDBUtils.filterAnnotationSets;
import static org.opencb.opencga.catalog.db.mongodb.AuthorizationMongoDBUtils.getQueryForAuthorisedEntries;
import static org.opencb.opencga.catalog.db.mongodb.MongoDBUtils.*;

/**
 * Created by hpccoll1 on 14/08/15.
 */
public class SampleMongoDBAdaptor extends AnnotationMongoDBAdaptor<Sample> implements SampleDBAdaptor {

    private final MongoDBCollection sampleCollection;
    private SampleConverter sampleConverter;
    private IndividualMongoDBAdaptor individualDBAdaptor;

    private static final String PRIVATE_INDIVIDUAL_UID = "_individualUid";

    public SampleMongoDBAdaptor(MongoDBCollection sampleCollection, MongoDBAdaptorFactory dbAdaptorFactory) {
        super(LoggerFactory.getLogger(SampleMongoDBAdaptor.class));
        this.dbAdaptorFactory = dbAdaptorFactory;
        this.sampleCollection = sampleCollection;
        this.sampleConverter = new SampleConverter();
        this.individualDBAdaptor = dbAdaptorFactory.getCatalogIndividualDBAdaptor();
    }

    @Override
    protected AnnotableConverter<? extends Annotable> getConverter() {
        return sampleConverter;
    }

    @Override
    protected MongoDBCollection getCollection() {
        return sampleCollection;
    }

    /*
     * Samples methods
     * ***************************
     */

    public boolean exists(ClientSession clientSession, long sampleUid) throws CatalogDBException {
        return count(clientSession, new Query(QueryParams.UID.key(), sampleUid)).first() > 0;
    }

    @Override
    public void nativeInsert(Map<String, Object> sample, String userId) throws CatalogDBException {
        Document sampleDocument = getMongoDBDocument(sample, "sample");
        sampleCollection.insert(sampleDocument, null);
    }

    Sample insert(ClientSession clientSession, long studyId, Sample sample, List<VariableSet> variableSetList) throws CatalogDBException {
        dbAdaptorFactory.getCatalogStudyDBAdaptor().checkId(studyId);

        if (StringUtils.isEmpty(sample.getId())) {
            throw new CatalogDBException("Missing sample id");
        }

        long individualUid = -1;
        if (StringUtils.isNotEmpty(sample.getIndividualId())) {
            Query query = new Query()
                    .append(IndividualDBAdaptor.QueryParams.STUDY_UID.key(), studyId)
                    .append(IndividualDBAdaptor.QueryParams.ID.key(), sample.getIndividualId());

            QueryOptions options = new QueryOptions(QueryOptions.INCLUDE, IndividualDBAdaptor.QueryParams.UID.key());
            QueryResult<Individual> queryResult = individualDBAdaptor.get(clientSession, query, options);

            if (queryResult.getNumResults() == 0) {
                throw new CatalogDBException("Individual " + sample.getIndividualId() + " not found");
            }

            individualUid = queryResult.first().getUid();
        }

        // Check the sample does not exist
        List<Bson> filterList = new ArrayList<>();
        filterList.add(Filters.eq(QueryParams.ID.key(), sample.getId()));
        filterList.add(Filters.eq(PRIVATE_STUDY_UID, studyId));
        filterList.add(Filters.eq(QueryParams.STATUS_NAME.key(), Status.READY));

        Bson bson = Filters.and(filterList);
        QueryResult<Long> count = sampleCollection.count(clientSession, bson);
        if (count.getResult().get(0) > 0) {
            throw new CatalogDBException("Sample { id: '" + sample.getId() + "'} already exists.");
        }

        long sampleId = getNewUid(clientSession);
        sample.setUid(sampleId);
        sample.setStudyUid(studyId);
        sample.setVersion(1);
        if (StringUtils.isEmpty(sample.getUuid())) {
            sample.setUuid(UUIDUtils.generateOpenCGAUUID(UUIDUtils.Entity.SAMPLE));
        }
        if (StringUtils.isEmpty(sample.getCreationDate())) {
            sample.setCreationDate(TimeUtils.getTime());
        }

        Document sampleObject = sampleConverter.convertToStorageType(sample, variableSetList);

        // Versioning private parameters
        sampleObject.put(RELEASE_FROM_VERSION, Arrays.asList(sample.getRelease()));
        sampleObject.put(LAST_OF_VERSION, true);
        sampleObject.put(LAST_OF_RELEASE, true);
        sampleObject.put(PRIVATE_CREATION_DATE, TimeUtils.toDate(sample.getCreationDate()));
        sampleObject.put(PERMISSION_RULES_APPLIED, Collections.emptyList());
        sampleObject.put(PRIVATE_INDIVIDUAL_UID, individualUid);

        logger.debug("Inserting sample '{}' ({})...", sample.getId(), sample.getUid());
        sampleCollection.insert(clientSession, sampleObject, null);
        logger.debug("Sample '{}' successfully inserted", sample.getId());

        if (individualUid > 0) {
            updateSampleFromIndividualCollection(clientSession, sample, individualUid, ParamUtils.UpdateAction.ADD);
        }

        return sample;
    }

    @Override
    public QueryResult<Sample> insert(long studyId, Sample sample, List<VariableSet> variableSetList, QueryOptions options)
            throws CatalogDBException {
        long startQuery = startQuery();

        ClientSession clientSession = getClientSession();
        TransactionBody<WriteResult> txnBody = () -> {
            long tmpStartTime = startQuery();

            logger.debug("Starting sample insert transaction for sample id '{}'", sample.getId());

            try {
                dbAdaptorFactory.getCatalogStudyDBAdaptor().checkId(clientSession, studyId);
                Sample createdSample = insert(clientSession, studyId, sample, variableSetList);
                return endWrite(String.valueOf(createdSample.getUid()), tmpStartTime, 1, 1, null);
            } catch (CatalogDBException e) {
                logger.error("Could not create sample {}: {}", sample.getId(), e.getMessage());
                clientSession.abortTransaction();
                return endWrite(sample.getId(), tmpStartTime, 1, 0,
                        Collections.singletonList(new WriteResult.Fail(sample.getId(), e.getMessage())));
            }
        };

        WriteResult result = commitTransaction(clientSession, txnBody);

        if (result.getNumModified() == 1) {
            Query query = new Query()
                    .append(QueryParams.STUDY_UID.key(), studyId)
                    .append(QueryParams.UID.key(), Long.parseLong(result.getId()));
            return endQuery("createSample", startQuery, get(query, options));
        } else {
            throw new CatalogDBException(result.getFailed().get(0).getMessage());
        }
    }


    @Override
    public QueryResult<Sample> getAllInStudy(long studyId, QueryOptions options) throws CatalogDBException {
        long startTime = startQuery();
        Query query = new Query(QueryParams.STUDY_UID.key(), studyId);
        return endQuery("Get all files", startTime, get(query, options).getResult());
    }

    @Override
    public QueryResult<Sample> update(long id, ObjectMap parameters, QueryOptions queryOptions) throws CatalogDBException {
        return update(id, parameters, Collections.emptyList(), queryOptions);
    }

    @Override
    public QueryResult<AnnotationSet> getAnnotationSet(long id, @Nullable String annotationSetName) throws CatalogDBException {
        QueryOptions queryOptions = new QueryOptions();
        List<String> includeList = new ArrayList<>();

        if (StringUtils.isNotEmpty(annotationSetName)) {
            includeList.add(Constants.ANNOTATION_SET_NAME + "." + annotationSetName);
        } else {
            includeList.add(QueryParams.ANNOTATION_SETS.key());
        }
        queryOptions.put(QueryOptions.INCLUDE, includeList);

        QueryResult<Sample> sampleQueryResult = get(id, queryOptions);
        if (sampleQueryResult.first().getAnnotationSets().isEmpty()) {
            return new QueryResult<>("Get annotation set", sampleQueryResult.getDbTime(), 0, 0, sampleQueryResult.getWarningMsg(),
                    sampleQueryResult.getErrorMsg(), Collections.emptyList());
        } else {
            List<AnnotationSet> annotationSets = sampleQueryResult.first().getAnnotationSets();
            int size = annotationSets.size();
            return new QueryResult<>("Get annotation set", sampleQueryResult.getDbTime(), size, size, sampleQueryResult.getWarningMsg(),
                    sampleQueryResult.getErrorMsg(), annotationSets);
        }
    }

    @Override
    public QueryResult<Sample> update(long id, ObjectMap parameters, List<VariableSet> variableSetList, QueryOptions queryOptions)
            throws CatalogDBException {
        long startTime = startQuery();
        WriteResult update = update(new Query(QueryParams.UID.key(), id), parameters, variableSetList, queryOptions);
        if (update.getNumModified() != 1) {
            throw new CatalogDBException("Could not update sample with id " + id + ": " + update.getFailed().get(0).getMessage());
        }
        Query query = new Query()
                .append(QueryParams.UID.key(), id)
                .append(QueryParams.STUDY_UID.key(), getStudyId(id))
                .append(QueryParams.STATUS_NAME.key(), "!=EMPTY");
        return endQuery("Update sample", startTime, get(query, queryOptions));
    }

    @Override
    public WriteResult update(Query query, ObjectMap parameters, QueryOptions queryOptions) throws CatalogDBException {
        return update(query, parameters, Collections.emptyList(), queryOptions);
    }

    @Override
    public WriteResult update(Query query, ObjectMap parameters, List<VariableSet> variableSetList, QueryOptions queryOptions)
            throws CatalogDBException {
        long startTime = startQuery();

        if (parameters.containsKey(QueryParams.ID.key())) {
            // We need to check that the update is only performed over 1 single sample
            if (count(query).first() != 1) {
                throw new CatalogDBException("Operation not supported: '" + QueryParams.ID.key() + "' can only be updated for one sample");
            }
        }

        QueryOptions options = new QueryOptions(QueryOptions.INCLUDE,
                Arrays.asList(QueryParams.ID.key(), QueryParams.UID.key(), QueryParams.VERSION.key(), QueryParams.STUDY_UID.key(),
                        PRIVATE_INDIVIDUAL_UID));
        DBIterator<Document> iterator = nativeIterator(query, options);

        int numMatches = 0;
        int numModified = 0;
        List<WriteResult.Fail> failList = new ArrayList<>();

        while (iterator.hasNext()) {
            Document sampleDocument = iterator.next();

            long sampleUid = sampleDocument.getLong(QueryParams.UID.key());
            String sampleId = sampleDocument.getString(QueryParams.ID.key());

            numMatches += 1;

            ClientSession clientSession = getClientSession();
            TransactionBody<WriteResult> txnBody = () -> {
                long tmpStartTime = startQuery();
                try {
                    update(clientSession, sampleDocument, parameters, variableSetList, queryOptions);
                    return endWrite(sampleId, tmpStartTime, 1, 1, null);
                } catch (CatalogDBException e) {
                    logger.error("Error updating sample {}({}). {}", sampleId, sampleUid, e.getMessage(), e);
                    clientSession.abortTransaction();
                    return endWrite(sampleId, tmpStartTime, 1, 0,
                            Collections.singletonList(new WriteResult.Fail(sampleId, e.getMessage())));
                }
            };

            WriteResult result = commitTransaction(clientSession, txnBody);

<<<<<<< HEAD
        if (sampleParameters.containsKey(QueryParams.STATUS_NAME.key())) {
            query.put(Constants.ALL_VERSIONS, true);
            QueryResult<UpdateResult> update = sampleCollection.update(parseQuery(query),
                    new Document("$set", sampleParameters), new QueryOptions("multi", true));
=======
            if (result.getNumModified() == 1) {
                logger.info("Sample {} successfully updated", sampleId);
                numModified += 1;
            } else {
                if (result.getFailed() != null && !result.getFailed().isEmpty()) {
                    logger.error("Could not update sample {}: {}", sampleId, result.getFailed().get(0).getMessage());
                    failList.addAll(result.getFailed());
                } else {
                    logger.error("Could not update sample {}", sampleId);
                }
            }
        }
>>>>>>> 44140c6d

        Error error = null;
        if (!failList.isEmpty()) {
            error = new Error(-1, "update", (numModified == 0
                    ? "None of the samples could be updated"
                    : "Some of the samples could not be updated"));
        }

        return endWrite("update", startTime, numMatches, numModified, failList, null, error);
    }

    private void update(ClientSession clientSession, Document sampleDocument, ObjectMap parameters, List<VariableSet> variableSetList,
                QueryOptions queryOptions) throws CatalogDBException {

        long sampleUid = sampleDocument.getLong(QueryParams.UID.key());
        int version = sampleDocument.getInteger(QueryParams.VERSION.key());
        long studyUid = sampleDocument.getLong(QueryParams.STUDY_UID.key());
        long individualUid = sampleDocument.getLong(PRIVATE_INDIVIDUAL_UID);

        Query tmpQuery = new Query()
                .append(QueryParams.STUDY_UID.key(), studyUid)
                .append(QueryParams.UID.key(), sampleUid);

        if (queryOptions.getBoolean(Constants.INCREMENT_VERSION)) {
            createNewVersion(clientSession, studyUid, sampleUid);
        }

        // Perform the update
        updateAnnotationSets(clientSession, sampleUid, parameters, variableSetList, queryOptions, true);

<<<<<<< HEAD
        if (!sampleParameters.isEmpty()) {
            QueryResult<UpdateResult> update = sampleCollection.update(parseQuery(query),
                    new Document("$set", sampleParameters), new QueryOptions("multi", true));
            return endQuery("Update sample", startTime, Arrays.asList(update.getNumTotalResults()));
        }
=======
        UpdateDocument updateParams = parseAndValidateUpdateParams(clientSession, tmpQuery, parameters);
        Document sampleUpdate = updateParams.toFinalUpdateDocument();
>>>>>>> 44140c6d

        if (!sampleUpdate.isEmpty()) {
            Bson finalQuery = parseQuery(tmpQuery);

            logger.debug("Sample update: query : {}, update: {}",
                    finalQuery.toBsonDocument(Document.class, MongoClient.getDefaultCodecRegistry()),
                    sampleUpdate.toBsonDocument(Document.class, MongoClient.getDefaultCodecRegistry()));
            sampleCollection.update(clientSession, finalQuery, sampleUpdate, new QueryOptions("multi", true)).first();

            if (updateParams.getSet().containsKey(PRIVATE_INDIVIDUAL_UID)) {
                long newIndividualUid = updateParams.getSet().getLong(PRIVATE_INDIVIDUAL_UID);

                // If the sample has been associated a different individual
                if (newIndividualUid != individualUid) {
                    Sample sample = new Sample().setUid(sampleUid).setVersion(version).setStudyUid(studyUid);

                    if (newIndividualUid > 0) {
                        // Add the sample to the list of samples of new individual
                        updateSampleFromIndividualCollection(clientSession, sample, newIndividualUid, ParamUtils.UpdateAction.ADD);
                    }

                    if (individualUid > 0) {
                        // Remove the sample from the individual where it was associated
                        updateSampleFromIndividualCollection(clientSession, sample, individualUid, ParamUtils.UpdateAction.REMOVE);
                    }
                }
            }
        }
    }

    private void updateSampleFromIndividualCollection(ClientSession clientSession, Sample sample, long individualUid,
                                                      ParamUtils.UpdateAction updateAction) throws CatalogDBException {
        // Update individual information
        ObjectMap params = new ObjectMap(IndividualDBAdaptor.QueryParams.SAMPLES.key(), Collections.singletonList(sample));

        QueryOptions options = new QueryOptions();
        Map<String, Object> actionMap = new HashMap<>();
        actionMap.put(IndividualDBAdaptor.UpdateParams.SAMPLES.key(), updateAction.name());
        options.put(Constants.ACTIONS, actionMap);

        Query query = new Query(IndividualDBAdaptor.QueryParams.UID.key(), individualUid);
        Document update = individualDBAdaptor.parseAndValidateUpdateParams(clientSession, params, query, options).toFinalUpdateDocument();
        Bson bsonQuery = individualDBAdaptor.parseQuery(new Query()
                .append(IndividualDBAdaptor.QueryParams.UID.key(), individualUid)
                .append(IndividualDBAdaptor.QueryParams.STUDY_UID.key(), sample.getStudyUid()), null);

        individualDBAdaptor.getCollection().update(clientSession, bsonQuery, update, null);
    }

    private void createNewVersion(ClientSession clientSession, long studyUid, long sampleUid) throws CatalogDBException {
        Query query = new Query()
                .append(QueryParams.STUDY_UID.key(), studyUid)
                .append(QueryParams.UID.key(), sampleUid);
        QueryResult<Document> queryResult = nativeGet(clientSession, query, new QueryOptions(QueryOptions.EXCLUDE, "_id"));

        if (queryResult.getNumResults() == 0) {
            throw new CatalogDBException("Could not find sample '" + sampleUid + "'");
        }

        createNewVersion(clientSession, sampleCollection, queryResult.first());
    }

    UpdateDocument parseAndValidateUpdateParams(ClientSession clientSession, Query query, ObjectMap parameters) throws CatalogDBException {
        UpdateDocument document = new UpdateDocument();

        final String[] acceptedBooleanParams = {QueryParams.SOMATIC.key()};
        filterBooleanParams(parameters, document.getSet(), acceptedBooleanParams);

        final String[] acceptedParams = {QueryParams.NAME.key(), QueryParams.SOURCE.key(), QueryParams.DESCRIPTION.key(),
                QueryParams.TYPE.key()};
        filterStringParams(parameters, document.getSet(), acceptedParams);

        final String[] acceptedMapParams = {QueryParams.STATS.key(), QueryParams.ATTRIBUTES.key()};
        filterMapParams(parameters, document.getSet(), acceptedMapParams);

        final String[] acceptedObjectParams = {QueryParams.PHENOTYPES.key(), UpdateParams.COLLECTION.key(), UpdateParams.PROCESSING.key()};
        filterObjectParams(parameters, document.getSet(), acceptedObjectParams);

        if (parameters.containsKey(QueryParams.ID.key())) {
            // That can only be done to one sample...

            Query tmpQuery = new Query(query);
            // We take out ALL_VERSION from query just in case we get multiple results...
            tmpQuery.remove(Constants.ALL_VERSIONS);

            QueryResult<Sample> sampleQueryResult = get(clientSession, tmpQuery, new QueryOptions());
            if (sampleQueryResult.getNumResults() == 0) {
                throw new CatalogDBException("Update sample: No sample found to be updated");
            }
            if (sampleQueryResult.getNumResults() > 1) {
                throw new CatalogDBException("Update sample: Cannot update " + QueryParams.ID.key() + " parameter. More than one sample "
                        + "found to be updated.");
            }

            // Check that the new sample name is still unique
            long studyId = sampleQueryResult.first().getStudyUid();

            tmpQuery = new Query()
                    .append(QueryParams.ID.key(), parameters.get(QueryParams.ID.key()))
                    .append(QueryParams.STUDY_UID.key(), studyId);
            QueryResult<Long> count = count(clientSession, tmpQuery);
            if (count.getResult().get(0) > 0) {
                throw new CatalogDBException("Cannot update the " + QueryParams.ID.key() + ". Sample "
                        + parameters.get(QueryParams.ID.key()) + " already exists.");
            }

            document.getSet().put(QueryParams.ID.key(), parameters.get(QueryParams.ID.key()));
        }

        if (parameters.containsKey(QueryParams.STATUS_NAME.key())) {
            document.getSet().put(QueryParams.STATUS_NAME.key(), parameters.get(QueryParams.STATUS_NAME.key()));
            document.getSet().put(QueryParams.STATUS_DATE.key(), TimeUtils.getTime());
        }

        if (parameters.containsKey(UpdateParams.INDIVIDUAL_ID.key())) {
            String individualId = parameters.getString(UpdateParams.INDIVIDUAL_ID.key());

            if (StringUtils.isNotEmpty(individualId)) {
                // Look for the individual uid
                Query indQuery = new Query(IndividualDBAdaptor.QueryParams.ID.key(), individualId);
                QueryOptions options = new QueryOptions(QueryOptions.INCLUDE, IndividualDBAdaptor.QueryParams.UID.key());
                QueryResult<Individual> individualQueryResult = individualDBAdaptor.get(clientSession, indQuery, options);

                if (individualQueryResult.getNumResults() == 0) {
                    throw new CatalogDBException("Cannot update " + UpdateParams.INDIVIDUAL_ID.key() + " for sample. Individual '"
                            + individualId + "' not found.");
                }

                document.getSet().put(UpdateParams.INDIVIDUAL_ID.key(), individualId);
                document.getSet().put(PRIVATE_INDIVIDUAL_UID, individualQueryResult.first().getUid());
            } else {
                // The user wants to leave the sample orphan
                document.getSet().put(UpdateParams.INDIVIDUAL_ID.key(), "");
                document.getSet().put(PRIVATE_INDIVIDUAL_UID, -1);
            }
        }

        if (!document.toFinalUpdateDocument().isEmpty()) {
            // Update modificationDate param
            String time = TimeUtils.getTime();
            Date date = TimeUtils.toDate(time);
            document.getSet().put(QueryParams.MODIFICATION_DATE.key(), time);
            document.getSet().put(PRIVATE_MODIFICATION_DATE, date);
        }

        return document;
    }

    @Override
    public long getStudyId(long sampleId) throws CatalogDBException {
        Bson query = new Document(PRIVATE_UID, sampleId);
        Bson projection = Projections.include(PRIVATE_STUDY_UID);
        QueryResult<Document> queryResult = sampleCollection.find(query, projection, null);

        if (!queryResult.getResult().isEmpty()) {
            Object studyId = queryResult.getResult().get(0).get(PRIVATE_STUDY_UID);
            return studyId instanceof Number ? ((Number) studyId).longValue() : Long.parseLong(studyId.toString());
        } else {
            throw CatalogDBException.uidNotFound("Sample", sampleId);
        }
    }

    @Override
    public void updateProjectRelease(long studyId, int release) throws CatalogDBException {
        Query query = new Query()
                .append(QueryParams.STUDY_UID.key(), studyId)
                .append(QueryParams.SNAPSHOT.key(), release - 1);
        Bson bson = parseQuery(query);

        Document update = new Document()
                .append("$addToSet", new Document(RELEASE_FROM_VERSION, release));

        QueryOptions queryOptions = new QueryOptions("multi", true);

        sampleCollection.update(bson, update, queryOptions);
    }

    @Override
    public void unmarkPermissionRule(long studyId, String permissionRuleId) throws CatalogException {
        unmarkPermissionRule(sampleCollection, studyId, permissionRuleId);
    }

    @Deprecated
    public void checkInUse(long sampleId) throws CatalogDBException {
        long studyId = getStudyId(sampleId);

        Query query = new Query(FileDBAdaptor.QueryParams.SAMPLE_UIDS.key(), sampleId);
        QueryOptions queryOptions = new QueryOptions(MongoDBCollection.INCLUDE, Arrays.asList(FILTER_ROUTE_FILES + FileDBAdaptor
                .QueryParams.UID.key(), FILTER_ROUTE_FILES + FileDBAdaptor.QueryParams.PATH.key()));
        QueryResult<File> fileQueryResult = dbAdaptorFactory.getCatalogFileDBAdaptor().get(query, queryOptions);
        if (fileQueryResult.getNumResults() != 0) {
            String msg = "Can't delete Sample " + sampleId + ", still in use in \"sampleId\" array of files : "
                    + fileQueryResult.getResult().stream()
                    .map(file -> "{ id: " + file.getUid() + ", path: \"" + file.getPath() + "\" }")
                    .collect(Collectors.joining(", ", "[", "]"));
            throw new CatalogDBException(msg);
        }


        queryOptions = new QueryOptions(CohortDBAdaptor.QueryParams.SAMPLES.key(), sampleId)
                .append(MongoDBCollection.INCLUDE, Arrays.asList(FILTER_ROUTE_COHORTS + CohortDBAdaptor.QueryParams.UID.key(),
                        FILTER_ROUTE_COHORTS + CohortDBAdaptor.QueryParams.ID.key()));
        QueryResult<Cohort> cohortQueryResult = dbAdaptorFactory.getCatalogCohortDBAdaptor().getAllInStudy(studyId, queryOptions);
        if (cohortQueryResult.getNumResults() != 0) {
            String msg = "Can't delete Sample " + sampleId + ", still in use in cohorts : "
                    + cohortQueryResult.getResult().stream()
                    .map(cohort -> "{ id: " + cohort.getUid() + ", name: \"" + cohort.getId() + "\" }")
                    .collect(Collectors.joining(", ", "[", "]"));
            throw new CatalogDBException(msg);
        }
    }

    /**
     * To be able to delete a sample, the sample does not have to be part of any cohort.
     *
     * @param sampleId sample id.
     * @throws CatalogDBException if the sampleId is used on any cohort.
     */
    private void checkCanDelete(long sampleId) throws CatalogDBException {
        Query query = new Query(CohortDBAdaptor.QueryParams.SAMPLES.key(), sampleId);
        if (dbAdaptorFactory.getCatalogCohortDBAdaptor().count(query).first() > 0) {
            List<Cohort> cohorts = dbAdaptorFactory.getCatalogCohortDBAdaptor()
                    .get(query, new QueryOptions(QueryOptions.INCLUDE, CohortDBAdaptor.QueryParams.UID.key())).getResult();
            throw new CatalogDBException("The sample {" + sampleId + "} cannot be deleted/removed. It is being used in "
                    + cohorts.size() + " cohorts: [" + cohorts.stream().map(Cohort::getUid).collect(Collectors.toList()).toString() + "]");
        }
    }

    @Override
    public QueryResult<Long> count(Query query) throws CatalogDBException {
<<<<<<< HEAD
        Bson bson = parseQuery(query);
        return sampleCollection.count(bson);
=======
        return count(null, query);
    }

    QueryResult<Long> count(ClientSession clientSession, Query query) throws CatalogDBException {
        Bson bson = parseQuery(query);
        return sampleCollection.count(clientSession, bson);
>>>>>>> 44140c6d
    }


    @Override
    public QueryResult<Long> count(Query query, String user, StudyAclEntry.StudyPermissions studyPermission)
            throws CatalogDBException, CatalogAuthorizationException {
        Query finalQuery = new Query(query);
        filterOutDeleted(finalQuery);

        if (studyPermission == null) {
            studyPermission = StudyAclEntry.StudyPermissions.VIEW_SAMPLES;
        }

        // Get the study document
        Query studyQuery = new Query(StudyDBAdaptor.QueryParams.UID.key(), finalQuery.getLong(QueryParams.STUDY_UID.key()));
        QueryResult queryResult = dbAdaptorFactory.getCatalogStudyDBAdaptor().nativeGet(studyQuery, QueryOptions.empty());
        if (queryResult.getNumResults() == 0) {
            throw new CatalogDBException("Study " + finalQuery.getLong(QueryParams.STUDY_UID.key()) + " not found");
        }

        // Just in case the parameter is in the query object, we attempt to remove it from the query map
        finalQuery.remove(QueryParams.INDIVIDUAL_UID.key());

        // Get the document query needed to check the permissions as well
        Document queryForAuthorisedEntries = getQueryForAuthorisedEntries((Document) queryResult.first(), user,
                studyPermission.name(), studyPermission.getSamplePermission().name(), Entity.SAMPLE.name());
        Bson bson = parseQuery(finalQuery, queryForAuthorisedEntries);

        if (query.containsKey(QueryParams.INDIVIDUAL_UID.key())) {
            // We need to do a left join
            Bson match = Aggregates.match(bson);
            Bson lookup = Aggregates.lookup("individual", QueryParams.UID.key(), IndividualDBAdaptor.QueryParams.SAMPLES.key() + ".uid",
                    "_individual");

            // We create the match for the individual id
            List<Bson> andBsonList = new ArrayList<>();
            addAutoOrQuery("_individual.uid", QueryParams.INDIVIDUAL_UID.key(), query, QueryParams.INDIVIDUAL_UID.type(), andBsonList);
            Bson individualMatch = Aggregates.match(andBsonList.get(0));

            Bson count = Aggregates.count("count");

            logger.debug("Sample count aggregation: {} -> {} -> {} -> {}",
                    match.toBsonDocument(Document.class, MongoClient.getDefaultCodecRegistry()),
                    lookup.toBsonDocument(Document.class, MongoClient.getDefaultCodecRegistry()),
                    individualMatch.toBsonDocument(Document.class, MongoClient.getDefaultCodecRegistry()),
                    count.toBsonDocument(Document.class, MongoClient.getDefaultCodecRegistry()));

            QueryResult<Document> aggregate = sampleCollection.aggregate(Arrays.asList(match, lookup, individualMatch, count),
                    QueryOptions.empty());
            long numResults = aggregate.getNumResults() == 0 ? 0 : ((int) aggregate.first().get("count"));
            return new QueryResult<>(null, aggregate.getDbTime(), 1, 1, null, null, Collections.singletonList(numResults));
        } else {
            logger.debug("Sample count query: {}", bson.toBsonDocument(Document.class, MongoClient.getDefaultCodecRegistry()));
            return sampleCollection.count(bson);
        }
    }

    private void filterOutDeleted(Query query) {
        if (!query.containsKey(QueryParams.STATUS_NAME.key())) {
            query.append(QueryParams.STATUS_NAME.key(), "!=" + Status.DELETED);
        }
    }

    @Override
    public QueryResult distinct(Query query, String field) throws CatalogDBException {
        Bson bson = parseQuery(query);
        return sampleCollection.distinct(field, bson);
    }

    @Override
    public QueryResult stats(Query query) {
        return null;
    }

    @Override
    public WriteResult delete(long id) throws CatalogDBException {
        Query query = new Query(QueryParams.UID.key(), id);
        WriteResult delete = delete(query);
        if (delete.getNumMatches() == 0) {
            throw new CatalogDBException("Could not delete sample. Uid " + id + " not found.");
        } else if (delete.getNumModified() == 0) {
            throw new CatalogDBException("Could not delete sample. " + delete.getFailed().get(0).getMessage());
        }
        return delete;
    }

    @Override
<<<<<<< HEAD
    public void delete(Query query) throws CatalogDBException {
        QueryResult<DeleteResult> remove = sampleCollection.remove(parseQuery(query), null);
=======
    public WriteResult delete(Query query) throws CatalogDBException {
        QueryOptions options = new QueryOptions(QueryOptions.INCLUDE,
                Arrays.asList(QueryParams.ID.key(), QueryParams.UID.key(), QueryParams.VERSION.key(), QueryParams.STUDY_UID.key()));
        DBIterator<Sample> iterator = iterator(query, options);

        long startTime = startQuery();
        int numMatches = 0;
        int numModified = 0;
        List<WriteResult.Fail> failList = new ArrayList<>();

        while (iterator.hasNext()) {
            Sample sample = iterator.next();
            numMatches += 1;

            ClientSession clientSession = getClientSession();
            TransactionBody<WriteResult> txnBody = () -> {
                long tmpStartTime = startQuery();
                try {
                    logger.info("Deleting sample {} ({})", sample.getId(), sample.getUid());

                    removeSampleReferences(clientSession, sample.getStudyUid(), sample.getUid());

                    // Look for all the different sample versions
                    Query sampleQuery = new Query()
                            .append(QueryParams.UID.key(), sample.getUid())
                            .append(QueryParams.STUDY_UID.key(), sample.getStudyUid())
                            .append(Constants.ALL_VERSIONS, true);
                    DBIterator<Sample> sampleDBIterator = iterator(sampleQuery, options);

                    String deleteSuffix = INTERNAL_DELIMITER + "DELETED_" + TimeUtils.getTime();

                    while (sampleDBIterator.hasNext()) {
                        Sample tmpSample = sampleDBIterator.next();

                        sampleQuery = new Query()
                                .append(QueryParams.UID.key(), tmpSample.getUid())
                                .append(QueryParams.VERSION.key(), tmpSample.getVersion())
                                .append(QueryParams.STUDY_UID.key(), tmpSample.getStudyUid());
                        // Mark the sample as deleted
                        ObjectMap updateParams = new ObjectMap()
                                .append(QueryParams.STATUS_NAME.key(), Status.DELETED)
                                .append(QueryParams.STATUS_DATE.key(), TimeUtils.getTime())
                                .append(QueryParams.ID.key(), tmpSample.getId() + deleteSuffix);

                        Bson bsonQuery = parseQuery(sampleQuery);
                        Document updateDocument = parseAndValidateUpdateParams(clientSession, sampleQuery, updateParams)
                                .toFinalUpdateDocument();

                        logger.debug("Delete version {} of sample: Query: {}, update: {}", tmpSample.getVersion(),
                                bsonQuery.toBsonDocument(Document.class, MongoClient.getDefaultCodecRegistry()),
                                updateDocument.toBsonDocument(Document.class, MongoClient.getDefaultCodecRegistry()));
                        UpdateResult sampleResult = sampleCollection.update(clientSession, bsonQuery, updateDocument,
                                QueryOptions.empty()).first();
                        if (sampleResult.getModifiedCount() == 1) {
                            logger.debug("Sample version {} successfully deleted", tmpSample.getVersion());
                        } else {
                            logger.error("Sample version {} could not be deleted", tmpSample.getVersion());
                        }
                    }

                    logger.info("Sample {}({}) deleted", sample.getId(), sample.getUid());

                    return endWrite(sample.getId(), tmpStartTime, 1, 1, null);
>>>>>>> 44140c6d

                } catch (CatalogDBException e) {
                    logger.error("Error deleting sample {}({}). {}", sample.getId(), sample.getUid(), e.getMessage(), e);
                    clientSession.abortTransaction();
                    return endWrite(sample.getId(), tmpStartTime, 1, 0,
                            Collections.singletonList(new WriteResult.Fail(sample.getId(), e.getMessage())));
                }
            };

            WriteResult result = commitTransaction(clientSession, txnBody);

            if (result.getNumModified() == 1) {
                logger.info("Sample {} successfully deleted", sample.getId());
                numModified += 1;
            } else {
                if (result.getFailed() != null && !result.getFailed().isEmpty()) {
                    logger.error("Could not delete sample {}: {}", sample.getId(), result.getFailed().get(0).getMessage());
                    failList.addAll(result.getFailed());
                } else {
                    logger.error("Could not delete sample {}", sample.getId());
                }
            }
        }

        Error error = null;
        if (!failList.isEmpty()) {
            error = new Error(-1, "delete", (numModified == 0
                    ? "None of the samples could be deleted"
                    : "Some of the samples could not be deleted"));
        }

        return endWrite("delete", startTime, numMatches, numModified, failList, null, error);
    }

    private void removeSampleReferences(ClientSession clientSession, long studyUid, long sampleUid) throws CatalogDBException {
        dbAdaptorFactory.getCatalogFileDBAdaptor().removeSampleReferences(clientSession, studyUid, sampleUid);
        dbAdaptorFactory.getCatalogCohortDBAdaptor().removeSampleReferences(clientSession, studyUid, sampleUid);
        individualDBAdaptor.removeSampleReferences(clientSession, studyUid, sampleUid);
    }

    // TODO: Check clean
    public QueryResult<Sample> clean(long id) throws CatalogDBException {
        throw new UnsupportedOperationException("Clean is not yet implemented.");
    }

    @Override
    public QueryResult<Long> restore(Query query, QueryOptions queryOptions) throws CatalogDBException {
        long startTime = startQuery();
        query.put(QueryParams.STATUS_NAME.key(), Status.DELETED);
        return endQuery("Restore samples", startTime, setStatus(query, Status.READY));
    }

    @Override
    public QueryResult<Sample> restore(long id, QueryOptions queryOptions) throws CatalogDBException {
        long startTime = startQuery();

        checkId(id);
        // Check if the sample is active
        Query query = new Query(QueryParams.UID.key(), id)
                .append(QueryParams.STATUS_NAME.key(), Status.DELETED);
        if (count(query).first() == 0) {
            throw new CatalogDBException("The sample {" + id + "} is not deleted");
        }

        // Change the status of the sample to deleted
        setStatus(id, Status.READY);
        query = new Query(QueryParams.UID.key(), id);

        return endQuery("Restore sample", startTime, get(query, null));
    }

    @Override
    public QueryResult<Sample> get(long sampleId, QueryOptions options) throws CatalogDBException {
        checkId(sampleId);
        Query query = new Query(QueryParams.UID.key(), sampleId).append(QueryParams.STATUS_NAME.key(), "!=" + Status.DELETED)
                .append(QueryParams.STUDY_UID.key(), getStudyId(sampleId));
        return get(query, options);
    }

    @Override
    public QueryResult<Sample> get(Query query, QueryOptions options, String user)
            throws CatalogDBException, CatalogAuthorizationException {
        long startTime = startQuery();
        List<Sample> documentList = new ArrayList<>();
        QueryResult<Sample> queryResult;
        try (DBIterator<Sample> dbIterator = iterator(query, options, user)) {
            while (dbIterator.hasNext()) {
                documentList.add(dbIterator.next());
            }
        }
        queryResult = endQuery("Get", startTime, documentList);

        if (options != null && options.getBoolean(QueryOptions.SKIP_COUNT, false)) {
            return queryResult;
        }

        // We only count the total number of results if the actual number of results equals the limit established for performance purposes.
        if (options != null && options.getInt(QueryOptions.LIMIT, 0) == queryResult.getNumResults()) {
            QueryResult<Long> count = count(query, user, StudyAclEntry.StudyPermissions.VIEW_SAMPLES);
            queryResult.setNumTotalResults(count.first());
        }
        return queryResult;
    }

    @Override
    public QueryResult<Sample> get(Query query, QueryOptions options) throws CatalogDBException {
        return get(null, query, options);
    }

    QueryResult<Sample> get(ClientSession clientSession, Query query, QueryOptions options) throws CatalogDBException {
        long startTime = startQuery();
        List<Sample> documentList = new ArrayList<>();
        try (DBIterator<Sample> dbIterator = iterator(clientSession, query, options)) {
            while (dbIterator.hasNext()) {
                documentList.add(dbIterator.next());
            }
        }
        QueryResult<Sample> queryResult = endQuery("Get", startTime, documentList);

        if (options != null && options.getBoolean(QueryOptions.SKIP_COUNT, false)) {
            return queryResult;
        }

        // We only count the total number of results if the actual number of results equals the limit established for performance purposes.
        if (options != null && options.getInt(QueryOptions.LIMIT, 0) == queryResult.getNumResults() && !isQueryingIndividualFields(query)) {
            QueryResult<Long> count = count(clientSession, query);
            queryResult.setNumTotalResults(count.first());
        }
        return queryResult;
    }

    @Override
    public QueryResult<Document> nativeGet(Query query, QueryOptions options) throws CatalogDBException {
        return nativeGet(null, query, options);
    }

    public QueryResult<Document> nativeGet(ClientSession clientSession, Query query, QueryOptions options) throws CatalogDBException {
        long startTime = startQuery();
        List<Document> documentList = new ArrayList<>();
        QueryResult<Document> queryResult;
        try (DBIterator<Document> dbIterator = nativeIterator(clientSession, query, options)) {
            while (dbIterator.hasNext()) {
                documentList.add(dbIterator.next());
            }
        }
        queryResult = endQuery("Native get", startTime, documentList);

        if (options != null && options.getBoolean(QueryOptions.SKIP_COUNT, false)) {
            return queryResult;
        }

        // We only count the total number of results if the actual number of results equals the limit established for performance purposes.
        if (options != null && options.getInt(QueryOptions.LIMIT, 0) == queryResult.getNumResults()) {
            QueryResult<Long> count = count(clientSession, query);
            queryResult.setNumTotalResults(count.first());
        }
        return queryResult;
    }

    @Override
    public QueryResult nativeGet(Query query, QueryOptions options, String user) throws CatalogDBException, CatalogAuthorizationException {
        return nativeGet(null, query, options, user);
    }

    public QueryResult nativeGet(ClientSession clientSession, Query query, QueryOptions options, String user)
            throws CatalogDBException, CatalogAuthorizationException {
        long startTime = startQuery();
        List<Document> documentList = new ArrayList<>();
        QueryResult<Document> queryResult;
        try (DBIterator<Document> dbIterator = nativeIterator(clientSession, query, options, user)) {
            while (dbIterator.hasNext()) {
                documentList.add(dbIterator.next());
            }
        }
        queryResult = endQuery("Native get", startTime, documentList);

        if (options != null && options.getBoolean(QueryOptions.SKIP_COUNT, false)) {
            return queryResult;
        }

        // We only count the total number of results if the actual number of results equals the limit established for performance purposes.
        if (options != null && options.getInt(QueryOptions.LIMIT, 0) == queryResult.getNumResults()) {
            QueryResult<Long> count = count(clientSession, query);
            queryResult.setNumTotalResults(count.first());
        }
        return queryResult;
    }

    @Override
    public DBIterator<Sample> iterator(Query query, QueryOptions options) throws CatalogDBException {
        return iterator(null, query, options);
    }

    DBIterator<Sample> iterator(ClientSession clientSession, Query query, QueryOptions options) throws CatalogDBException {
        MongoCursor<Document> mongoCursor = getMongoCursor(clientSession, query, options);
        return new SampleMongoDBIterator<>(mongoCursor, clientSession, sampleConverter, null, individualDBAdaptor,
                query.getLong(PRIVATE_STUDY_UID), null, options);
    }

    @Override
    public DBIterator nativeIterator(Query query, QueryOptions options) throws CatalogDBException {
        return nativeIterator(null, query, options);
    }

    DBIterator nativeIterator(ClientSession clientSession, Query query, QueryOptions options) throws CatalogDBException {
        QueryOptions queryOptions = options != null ? new QueryOptions(options) : new QueryOptions();
        queryOptions.put(NATIVE_QUERY, true);
        MongoCursor<Document> mongoCursor = getMongoCursor(clientSession, query, queryOptions);
        return new SampleMongoDBIterator(mongoCursor, clientSession, null, null, individualDBAdaptor, query.getLong(PRIVATE_STUDY_UID),
                null, options);
    }

    @Override
    public DBIterator<Sample> iterator(Query query, QueryOptions options, String user)
            throws CatalogDBException, CatalogAuthorizationException {
        Document studyDocument = getStudyDocument(query);
        MongoCursor<Document> mongoCursor = getMongoCursor(null, query, options, studyDocument, user);
        Function<Document, Document> iteratorFilter = (d) ->  filterAnnotationSets(studyDocument, d, user,
                StudyAclEntry.StudyPermissions.VIEW_SAMPLE_ANNOTATIONS.name(),
                SampleAclEntry.SamplePermissions.VIEW_ANNOTATIONS.name());
        return new SampleMongoDBIterator<>(mongoCursor, null, sampleConverter, iteratorFilter, individualDBAdaptor,
                query.getLong(PRIVATE_STUDY_UID), user, options);
    }

    @Override
    public DBIterator nativeIterator(Query query, QueryOptions options, String user)
            throws CatalogDBException, CatalogAuthorizationException {
        return nativeIterator(null, query, options, user);
    }

    DBIterator nativeIterator(ClientSession clientSession, Query query, QueryOptions options, String user)
            throws CatalogDBException, CatalogAuthorizationException {
        QueryOptions queryOptions = options != null ? new QueryOptions(options) : new QueryOptions();
        queryOptions.put(NATIVE_QUERY, true);

        Document studyDocument = getStudyDocument(clientSession, query);
        MongoCursor<Document> mongoCursor = getMongoCursor(clientSession, query, queryOptions, studyDocument, user);
        Function<Document, Document> iteratorFilter = (d) ->  filterAnnotationSets(studyDocument, d, user,
                StudyAclEntry.StudyPermissions.VIEW_SAMPLE_ANNOTATIONS.name(),
                SampleAclEntry.SamplePermissions.VIEW_ANNOTATIONS.name());
        return new SampleMongoDBIterator<>(mongoCursor, clientSession, null, iteratorFilter, individualDBAdaptor,
                query.getLong(PRIVATE_STUDY_UID), user, options);
    }

    private MongoCursor<Document> getMongoCursor(ClientSession clientSession, Query query, QueryOptions options) throws CatalogDBException {
        MongoCursor<Document> documentMongoCursor;
        try {
            documentMongoCursor = getMongoCursor(clientSession, query, options, null, null);
        } catch (CatalogAuthorizationException e) {
            throw new CatalogDBException(e);
        }
        return documentMongoCursor;
    }

    private MongoCursor<Document> getMongoCursor(ClientSession clientSession, Query query, QueryOptions options, Document studyDocument,
                                                 String user) throws CatalogDBException, CatalogAuthorizationException {
        Document queryForAuthorisedEntries = null;
        if (studyDocument != null && user != null) {
            // Get the document query needed to check the permissions as well
            queryForAuthorisedEntries = getQueryForAuthorisedEntries(studyDocument, user,
                    StudyAclEntry.StudyPermissions.VIEW_SAMPLES.name(), SampleAclEntry.SamplePermissions.VIEW.name(), Entity.SAMPLE.name());
        }

        Query finalQuery = new Query(query);
        filterOutDeleted(finalQuery);

        QueryOptions qOptions;
        if (options != null) {
            qOptions = new QueryOptions(options);
        } else {
            qOptions = new QueryOptions();
        }
        qOptions = removeAnnotationProjectionOptions(qOptions);
        qOptions = filterOptions(qOptions, FILTER_ROUTE_SAMPLES);

        if (isQueryingIndividualFields(finalQuery)) {
            QueryResult<Individual> individualQueryResult;
            if (StringUtils.isEmpty(user)) {
                individualQueryResult = individualDBAdaptor.get(clientSession, getIndividualQueryFields(finalQuery),
                        new QueryOptions(QueryOptions.INCLUDE, IndividualDBAdaptor.QueryParams.SAMPLE_UIDS.key()));
            } else {
                individualQueryResult = individualDBAdaptor.get(clientSession, getIndividualQueryFields(finalQuery),
                        new QueryOptions(QueryOptions.INCLUDE, IndividualDBAdaptor.QueryParams.SAMPLE_UIDS.key()), user);
            }
            finalQuery = getSampleQueryFields(finalQuery);

            // Process the whole list of sampleUids recovered from the individuals
            Set<Long> sampleUids = new HashSet<>();
            individualQueryResult.getResult().forEach(individual ->
                sampleUids.addAll(individual.getSamples().stream().map(Sample::getUid).collect(Collectors.toSet()))
            );

            if (sampleUids.isEmpty()) {
                // We want not to get any result
                finalQuery.append(QueryParams.UID.key(), -1);
            } else {
                finalQuery.append(QueryParams.UID.key(), sampleUids);
            }
        }

        Bson bson = parseQuery(finalQuery, queryForAuthorisedEntries);
        logger.debug("Sample query: {}", bson.toBsonDocument(Document.class, MongoClient.getDefaultCodecRegistry()));
        return sampleCollection.nativeQuery().find(clientSession, bson, qOptions).iterator();
    }

    private boolean isQueryingIndividualFields(Query query) {
        for (String s : query.keySet()) {
            if (s.startsWith("individual")) {
                return true;
            }
        }
        return false;
    }

    private Query getSampleQueryFields(Query query) {
        Query retQuery = new Query();
        for (Map.Entry<String, Object> entry : query.entrySet()) {
            if (!entry.getKey().startsWith("individual")) {
                retQuery.append(entry.getKey(), entry.getValue());
            }
        }
        return retQuery;
    }

    private Query getIndividualQueryFields(Query query) {
        Query retQuery = new Query();
        for (Map.Entry<String, Object> entry : query.entrySet()) {
            if (entry.getKey().startsWith("individual.")) {
                retQuery.append(entry.getKey().replace("individual.", ""), entry.getValue());
            } else if (entry.getKey().startsWith("individual")) {
                retQuery.append(entry.getKey().replace("individual", IndividualDBAdaptor.QueryParams.ID.key()), entry.getValue());
            } else if (QueryParams.STUDY_UID.key().equals(entry.getKey())) {
                retQuery.append(entry.getKey(), entry.getValue());
            }
        }
        return retQuery;
    }

    private Document getStudyDocument(Query query) throws CatalogDBException {
        // Get the study document
        Query studyQuery = new Query(StudyDBAdaptor.QueryParams.UID.key(), query.getLong(QueryParams.STUDY_UID.key()));
        QueryResult<Document> queryResult = dbAdaptorFactory.getCatalogStudyDBAdaptor().nativeGet(studyQuery, QueryOptions.empty());
        if (queryResult.getNumResults() == 0) {
            throw new CatalogDBException("Study " + query.getLong(QueryParams.STUDY_UID.key()) + " not found");
        }
        return queryResult.first();
    }

    @Override
    public QueryResult rank(Query query, String field, int numResults, boolean asc) throws CatalogDBException {
        filterOutDeleted(query);
        Bson bsonQuery = parseQuery(query);
        return rank(sampleCollection, bsonQuery, field, "name", numResults, asc);
    }

    @Override
    public QueryResult groupBy(Query query, String field, QueryOptions options) throws CatalogDBException {
        filterOutDeleted(query);
        Bson bsonQuery = parseQuery(query);
        return groupBy(sampleCollection, bsonQuery, field, "name", options);
    }

    @Override
    public QueryResult groupBy(Query query, List<String> fields, QueryOptions options) throws CatalogDBException {
        filterOutDeleted(query);
        Bson bsonQuery = parseQuery(query);
        return groupBy(sampleCollection, bsonQuery, fields, "name", options);
    }

    @Override
    public QueryResult groupBy(Query query, String field, QueryOptions options, String user)
            throws CatalogDBException, CatalogAuthorizationException {
        Document studyDocument = getStudyDocument(query);
        Document queryForAuthorisedEntries;
        if (containsAnnotationQuery(query)) {
            queryForAuthorisedEntries = getQueryForAuthorisedEntries(studyDocument, user,
                    StudyAclEntry.StudyPermissions.VIEW_SAMPLE_ANNOTATIONS.name(),
                    SampleAclEntry.SamplePermissions.VIEW_ANNOTATIONS.name(), Entity.SAMPLE.name());
        } else {
            queryForAuthorisedEntries = getQueryForAuthorisedEntries(studyDocument, user,
                    StudyAclEntry.StudyPermissions.VIEW_SAMPLES.name(), SampleAclEntry.SamplePermissions.VIEW.name(), Entity.SAMPLE.name());
        }
        filterOutDeleted(query);
        Bson bsonQuery = parseQuery(query, queryForAuthorisedEntries);
        return groupBy(sampleCollection, bsonQuery, field, QueryParams.ID.key(), options);
    }

    @Override
    public QueryResult groupBy(Query query, List<String> fields, QueryOptions options, String user)
            throws CatalogDBException, CatalogAuthorizationException {
        Document studyDocument = getStudyDocument(query);
        Document queryForAuthorisedEntries;
        if (containsAnnotationQuery(query)) {
            queryForAuthorisedEntries = getQueryForAuthorisedEntries(studyDocument, user,
                    StudyAclEntry.StudyPermissions.VIEW_SAMPLE_ANNOTATIONS.name(),
                    SampleAclEntry.SamplePermissions.VIEW_ANNOTATIONS.name(), Entity.SAMPLE.name());
        } else {
            queryForAuthorisedEntries = getQueryForAuthorisedEntries(studyDocument, user,
                    StudyAclEntry.StudyPermissions.VIEW_SAMPLES.name(), SampleAclEntry.SamplePermissions.VIEW.name(), Entity.SAMPLE.name());
        }
        filterOutDeleted(query);
        Bson bsonQuery = parseQuery(query, queryForAuthorisedEntries);
        return groupBy(sampleCollection, bsonQuery, fields, QueryParams.ID.key(), options);
    }

    @Override
    public void forEach(Query query, Consumer<? super Object> action, QueryOptions options) throws CatalogDBException {
        Objects.requireNonNull(action);
        try (DBIterator<Sample> catalogDBIterator = iterator(query, options)) {
            while (catalogDBIterator.hasNext()) {
                action.accept(catalogDBIterator.next());
            }
        }
    }

    private Bson parseQuery(Query query) throws CatalogDBException {
        return parseQuery(query, null);
    }

    protected Bson parseQuery(Query query, Document authorisation) throws CatalogDBException {
        List<Bson> andBsonList = new ArrayList<>();
        Document annotationDocument = null;

        Query queryCopy = new Query(query);

        fixComplexQueryParam(QueryParams.ATTRIBUTES.key(), queryCopy);
        fixComplexQueryParam(QueryParams.BATTRIBUTES.key(), queryCopy);
        fixComplexQueryParam(QueryParams.NATTRIBUTES.key(), queryCopy);

        boolean uidVersionQueryFlag = generateUidVersionQuery(queryCopy, andBsonList);

        for (Map.Entry<String, Object> entry : queryCopy.entrySet()) {
            String key = entry.getKey().split("\\.")[0];
            QueryParams queryParam =  QueryParams.getParam(entry.getKey()) != null ? QueryParams.getParam(entry.getKey())
                    : QueryParams.getParam(key);
            if (queryParam == null) {
                if (Constants.ALL_VERSIONS.equals(entry.getKey()) || Constants.PRIVATE_ANNOTATION_PARAM_TYPES.equals(entry.getKey())) {
                    continue;
                }
                throw new CatalogDBException("Unexpected parameter " + entry.getKey() + ". The parameter does not exist or cannot be "
                        + "queried for.");
            }
            try {
                switch (queryParam) {
                    case UID:
                        addAutoOrQuery(PRIVATE_UID, queryParam.key(), queryCopy, queryParam.type(), andBsonList);
                        break;
                    case STUDY_UID:
                        addAutoOrQuery(PRIVATE_STUDY_UID, queryParam.key(), queryCopy, queryParam.type(), andBsonList);
                        break;
                    case ATTRIBUTES:
                        addAutoOrQuery(entry.getKey(), entry.getKey(), queryCopy, queryParam.type(), andBsonList);
                        break;
                    case BATTRIBUTES:
                        String mongoKey = entry.getKey().replace(QueryParams.BATTRIBUTES.key(), QueryParams.ATTRIBUTES.key());
                        addAutoOrQuery(mongoKey, entry.getKey(), queryCopy, queryParam.type(), andBsonList);
                        break;
                    case NATTRIBUTES:
                        mongoKey = entry.getKey().replace(QueryParams.NATTRIBUTES.key(), QueryParams.ATTRIBUTES.key());
                        addAutoOrQuery(mongoKey, entry.getKey(), queryCopy, queryParam.type(), andBsonList);
                        break;
                    case PHENOTYPES:
                        addOntologyQueryFilter(queryParam.key(), queryParam.key(), queryCopy, andBsonList);
                        break;
                    case ANNOTATION:
                        if (annotationDocument == null) {
                            annotationDocument = createAnnotationQuery(queryCopy.getString(QueryParams.ANNOTATION.key()),
                                    queryCopy.get(Constants.PRIVATE_ANNOTATION_PARAM_TYPES, ObjectMap.class));
                        }
                        break;
                    case SNAPSHOT:
                        addAutoOrQuery(RELEASE_FROM_VERSION, queryParam.key(), queryCopy, queryParam.type(), andBsonList);
                        break;
                    case CREATION_DATE:
                        addAutoOrQuery(PRIVATE_CREATION_DATE, queryParam.key(), queryCopy, queryParam.type(), andBsonList);
                        break;
                    case MODIFICATION_DATE:
                        addAutoOrQuery(PRIVATE_MODIFICATION_DATE, queryParam.key(), query, queryParam.type(), andBsonList);
                        break;
                    case STATUS_NAME:
                        // Convert the status to a positive status
                        query.put(queryParam.key(),
                                Status.getPositiveStatus(Status.STATUS_LIST, query.getString(queryParam.key())));
                        addAutoOrQuery(queryParam.key(), queryParam.key(), query, queryParam.type(), andBsonList);
                        break;
                    case ID:
                    case UUID:
                    case NAME:
                    case RELEASE:
                    case VERSION:
                    case SOURCE:
                    case DESCRIPTION:
                    case STATUS_MSG:
                    case STATUS_DATE:
                    case SOMATIC:
                    case TYPE:
                    case PHENOTYPES_ID:
                    case PHENOTYPES_NAME:
                    case PHENOTYPES_SOURCE:
//                    case ANNOTATION_SETS:
                        addAutoOrQuery(queryParam.key(), queryParam.key(), queryCopy, queryParam.type(), andBsonList);
                        break;
                    default:
                        throw new CatalogDBException("Cannot query by parameter " + queryParam.key());
                }
            } catch (Exception e) {
                if (e instanceof CatalogDBException) {
                    throw e;
                } else {
                    throw new CatalogDBException("Error parsing query : " + queryCopy.toJson(), e);
                }
            }
        }

        // If the user doesn't look for a concrete version...
        if (!uidVersionQueryFlag && !queryCopy.getBoolean(Constants.ALL_VERSIONS) && !queryCopy.containsKey(QueryParams.VERSION.key())) {
            if (queryCopy.containsKey(QueryParams.SNAPSHOT.key())) {
                // If the user looks for anything from some release, we will try to find the latest from the release (snapshot)
                andBsonList.add(Filters.eq(LAST_OF_RELEASE, true));
            } else {
                // Otherwise, we will always look for the latest version
                andBsonList.add(Filters.eq(LAST_OF_VERSION, true));
            }
        }

        if (annotationDocument != null && !annotationDocument.isEmpty()) {
            andBsonList.add(annotationDocument);
        }
        if (authorisation != null && authorisation.size() > 0) {
            andBsonList.add(authorisation);
        }
        if (andBsonList.size() > 0) {
            return Filters.and(andBsonList);
        } else {
            return new Document();
        }
    }

    public MongoDBCollection getSampleCollection() {
        return sampleCollection;
    }

    QueryResult<Sample> setStatus(long sampleId, String status) throws CatalogDBException {
        return update(sampleId, new ObjectMap(QueryParams.STATUS_NAME.key(), status), QueryOptions.empty());
    }

    QueryResult<Long> setStatus(Query query, String status) throws CatalogDBException {
        WriteResult update = update(query, new ObjectMap(QueryParams.STATUS_NAME.key(), status), QueryOptions.empty());
        return new QueryResult<>(update.getId(), update.getDbTime(), (int) update.getNumMatches(), update.getNumMatches(), "",
                "", Collections.singletonList(update.getNumModified()));
    }

}<|MERGE_RESOLUTION|>--- conflicted
+++ resolved
@@ -309,12 +309,6 @@
 
             WriteResult result = commitTransaction(clientSession, txnBody);
 
-<<<<<<< HEAD
-        if (sampleParameters.containsKey(QueryParams.STATUS_NAME.key())) {
-            query.put(Constants.ALL_VERSIONS, true);
-            QueryResult<UpdateResult> update = sampleCollection.update(parseQuery(query),
-                    new Document("$set", sampleParameters), new QueryOptions("multi", true));
-=======
             if (result.getNumModified() == 1) {
                 logger.info("Sample {} successfully updated", sampleId);
                 numModified += 1;
@@ -327,7 +321,6 @@
                 }
             }
         }
->>>>>>> 44140c6d
 
         Error error = null;
         if (!failList.isEmpty()) {
@@ -358,16 +351,8 @@
         // Perform the update
         updateAnnotationSets(clientSession, sampleUid, parameters, variableSetList, queryOptions, true);
 
-<<<<<<< HEAD
-        if (!sampleParameters.isEmpty()) {
-            QueryResult<UpdateResult> update = sampleCollection.update(parseQuery(query),
-                    new Document("$set", sampleParameters), new QueryOptions("multi", true));
-            return endQuery("Update sample", startTime, Arrays.asList(update.getNumTotalResults()));
-        }
-=======
         UpdateDocument updateParams = parseAndValidateUpdateParams(clientSession, tmpQuery, parameters);
         Document sampleUpdate = updateParams.toFinalUpdateDocument();
->>>>>>> 44140c6d
 
         if (!sampleUpdate.isEmpty()) {
             Bson finalQuery = parseQuery(tmpQuery);
@@ -598,17 +583,12 @@
 
     @Override
     public QueryResult<Long> count(Query query) throws CatalogDBException {
-<<<<<<< HEAD
-        Bson bson = parseQuery(query);
-        return sampleCollection.count(bson);
-=======
         return count(null, query);
     }
 
     QueryResult<Long> count(ClientSession clientSession, Query query) throws CatalogDBException {
         Bson bson = parseQuery(query);
         return sampleCollection.count(clientSession, bson);
->>>>>>> 44140c6d
     }
 
 
@@ -696,10 +676,6 @@
     }
 
     @Override
-<<<<<<< HEAD
-    public void delete(Query query) throws CatalogDBException {
-        QueryResult<DeleteResult> remove = sampleCollection.remove(parseQuery(query), null);
-=======
     public WriteResult delete(Query query) throws CatalogDBException {
         QueryOptions options = new QueryOptions(QueryOptions.INCLUDE,
                 Arrays.asList(QueryParams.ID.key(), QueryParams.UID.key(), QueryParams.VERSION.key(), QueryParams.STUDY_UID.key()));
@@ -763,7 +739,6 @@
                     logger.info("Sample {}({}) deleted", sample.getId(), sample.getUid());
 
                     return endWrite(sample.getId(), tmpStartTime, 1, 1, null);
->>>>>>> 44140c6d
 
                 } catch (CatalogDBException e) {
                     logger.error("Error deleting sample {}({}). {}", sample.getId(), sample.getUid(), e.getMessage(), e);
