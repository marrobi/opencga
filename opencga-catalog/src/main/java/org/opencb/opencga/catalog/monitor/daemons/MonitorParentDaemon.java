--- conflicted
+++ resolved
@@ -25,16 +25,9 @@
 import org.opencb.opencga.catalog.exceptions.CatalogException;
 import org.opencb.opencga.catalog.exceptions.CatalogIOException;
 import org.opencb.opencga.catalog.io.CatalogIOManager;
-<<<<<<< HEAD
-import org.opencb.opencga.catalog.monitor.executors.ExecutorFactory;
-import org.opencb.opencga.core.config.Configuration;
-import org.opencb.opencga.catalog.db.DBAdaptorFactory;
-import org.opencb.opencga.catalog.db.mongodb.MongoDBAdaptorFactory;
-import org.opencb.opencga.catalog.exceptions.CatalogDBException;
-=======
->>>>>>> 334ba58a
 import org.opencb.opencga.catalog.managers.CatalogManager;
 import org.opencb.opencga.catalog.monitor.executors.BatchExecutor;
+import org.opencb.opencga.catalog.monitor.executors.ExecutorFactory;
 import org.opencb.opencga.core.models.Job;
 import org.slf4j.Logger;
 import org.slf4j.LoggerFactory;
@@ -66,24 +59,9 @@
         this.catalogManager = catalogManager;
         this.sessionId = sessionId;
         logger = LoggerFactory.getLogger(this.getClass());
-
-<<<<<<< HEAD
-        configureDBAdaptor(catalogManager.getConfiguration());
+        dbAdaptorFactory = new MongoDBAdaptorFactory(catalogManager.getConfiguration());
         ExecutorFactory executorFactory = new ExecutorFactory(catalogManager.getConfiguration());
         this.batchExecutor = executorFactory.getExecutor();
-=======
-        dbAdaptorFactory = new MongoDBAdaptorFactory(catalogManager.getConfiguration());
-        ExecutorManager executorFactory = new ExecutorManager(catalogManager.getConfiguration());
-        this.executorManager = executorFactory.getExecutor();
-
-//        if (catalogManager.getCatalogConfiguration().getExecution().getMode().equalsIgnoreCase("local")) {
-//            this.executorManager = new LocalExecutorManager(catalogManager, sessionId);
-//            logger.info("Jobs will be launched locally");
-//        } else {
-//            this.executorManager = new SgeExecutorManager(catalogManager, sessionId);
-//            logger.info("Jobs will be launched to SGE");
-//        }
->>>>>>> 334ba58a
     }
 
     public boolean isExit() {
