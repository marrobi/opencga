/*
 * Copyright 2015-2017 OpenCB
 *
 * Licensed under the Apache License, Version 2.0 (the "License");
 * you may not use this file except in compliance with the License.
 * You may obtain a copy of the License at
 *
 *     http://www.apache.org/licenses/LICENSE-2.0
 *
 * Unless required by applicable law or agreed to in writing, software
 * distributed under the License is distributed on an "AS IS" BASIS,
 * WITHOUT WARRANTIES OR CONDITIONS OF ANY KIND, either express or implied.
 * See the License for the specific language governing permissions and
 * limitations under the License.
 */

package org.opencb.opencga.catalog.managers;

import org.apache.commons.lang3.NotImplementedException;
import org.apache.commons.lang3.StringUtils;
import org.opencb.commons.datastore.core.ObjectMap;
import org.opencb.commons.datastore.core.Query;
import org.opencb.commons.datastore.core.QueryOptions;
import org.opencb.commons.datastore.core.QueryResult;
import org.opencb.commons.utils.CollectionUtils;
import org.opencb.opencga.catalog.audit.AuditManager;
import org.opencb.opencga.catalog.audit.AuditRecord;
import org.opencb.opencga.catalog.auth.authorization.AuthorizationManager;
import org.opencb.opencga.catalog.db.DBAdaptorFactory;
import org.opencb.opencga.catalog.db.api.DBIterator;
import org.opencb.opencga.catalog.db.api.FileDBAdaptor;
import org.opencb.opencga.catalog.db.api.JobDBAdaptor;
import org.opencb.opencga.catalog.db.api.SampleDBAdaptor;
import org.opencb.opencga.catalog.exceptions.CatalogAuthorizationException;
import org.opencb.opencga.catalog.exceptions.CatalogDBException;
import org.opencb.opencga.catalog.exceptions.CatalogException;
import org.opencb.opencga.catalog.io.CatalogIOManager;
import org.opencb.opencga.catalog.io.CatalogIOManagerFactory;
import org.opencb.opencga.catalog.utils.ParamUtils;
import org.opencb.opencga.core.common.Entity;
import org.opencb.opencga.core.common.TimeUtils;
import org.opencb.opencga.core.config.Configuration;
import org.opencb.opencga.core.models.File;
import org.opencb.opencga.core.models.Job;
import org.opencb.opencga.core.models.acls.AclParams;
import org.opencb.opencga.core.models.acls.permissions.FileAclEntry;
import org.opencb.opencga.core.models.acls.permissions.JobAclEntry;
import org.opencb.opencga.core.models.acls.permissions.StudyAclEntry;
import org.slf4j.Logger;
import org.slf4j.LoggerFactory;

import javax.annotation.Nullable;
import java.io.IOException;
import java.net.URI;
import java.util.*;
import java.util.stream.Collectors;

import static org.opencb.opencga.catalog.auth.authorization.CatalogAuthorizationManager.checkPermissions;

/**
 * @author Jacobo Coll &lt;jacobo167@gmail.com&gt;
 */
public class JobManager extends ResourceManager<Job> {

    protected static Logger logger = LoggerFactory.getLogger(JobManager.class);
    private UserManager userManager;
    private StudyManager studyManager;

    JobManager(AuthorizationManager authorizationManager, AuditManager auditManager, CatalogManager catalogManager,
               DBAdaptorFactory catalogDBAdaptorFactory, CatalogIOManagerFactory ioManagerFactory,
               Configuration configuration) {
        super(authorizationManager, auditManager, catalogManager, catalogDBAdaptorFactory, ioManagerFactory, configuration);

        this.userManager = catalogManager.getUserManager();
        this.studyManager = catalogManager.getStudyManager();
    }

    @Override
    public Long getStudyId(long jobId) throws CatalogException {
        return jobDBAdaptor.getStudyId(jobId);
    }

    @Override
    public MyResourceId getId(String jobStr, @Nullable String studyStr, String sessionId) throws CatalogException {
        if (StringUtils.isEmpty(jobStr)) {
            throw new CatalogException("Missing job parameter");
        }

        String userId;
        long studyId;
        long jobId;

        if (StringUtils.isNumeric(jobStr) && Long.parseLong(jobStr) > configuration.getCatalog().getOffset()) {
            jobId = Long.parseLong(jobStr);
            jobDBAdaptor.exists(jobId);
            studyId = jobDBAdaptor.getStudyId(jobId);
            userId = userManager.getUserId(sessionId);
        } else {
            if (jobStr.contains(",")) {
                throw new CatalogException("More than one job found");
            }

            userId = userManager.getUserId(sessionId);
            studyId = catalogManager.getStudyManager().getId(userId, studyStr);

            Query query = new Query()
                    .append(JobDBAdaptor.QueryParams.STUDY_ID.key(), studyId)
                    .append(JobDBAdaptor.QueryParams.NAME.key(), jobStr);
            QueryOptions queryOptions = new QueryOptions(QueryOptions.INCLUDE, JobDBAdaptor.QueryParams.ID.key());
            QueryResult<Job> jobQueryResult = jobDBAdaptor.get(query, queryOptions);
            if (jobQueryResult.getNumResults() == 1) {
                jobId = jobQueryResult.first().getId();
            } else {
                if (jobQueryResult.getNumResults() == 0) {
                    throw new CatalogException("Job " + jobStr + " not found in study " + studyStr);
                } else {
                    throw new CatalogException("More than one job found under " + jobStr + " in study " + studyStr);
                }
            }
        }

        return new MyResourceId(userId, studyId, jobId);
    }

    @Override
    MyResourceIds getIds(List<String> jobList, @Nullable String studyStr, boolean silent, String sessionId) throws CatalogException {
        if (jobList == null || jobList.isEmpty()) {
            throw new CatalogException("Missing job parameter");
        }

        String userId;
        long studyId;
        List<Long> jobIds = new ArrayList<>();

        if (jobList.size() == 1 && StringUtils.isNumeric(jobList.get(0))
                && Long.parseLong(jobList.get(0)) > configuration.getCatalog().getOffset()) {
            jobIds.add(Long.parseLong(jobList.get(0)));
            jobDBAdaptor.checkId(jobIds.get(0));
            studyId = jobDBAdaptor.getStudyId(jobIds.get(0));
            userId = userManager.getUserId(sessionId);
        } else {
            userId = userManager.getUserId(sessionId);
            studyId = catalogManager.getStudyManager().getId(userId, studyStr);

            Map<String, Long> myIds = new HashMap<>();
            for (String jobstrAux : jobList) {
                if (StringUtils.isNumeric(jobstrAux) && Long.parseLong(jobstrAux) > configuration.getCatalog().getOffset()) {
                    long jobId = getJobId(silent, jobstrAux);
                    myIds.put(jobstrAux, jobId);
                }
            }

            if (myIds.size() < jobList.size()) {
                Query query = new Query()
                        .append(JobDBAdaptor.QueryParams.STUDY_ID.key(), studyId)
                        .append(JobDBAdaptor.QueryParams.NAME.key(), jobList);

                QueryOptions queryOptions = new QueryOptions(QueryOptions.INCLUDE, Arrays.asList(
                        JobDBAdaptor.QueryParams.ID.key(), JobDBAdaptor.QueryParams.NAME.key()));
                QueryResult<Job> jobQueryResult = jobDBAdaptor.get(query, queryOptions);

                if (jobQueryResult.getNumResults() > 0) {
                    myIds.putAll(jobQueryResult.getResult().stream().collect(Collectors.toMap(Job::getName, Job::getId)));
                }
            }
            if (myIds.size() < jobList.size() && !silent) {
                throw new CatalogException("Found only " + myIds.size() + " out of the " + jobList.size()
                        + " jobs looked for in study " + studyStr);
            }
            for (String jobstrAux : jobList) {
                jobIds.add(myIds.getOrDefault(jobstrAux, -1L));
            }
        }

        return new MyResourceIds(userId, studyId, jobIds);
    }

    public QueryResult<Job> visit(long jobId, String sessionId) throws CatalogException {
        MyResourceId resource = getId(Long.toString(jobId), null, sessionId);

        authorizationManager.checkJobPermission(resource.getStudyId(), jobId, resource.getUser(), JobAclEntry.JobPermissions.VIEW);
        ObjectMap params = new ObjectMap(JobDBAdaptor.QueryParams.VISITED.key(), true);
        return jobDBAdaptor.update(jobId, params, QueryOptions.empty());
    }

    public QueryResult<Job> create(long studyId, String name, String toolName, String description, String executor,
                                   Map<String, String> params, String commandLine, URI tmpOutDirUri, long outDirId,
                                   List<File> inputFiles, List<File> outputFiles, Map<String, Object> attributes,
                                   Map<String, Object> resourceManagerAttributes, Job.JobStatus status, long startTime,
                                   long endTime, QueryOptions options, String sessionId) throws CatalogException {
        Job job = new Job(-1, name, "", toolName, null, "", description, startTime, endTime, executor, "", commandLine, false, status,
                -1, new File().setId(outDirId), inputFiles, outputFiles, Collections.emptyList(), params, -1, attributes,
                resourceManagerAttributes);
        return create(String.valueOf(studyId), job, options, sessionId);
    }

    public QueryResult<Job> create(String studyStr, String jobName, String description, String toolId, String execution, String outDir,
                                   Map<String, String> params, String sessionId) throws CatalogException {
        ParamUtils.checkObj(toolId, "toolId");
        if (StringUtils.isEmpty(jobName)) {
            jobName = toolId + "_" + TimeUtils.getTime();
        }
        ObjectMap attributes = new ObjectMap();
        attributes.putIfNotNull(Job.OPENCGA_OUTPUT_DIR, outDir);
        attributes.putIfNotNull(Job.OPENCGA_STUDY, studyStr);
        Job job = new Job(jobName, toolId, execution, Job.Type.ANALYSIS, description, params, attributes);

        return create(studyStr, job, QueryOptions.empty(), sessionId);
    }

    @Override
    public QueryResult<Job> create(String studyStr, Job job, QueryOptions options, String sessionId) throws CatalogException {
        String userId = userManager.getUserId(sessionId);
        long studyId = catalogManager.getStudyManager().getId(userId, studyStr);
        authorizationManager.checkStudyPermission(studyId, userId, StudyAclEntry.StudyPermissions.WRITE_JOBS);

        ParamUtils.checkObj(job, "Job");
        ParamUtils.checkParameter(job.getName(), "Name");
        ParamUtils.checkParameter(job.getToolId(), "toolId");
//        ParamUtils.checkParameter(job.getCommandLine(), "commandLine");
//        ParamUtils.checkObj(job.getOutDir(), "outDir");
        job.setDescription(ParamUtils.defaultString(job.getDescription(), ""));
        job.setCreationDate(ParamUtils.defaultString(job.getCreationDate(), TimeUtils.getTime()));
        job.setStatus(ParamUtils.defaultObject(job.getStatus(), new Job.JobStatus(Job.JobStatus.PREPARED)));
        job.setInput(ParamUtils.defaultObject(job.getInput(), Collections.emptyList()));
        job.setOutput(ParamUtils.defaultObject(job.getOutput(), Collections.emptyList()));
        job.setExecution(ParamUtils.defaultObject(job.getExecution(), ""));
        job.setParams(ParamUtils.defaultObject(job.getParams(), HashMap::new));
        job.setResourceManagerAttributes(ParamUtils.defaultObject(job.getResourceManagerAttributes(), HashMap::new));
        job.setAttributes(ParamUtils.defaultObject(job.getAttributes(), HashMap::new));
        job.setUserId(userId);
        job.setRelease(catalogManager.getStudyManager().getCurrentRelease(studyId));

        // FIXME check inputFiles? is a null conceptually valid?
//        URI tmpOutDirUri = createJobOutdir(studyId, randomString, sessionId);

        for (File inputFile : job.getInput()) {
            authorizationManager.checkFilePermission(studyId, inputFile.getId(), userId, FileAclEntry.FilePermissions.VIEW);
        }
        if (job.getOutDir() != null) {
            authorizationManager.checkFilePermission(studyId, job.getOutDir().getId(), userId, FileAclEntry.FilePermissions.WRITE);
            QueryOptions fileQueryOptions = new QueryOptions("include", Arrays.asList(
                    "projects.studies.files.id",
                    "projects.studies.files.type",
                    "projects.studies.files.path"));
            File outDir = fileDBAdaptor.get(job.getOutDir().getId(), fileQueryOptions).first();

            if (!outDir.getType().equals(File.Type.DIRECTORY)) {
                throw new CatalogException("Bad outDir type. Required type : " + File.Type.DIRECTORY);
            }
        }

        QueryResult<Job> queryResult = jobDBAdaptor.insert(job, studyId, options);
        auditManager.recordCreation(AuditRecord.Resource.job, queryResult.first().getId(), userId, queryResult.first(), null, null);

        return queryResult;
    }

    public QueryResult<Job> get(long jobId, QueryOptions options, String sessionId) throws CatalogException {
        return get(null, String.valueOf(jobId), options, sessionId);
    }

    public List<QueryResult<Job>> get(List<String> jobIds, QueryOptions options, boolean silent, String sessionId) throws CatalogException {
        return get(null, jobIds, new Query(), options, silent, sessionId);
    }

    @Override
    public QueryResult<Job> get(String studyStr, Query query, QueryOptions options, String sessionId) throws CatalogException {
        query = ParamUtils.defaultObject(query, Query::new);
        options = ParamUtils.defaultObject(options, QueryOptions::new);

        String userId = userManager.getUserId(sessionId);
        long studyId = studyManager.getId(userId, studyStr);

        query.put(JobDBAdaptor.QueryParams.STUDY_ID.key(), studyId);

        if (query.containsKey("inputFiles")) {
            MyResourceIds inputFiles = catalogManager.getFileManager().getIds(query.getAsStringList("inputFiles"), Long.toString(studyId),
                    sessionId);
            query.put(JobDBAdaptor.QueryParams.INPUT_ID.key(), inputFiles.getResourceIds());
            query.remove("inputFiles");
        }
        if (query.containsKey("outputFiles")) {
            MyResourceIds inputFiles = catalogManager.getFileManager().getIds(query.getAsStringList("outputFiles"), Long.toString(studyId),
                    sessionId);
            query.put(JobDBAdaptor.QueryParams.OUTPUT_ID.key(), inputFiles.getResourceIds());
            query.remove("outputFiles");
        }

        QueryResult<Job> jobQueryResult = jobDBAdaptor.get(query, options, userId);

        if (jobQueryResult.getNumResults() == 0 && query.containsKey("id")) {
            List<Long> idList = query.getAsLongList("id");
            for (Long myId : idList) {
                authorizationManager.checkJobPermission(studyId, myId, userId, JobAclEntry.JobPermissions.VIEW);
            }
        }

        return jobQueryResult;
    }

    @Override
    public QueryResult<Job> search(String studyStr, Query query, QueryOptions options, String sessionId) throws CatalogException {
        throw new NotImplementedException("To be implemented");
    }

    @Override
    public DBIterator<Job> iterator(String studyStr, Query query, QueryOptions options, String sessionId) throws CatalogException {
        query = ParamUtils.defaultObject(query, Query::new);
        options = ParamUtils.defaultObject(options, QueryOptions::new);

        String userId = userManager.getUserId(sessionId);
        long studyId = catalogManager.getStudyManager().getId(userId, studyStr);

        // If studyId is null, check if there is any on the query
        // Else, ensure that studyId is in the Query
        if (studyId <= 0) {
            throw new CatalogException("Missing study parameter");
        }
        query.put(JobDBAdaptor.QueryParams.STUDY_ID.key(), studyId);

        if (query.containsKey("inputFiles")) {
            MyResourceIds inputFiles = catalogManager.getFileManager().getIds(query.getAsStringList("inputFiles"), Long.toString(studyId),
                    sessionId);
            query.put(JobDBAdaptor.QueryParams.INPUT_ID.key(), inputFiles.getResourceIds());
            query.remove("inputFiles");
        }
        if (query.containsKey("outputFiles")) {
            MyResourceIds inputFiles = catalogManager.getFileManager().getIds(query.getAsStringList("outputFiles"), Long.toString(studyId),
                    sessionId);
            query.put(JobDBAdaptor.QueryParams.OUTPUT_ID.key(), inputFiles.getResourceIds());
            query.remove("outputFiles");
        }

        return jobDBAdaptor.iterator(query, options, userId);
    }

    @Override
    public QueryResult<Job> count(String studyStr, Query query, String sessionId) throws CatalogException {
        query = ParamUtils.defaultObject(query, Query::new);

        String userId = userManager.getUserId(sessionId);
        long studyId = catalogManager.getStudyManager().getId(userId, studyStr);

        if (query.containsKey("inputFiles")) {
            MyResourceIds inputFiles = catalogManager.getFileManager().getIds(query.getAsStringList("inputFiles"), Long.toString(studyId),
                    sessionId);
            query.put(JobDBAdaptor.QueryParams.INPUT_ID.key(), inputFiles.getResourceIds());
            query.remove("inputFiles");
        }
        if (query.containsKey("outputFiles")) {
            MyResourceIds inputFiles = catalogManager.getFileManager().getIds(query.getAsStringList("outputFiles"), Long.toString(studyId),
                    sessionId);
            query.put(JobDBAdaptor.QueryParams.OUTPUT_ID.key(), inputFiles.getResourceIds());
            query.remove("outputFiles");
        }

        query.append(JobDBAdaptor.QueryParams.STUDY_ID.key(), studyId);
        QueryResult<Long> queryResultAux = jobDBAdaptor.count(query, userId, StudyAclEntry.StudyPermissions.VIEW_JOBS);
        return new QueryResult<>("count", queryResultAux.getDbTime(), 0, queryResultAux.first(), queryResultAux.getWarningMsg(),
                queryResultAux.getErrorMsg(), Collections.emptyList());
    }

    @Override
    public QueryResult<Job> update(String studyStr, String entryStr, ObjectMap parameters, QueryOptions options, String sessionId)
            throws CatalogException {
        ParamUtils.checkObj(parameters, "parameters");
        options = ParamUtils.defaultObject(options, QueryOptions::new);

        MyResourceId resource = getId(entryStr, studyStr, sessionId);
        authorizationManager.checkJobPermission(resource.getStudyId(), resource.getResourceId(), resource.getUser(),
                JobAclEntry.JobPermissions.UPDATE);

        QueryResult<Job> queryResult = jobDBAdaptor.update(resource.getResourceId(), parameters, QueryOptions.empty());
        auditManager.recordUpdate(AuditRecord.Resource.job, resource.getResourceId(), resource.getUser(), parameters, null, null);
        return queryResult;
    }

    public QueryResult<Job> update(Long jobId, ObjectMap parameters, QueryOptions options, String sessionId) throws CatalogException {
        return update(null, String.valueOf(jobId), parameters, options, sessionId);
    }

    @Override
    public List<QueryResult<Job>> delete(@Nullable String studyStr, String jobIdStr, ObjectMap options, String sessionId)
            throws CatalogException, IOException {
        ParamUtils.checkParameter(jobIdStr, "id");
//        options = ParamUtils.defaultObject(options, QueryOptions::new);

//        boolean deleteFiles = options.getBoolean(DELETE_FILES);
//        options.remove(DELETE_FILES);

        MyResourceIds resourceIds = getIds(Arrays.asList(StringUtils.split(jobIdStr, ",")), studyStr, sessionId);
        String userId = resourceIds.getUser();

        List<QueryResult<Job>> queryResultList = new ArrayList<>(resourceIds.getResourceIds().size());
        for (Long jobId : resourceIds.getResourceIds()) {
            QueryResult<Job> queryResult = null;
            try {
                authorizationManager.checkJobPermission(resourceIds.getStudyId(), jobId, userId, JobAclEntry.JobPermissions.DELETE);

                QueryResult<Job> jobQueryResult = jobDBAdaptor.get(jobId, QueryOptions.empty());
                if (jobQueryResult.first().getOutput() != null && CollectionUtils.isNotEmpty(jobQueryResult.first().getOutput())) {
                    throw new CatalogException("The job created " + jobQueryResult.first().getOutput().size() + " files. Please, delete "
                            + "them first.");
                }

                switch (jobQueryResult.first().getStatus().getName()) {
                    case Job.JobStatus.TRASHED:
                    case Job.JobStatus.DELETED:
                        throw new CatalogException("The job {" + jobId + "} was already " + jobQueryResult.first().getStatus().getName());
                    case Job.JobStatus.PREPARED:
                    case Job.JobStatus.RUNNING:
                    case Job.JobStatus.QUEUED:
                        throw new CatalogException("The job {" + jobId + "} is " + jobQueryResult.first().getStatus().getName()
                                + ". Please, stop the job before deleting it.");
                    case Job.JobStatus.DONE:
                    case Job.JobStatus.ERROR:
                    case Job.JobStatus.READY:
                    default:
                        break;
                }

                ObjectMap params = new ObjectMap()
                        .append(JobDBAdaptor.QueryParams.STATUS_NAME.key(), Job.JobStatus.DELETED);
                queryResult = jobDBAdaptor.update(jobId, params, QueryOptions.empty());
                queryResult.setId("Delete job " + jobId);
                auditManager.recordDeletion(AuditRecord.Resource.job, jobId, userId, jobQueryResult.first(), queryResult.first(),
                        null, null);

            } catch (CatalogAuthorizationException e) {
                auditManager.recordDeletion(AuditRecord.Resource.job, jobId, userId, null, e.getMessage(), null);

                queryResult = new QueryResult<>("Delete job " + jobId);
                queryResult.setErrorMsg(e.getMessage());
            } catch (CatalogException e) {
                e.printStackTrace();
                queryResult = new QueryResult<>("Delete job " + jobId);
                queryResult.setErrorMsg(e.getMessage());
            } finally {
                queryResultList.add(queryResult);
            }

            // Remove jobId references from file
            try {
                Query query = new Query()
                        .append(FileDBAdaptor.QueryParams.STUDY_ID.key(), resourceIds.getStudyId())
                        .append(FileDBAdaptor.QueryParams.JOB_ID.key(), jobId);

                ObjectMap params = new ObjectMap(FileDBAdaptor.QueryParams.JOB_ID.key(), -1);
                fileDBAdaptor.update(query, params, QueryOptions.empty());
            } catch (CatalogDBException e) {
                logger.error("An error occurred when removing reference of job " + jobId + " from files", e);
            }

        }

        return queryResultList;
    }

    public List<QueryResult<Job>> delete(Query query, QueryOptions options, String sessionId) throws CatalogException, IOException {
        QueryOptions queryOptions = new QueryOptions(QueryOptions.INCLUDE, JobDBAdaptor.QueryParams.ID.key());
        QueryResult<Job> jobQueryResult = jobDBAdaptor.get(query, queryOptions);
        List<Long> jobIds = jobQueryResult.getResult().stream().map(Job::getId).collect(Collectors.toList());
        String jobStr = StringUtils.join(jobIds, ",");
        return delete(null, jobStr, QueryOptions.empty(), sessionId);
    }

    public void setStatus(String id, String status, String message, String sessionId) throws CatalogException {
        ParamUtils.checkParameter(sessionId, "sessionId");
        MyResourceId resource = getId(id, null, sessionId);

        authorizationManager.checkJobPermission(resource.getStudyId(), resource.getResourceId(), resource.getUser(),
                JobAclEntry.JobPermissions.UPDATE);

        if (status != null && !Job.JobStatus.isValid(status)) {
            throw new CatalogException("The status " + status + " is not valid job status.");
        }

        ObjectMap parameters = new ObjectMap();
        parameters.putIfNotNull(JobDBAdaptor.QueryParams.STATUS_NAME.key(), status);
        parameters.putIfNotNull(JobDBAdaptor.QueryParams.STATUS_MSG.key(), message);

        jobDBAdaptor.update(resource.getResourceId(), parameters, QueryOptions.empty());
        auditManager.recordUpdate(AuditRecord.Resource.job, resource.getResourceId(), resource.getUser(), parameters, null, null);
    }

    @Override
    public QueryResult rank(String studyStr, Query query, String field, int numResults, boolean asc, String sessionId)
            throws CatalogException {
        query = ParamUtils.defaultObject(query, Query::new);
        ParamUtils.checkObj(field, "field");
        ParamUtils.checkObj(sessionId, "sessionId");

        String userId = userManager.getUserId(sessionId);
        long studyId = studyManager.getId(userId, studyStr);
        authorizationManager.checkStudyPermission(studyId, userId, StudyAclEntry.StudyPermissions.VIEW_JOBS);

        // TODO: In next release, we will have to check the count parameter from the queryOptions object.
        boolean count = true;
        //query.append(CatalogJobDBAdaptor.QueryParams.STUDY_ID.key(), studyId);
        QueryResult queryResult = null;
        if (count) {
            // We do not need to check for permissions when we show the count of files
            queryResult = jobDBAdaptor.rank(query, field, numResults, asc);
        }

        return ParamUtils.defaultObject(queryResult, QueryResult::new);
    }

    @Override
    public QueryResult groupBy(@Nullable String studyStr, Query query, List<String> fields, QueryOptions options, String sessionId)
            throws CatalogException {
        query = ParamUtils.defaultObject(query, Query::new);
        options = ParamUtils.defaultObject(options, QueryOptions::new);
        ParamUtils.checkObj(fields, "fields");
        if (fields == null || fields.size() == 0) {
            throw new CatalogException("Empty fields parameter.");
        }

        String userId = userManager.getUserId(sessionId);
        long studyId = catalogManager.getStudyManager().getId(userId, studyStr);

        // Add study id to the query
        query.put(SampleDBAdaptor.QueryParams.STUDY_ID.key(), studyId);

        QueryResult queryResult = jobDBAdaptor.groupBy(query, fields, options, userId);

        return ParamUtils.defaultObject(queryResult, QueryResult::new);
    }

    public QueryResult<Job> queue(long studyId, String jobName, String description, String executable, Job.Type type,
                                  Map<String, String> params, List<File> input, List<File> output, File outDir, String userId,
                                  Map<String, Object> attributes)
            throws CatalogException {
        authorizationManager.checkStudyPermission(studyId, userId, StudyAclEntry.StudyPermissions.WRITE_JOBS);

        Job job = new Job(jobName, userId, executable, type, input, output, outDir, params,
                catalogManager.getStudyManager().getCurrentRelease(studyId))
                .setDescription(description)
                .setAttributes(attributes);

        QueryResult<Job> queryResult = jobDBAdaptor.insert(job, studyId, new QueryOptions());
        auditManager.recordCreation(AuditRecord.Resource.job, queryResult.first().getId(), userId, queryResult.first(), null, null);

        return queryResult;
    }

    public URI createJobOutDir(long studyId, String dirName, String sessionId) throws CatalogException {
        ParamUtils.checkParameter(dirName, "dirName");

        String userId = userManager.getUserId(sessionId);

        URI uri = studyDBAdaptor.get(studyId, new QueryOptions("include", Collections.singletonList("projects.studies.uri")))
                .first().getUri();

        CatalogIOManager catalogIOManager = catalogIOManagerFactory.get(uri);
        return catalogIOManager.createJobOutDir(userId, dirName);
    }


    // **************************   ACLs  ******************************** //
    public List<QueryResult<JobAclEntry>> getAcls(String studyStr, List<String> jobList, String member, boolean silent, String sessionId)
            throws CatalogException {
        MyResourceIds resource = getIds(jobList, studyStr, silent, sessionId);

        List<QueryResult<JobAclEntry>> jobAclList = new ArrayList<>(resource.getResourceIds().size());
        List<Long> resourceIds = resource.getResourceIds();
        for (int i = 0; i < resourceIds.size(); i++) {
            Long jobId = resourceIds.get(i);
            try {
                QueryResult<JobAclEntry> allJobAcls;
                if (StringUtils.isNotEmpty(member)) {
                    allJobAcls = authorizationManager.getJobAcl(resource.getStudyId(), jobId, resource.getUser(),
                            member);
                } else {
                    allJobAcls = authorizationManager.getAllJobAcls(resource.getStudyId(), jobId, resource.getUser());
                }
                allJobAcls.setId(String.valueOf(jobId));
                jobAclList.add(allJobAcls);
            } catch (CatalogException e) {
                if (silent) {
                    jobAclList.add(new QueryResult<>(jobList.get(i), 0, 0, 0, "", e.toString(), new ArrayList<>(0)));
                } else {
                    throw e;
                }
            }
        }
        return jobAclList;
    }

    public List<QueryResult<JobAclEntry>> updateAcl(String studyStr, List<String> jobList, String memberIds, AclParams aclParams,
                                                    String sessionId) throws CatalogException {
        if (jobList == null || jobList.isEmpty()) {
            throw new CatalogException("Missing job parameter");
        }

        if (aclParams.getAction() == null) {
            throw new CatalogException("Invalid action found. Please choose a valid action to be performed.");
        }

        List<String> permissions = Collections.emptyList();
        if (StringUtils.isNotEmpty(aclParams.getPermissions())) {
            permissions = Arrays.asList(aclParams.getPermissions().trim().replaceAll("\\s", "").split(","));
            checkPermissions(permissions, JobAclEntry.JobPermissions::valueOf);
        }

        // Obtain the resource ids
        MyResourceIds resourceIds = getIds(jobList, studyStr, sessionId);
        authorizationManager.checkCanAssignOrSeePermissions(resourceIds.getStudyId(), resourceIds.getUser());

        // Validate that the members are actually valid members
        List<String> members;
        if (memberIds != null && !memberIds.isEmpty()) {
            members = Arrays.asList(memberIds.split(","));
        } else {
            members = Collections.emptyList();
        }
        authorizationManager.checkNotAssigningPermissionsToAdminsGroup(members);
        checkMembers(resourceIds.getStudyId(), members);
//        catalogManager.getStudyManager().membersHavePermissionsInStudy(resourceIds.getStudyId(), members);

        switch (aclParams.getAction()) {
            case SET:
                // Todo: Remove this in 1.4
                List<String> allJobPermissions = EnumSet.allOf(JobAclEntry.JobPermissions.class)
                        .stream()
                        .map(String::valueOf)
                        .collect(Collectors.toList());
                return authorizationManager.setAcls(resourceIds.getStudyId(), resourceIds.getResourceIds(), members, permissions,
<<<<<<< HEAD
                        Entity.JOB);
=======
                        allJobPermissions, collectionName);
>>>>>>> 92575884
            case ADD:
                return authorizationManager.addAcls(resourceIds.getStudyId(), resourceIds.getResourceIds(), members, permissions,
                        Entity.JOB);
            case REMOVE:
                return authorizationManager.removeAcls(resourceIds.getResourceIds(), members, permissions, Entity.JOB);
            case RESET:
                return authorizationManager.removeAcls(resourceIds.getResourceIds(), members, null, Entity.JOB);
            default:
                throw new CatalogException("Unexpected error occurred. No valid action found.");
        }
    }


    // **************************   Private methods  ******************************** //

    private long getJobId(boolean silent, String jobStr) throws CatalogException {
        long jobId = Long.parseLong(jobStr);
        try {
            jobDBAdaptor.checkId(jobId);
        } catch (CatalogException e) {
            if (silent) {
                return -1L;
            } else {
                throw e;
            }
        }
        return jobId;
    }

}<|MERGE_RESOLUTION|>--- conflicted
+++ resolved
@@ -627,11 +627,7 @@
                         .map(String::valueOf)
                         .collect(Collectors.toList());
                 return authorizationManager.setAcls(resourceIds.getStudyId(), resourceIds.getResourceIds(), members, permissions,
-<<<<<<< HEAD
-                        Entity.JOB);
-=======
-                        allJobPermissions, collectionName);
->>>>>>> 92575884
+                        allJobPermissions, Entity.JOB);
             case ADD:
                 return authorizationManager.addAcls(resourceIds.getStudyId(), resourceIds.getResourceIds(), members, permissions,
                         Entity.JOB);
