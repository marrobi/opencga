--- conflicted
+++ resolved
@@ -83,18 +83,10 @@
                 annotationSets, attributes);
     }
 
-<<<<<<< HEAD
     public Individual(long id, String name, long fatherId, long motherId, String family, Sex sex, String ethnicity, Population population,
                       Status status, List<IndividualAclEntry> acl, List<AnnotationSet> annotationSets, Map<String, Object> attributes) {
-        this(id, name, fatherId, motherId, family, sex, KaryotypicSex.UNKNOWN, ethnicity, population, TimeUtils.getTime(), status,
+        this(id, name, fatherId, motherId, family, sex, KaryotypicSex.UNKNOWN, ethnicity, population, "", TimeUtils.getTime(), status,
                 LifeStatus.UNKNOWN, AffectationStatus.UNKNOWN, Collections.emptyList(), acl, annotationSets, attributes);
-=======
-    public Individual(long id, String name, long fatherId, long motherId, String family, Sex sex, String ethnicity, Species species,
-                      Population population, Status status, List<IndividualAclEntry> acl, List<AnnotationSet> annotationSets,
-                      Map<String, Object> attributes) {
-        this(id, name, fatherId, motherId, family, sex, KaryotypicSex.UNKNOWN, ethnicity, species, population, "", TimeUtils.getTime(),
-                status, LifeStatus.UNKNOWN, AffectationStatus.UNKNOWN, Collections.emptyList(), acl, annotationSets, attributes);
->>>>>>> 2d979ff5
 
         if (sex == null) {
             this.sex = Sex.UNKNOWN;
@@ -108,26 +100,12 @@
         }
     }
 
-    @Deprecated
     public Individual(long id, String name, long fatherId, long motherId, String family, Sex sex, KaryotypicSex karyotypicSex,
-<<<<<<< HEAD
-                      String ethnicity, Population population, LifeStatus lifeStatus, AffectationStatus affectationStatus,
-                      List<AnnotationSet> annotationSets) {
-        this(id, name, fatherId, motherId, family, sex, karyotypicSex, ethnicity, population, TimeUtils.getTime(), new Status(),
-                lifeStatus, affectationStatus, new LinkedList<>(), new LinkedList<>(), annotationSets, Collections.emptyMap());
-=======
-                      String ethnicity, Species species, Population population, LifeStatus lifeStatus,
-                      AffectationStatus affectationStatus) {
-        this(id, name, fatherId, motherId, family, sex, karyotypicSex, ethnicity, species, population, lifeStatus, affectationStatus, "");
-    }
-
-    public Individual(long id, String name, long fatherId, long motherId, String family, Sex sex, KaryotypicSex karyotypicSex,
-                      String ethnicity, Species species, Population population, LifeStatus lifeStatus,
-                      AffectationStatus affectationStatus, String dateOfBirth) {
-        this(id, name, fatherId, motherId, family, sex, karyotypicSex, ethnicity, species, population, dateOfBirth, TimeUtils.getTime(),
-                new Status(), lifeStatus, affectationStatus, new LinkedList<>(), new LinkedList<>(), new LinkedList<>(),
+                String ethnicity, Population population, LifeStatus lifeStatus, AffectationStatus affectationStatus,
+                String dateOfBirth, List<AnnotationSet> annotationSets) {
+        this(id, name, fatherId, motherId, family, sex, karyotypicSex, ethnicity, population, dateOfBirth, TimeUtils.getTime(),
+                new Status(), lifeStatus, affectationStatus, new LinkedList<>(), new LinkedList<>(), annotationSets,
                 Collections.emptyMap());
->>>>>>> 2d979ff5
 
         if (sex == null) {
             this.sex = Sex.UNKNOWN;
@@ -142,16 +120,10 @@
         }
     }
 
-<<<<<<< HEAD
     public Individual(long id, String name, long fatherId, long motherId, String family, Sex sex, KaryotypicSex karyotypicSex,
-                      String ethnicity, Population population, String creationDate, Status status, LifeStatus lifeStatus,
-                      AffectationStatus affectationStatus, List<OntologyTerm> ontologyTerms, List<IndividualAclEntry> acl,
-=======
-    public Individual(long id, String name, long fatherId, long motherId, String family, Sex sex, KaryotypicSex karyotypicSex, String
-            ethnicity, Species species, Population population, String dateOfBirth, String creationDate, Status status, LifeStatus
-            lifeStatus, AffectationStatus affectationStatus, List<OntologyTerm> ontologyTerms, List<IndividualAclEntry> acl,
->>>>>>> 2d979ff5
-                      List<AnnotationSet> annotationSets, Map<String, Object> attributes) {
+                    String ethnicity, Population population, String dateOfBirth, String creationDate, Status status,
+                    LifeStatus lifeStatus, AffectationStatus affectationStatus, List<OntologyTerm> ontologyTerms,
+                    List<IndividualAclEntry> acl, List<AnnotationSet> annotationSets, Map<String, Object> attributes) {
         this.id = id;
         this.name = name;
         this.fatherId = fatherId;
