--- conflicted
+++ resolved
@@ -1642,8 +1642,8 @@
         if(query.containsKey("indexJobId")){
             filters.add(new BasicDBObject("indices.jobId", query.getString("indexJobId")));
         }
-        if(options.containsKey("indexState")){
-            filters.add(new BasicDBObject("indices.state", options.getString("indexState")));
+        if(query.containsKey("indexState")){
+            filters.add(new BasicDBObject("indices.state", query.getString("indexState")));
         }
 
         QueryResult<WriteResult> queryResult = fileCollection.find(new BasicDBObject("$and", filters), options, null);
@@ -2035,7 +2035,27 @@
         }
     }
 
-<<<<<<< HEAD
+    @Override
+    public QueryResult<Job> searchJob(QueryOptions options) throws CatalogManagerException {
+        long startTime = startQuery();
+
+        DBObject query = new BasicDBObject();
+
+        if(options.containsKey("unfinished")) {
+            if(options.getBoolean("unfinished")) {
+                query.put("state", new BasicDBObject("$ne", Job.RUNNING));
+            } else {
+                query.put("state", Job.RUNNING);
+            }
+            options.remove("unfinished");
+        }
+        query.putAll(options);
+
+        QueryResult queryResult = jobCollection.find(query, null, null);
+        return endQuery("Search job", startTime);
+    }
+
+
     /**
      * Tool methods
      * ***************************
@@ -2133,28 +2153,8 @@
 //
 //        return endQuery("Get tool", startTime, user.getTools());
 //    }
-=======
-    @Override
-    public QueryResult<Job> searchJob(QueryOptions options) throws CatalogManagerException {
-        long startTime = startQuery();
-
-        DBObject query = new BasicDBObject();
-
-        if(options.containsKey("unfinished")) {
-            if(options.getBoolean("unfinished")) {
-                query.put("state", new BasicDBObject("$ne", Job.RUNNING));
-            } else {
-                query.put("state", Job.RUNNING);
-            }
-            options.remove("unfinished");
-        }
-        query.putAll(options);
-
-        QueryResult queryResult = jobCollection.find(query, null, null);
-        return endQuery("Search job", startTime);
-    }
-
->>>>>>> f3140afa
+
+
     /*
     * Helper methods
     ********************/
