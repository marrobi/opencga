/*
 * Copyright 2015-2017 OpenCB
 *
 * Licensed under the Apache License, Version 2.0 (the "License");
 * you may not use this file except in compliance with the License.
 * You may obtain a copy of the License at
 *
 *     http://www.apache.org/licenses/LICENSE-2.0
 *
 * Unless required by applicable law or agreed to in writing, software
 * distributed under the License is distributed on an "AS IS" BASIS,
 * WITHOUT WARRANTIES OR CONDITIONS OF ANY KIND, either express or implied.
 * See the License for the specific language governing permissions and
 * limitations under the License.
 */

package org.opencb.opencga.catalog.managers;

import org.apache.commons.lang3.StringUtils;
import org.opencb.commons.datastore.core.ObjectMap;
import org.opencb.commons.datastore.core.Query;
import org.opencb.commons.datastore.core.QueryOptions;
import org.opencb.commons.datastore.core.QueryResult;
import org.opencb.opencga.catalog.audit.AuditManager;
import org.opencb.opencga.catalog.audit.AuditRecord;
import org.opencb.opencga.catalog.auth.authentication.*;
import org.opencb.opencga.catalog.auth.authorization.AuthorizationManager;
import org.opencb.opencga.catalog.db.DBAdaptorFactory;
import org.opencb.opencga.catalog.db.api.UserDBAdaptor;
import org.opencb.opencga.catalog.exceptions.*;
import org.opencb.opencga.catalog.io.CatalogIOManagerFactory;
import org.opencb.opencga.catalog.utils.ParamUtils;
import org.opencb.opencga.core.config.AuthenticationOrigin;
import org.opencb.opencga.core.config.Configuration;
import org.opencb.opencga.core.models.*;
import org.slf4j.Logger;
import org.slf4j.LoggerFactory;

import javax.annotation.Nullable;
import javax.naming.NamingException;
import javax.naming.directory.Attributes;
import java.io.IOException;
import java.util.*;
import java.util.regex.Pattern;
import java.util.stream.Collectors;

/**
 * @author Jacobo Coll &lt;jacobo167@gmail.com&gt;
 */
public class UserManager extends AbstractManager {

    private String INTERNAL_AUTHORIZATION = CatalogAuthenticationManager.INTERNAL;
    private Map<String, AuthenticationManager> authenticationManagerMap;

    protected static final String EMAIL_PATTERN = "^[_A-Za-z0-9-\\+]+(\\.[_A-Za-z0-9-]+)*@"
            + "[A-Za-z0-9-]+(\\.[A-Za-z0-9]+)*(\\.[A-Za-z]{2,})$";
    protected static final Pattern EMAILPATTERN = Pattern.compile(EMAIL_PATTERN);
    protected static Logger logger = LoggerFactory.getLogger(UserManager.class);

    UserManager(AuthorizationManager authorizationManager, AuditManager auditManager, CatalogManager catalogManager,
                DBAdaptorFactory catalogDBAdaptorFactory, CatalogIOManagerFactory ioManagerFactory,
                Configuration configuration) throws CatalogException {
        super(authorizationManager, auditManager, catalogManager, catalogDBAdaptorFactory, ioManagerFactory, configuration);

        String secretKey = configuration.getAdmin().getSecretKey();
        long expiration = configuration.getAuthentication().getExpiration();

        authenticationManagerMap = new LinkedHashMap<>();
        if (configuration.getAuthentication().getAuthenticationOrigins() != null) {
            for (AuthenticationOrigin authenticationOrigin : configuration.getAuthentication().getAuthenticationOrigins()) {
                if (authenticationOrigin.getId() != null) {
                    switch (authenticationOrigin.getType()) {
                        case LDAP:
                            authenticationManagerMap.put(authenticationOrigin.getId(),
                                    new LDAPAuthenticationManager(authenticationOrigin, secretKey, expiration));
                            break;
                        case AzureAD:
                            authenticationManagerMap.put(authenticationOrigin.getId(),
                                    new AzureADAuthenticationManager(authenticationOrigin));
                            break;
                        default:
                            break;
                    }
                }
            }
        }
        // Even if internal authentication is not present in the configuration file, create it
        authenticationManagerMap.putIfAbsent(INTERNAL_AUTHORIZATION,
                new CatalogAuthenticationManager(catalogDBAdaptorFactory, configuration.getEmail(), secretKey, expiration));
        AuthenticationOrigin authenticationOrigin = new AuthenticationOrigin();
        if (configuration.getAuthentication().getAuthenticationOrigins() == null) {
            configuration.getAuthentication().setAuthenticationOrigins(Arrays.asList(authenticationOrigin));
        } else {
            // Check if OPENCGA authentication is already present in catalog configuration
            boolean catalogPresent = false;
            for (AuthenticationOrigin origin : configuration.getAuthentication().getAuthenticationOrigins()) {
                if (AuthenticationOrigin.AuthenticationType.OPENCGA == origin.getType()) {
                    catalogPresent = true;
                    break;
                }
            }
            if (!catalogPresent) {
                List<AuthenticationOrigin> linkedList = new LinkedList<>();
                linkedList.addAll(configuration.getAuthentication().getAuthenticationOrigins());
                linkedList.add(authenticationOrigin);
                configuration.getAuthentication().setAuthenticationOrigins(linkedList);
            }
        }
    }

    static void checkEmail(String email) throws CatalogException {
        if (email == null || !EMAILPATTERN.matcher(email).matches()) {
            throw new CatalogException("email not valid");
        }
    }

    /**
     * Get the userId from the sessionId.
     *
     * @param token Token
     * @return UserId owner of the sessionId. Empty string if SessionId does not match.
     * @throws CatalogException when the session id does not correspond to any user or the token has expired.
     */
    public String getUserId(String token) throws CatalogException {
        for (Map.Entry<String, AuthenticationManager> entry : authenticationManagerMap.entrySet()) {
            AuthenticationManager authenticationManager = entry.getValue();
            try {
                String userId = authenticationManager.getUserId(token);
                if (!userId.equals("admin")) {
                    userDBAdaptor.checkId(userId);
                }
                return userId;
            } catch (Exception e) {
                logger.debug("Could not get user from token using {} authentication manager. {}", entry.getKey(), e.getMessage(), e);
            }
        }
        // We make this call again to get the original exception
        return authenticationManagerMap.get(INTERNAL_AUTHORIZATION).getUserId(token);
    }

    public void changePassword(String userId, String oldPassword, String newPassword) throws CatalogException {
        ParamUtils.checkParameter(userId, "userId");
//        checkParameter(sessionId, "sessionId");
        ParamUtils.checkParameter(oldPassword, "oldPassword");
        ParamUtils.checkParameter(newPassword, "newPassword");
        if (oldPassword.equals(newPassword)) {
            throw new CatalogException("New password is the same as the old password.");
        }

        userDBAdaptor.checkId(userId);
        String authOrigin = getAuthenticationOriginId(userId);
        authenticationManagerMap.get(authOrigin).changePassword(userId, oldPassword, newPassword);
        userDBAdaptor.updateUserLastModified(userId);
    }

    public QueryResult<User> create(User user, @Nullable String token) throws CatalogException {
        // Check if the users can be registered publicly or just the admin.
        if (!authorizationManager.isPublicRegistration()) {
            if (!"admin".equals(authenticationManagerMap.get(INTERNAL_AUTHORIZATION).getUserId(token))) {
                throw new CatalogException("The registration is closed to the public: Please talk to your administrator.");
<<<<<<< HEAD
            }
        }

        ParamUtils.checkObj(user, "User");
        ParamUtils.checkValidUserId(user.getId());
        ParamUtils.checkParameter(user.getName(), "name");
        checkEmail(user.getEmail());
        ParamUtils.checkObj(user.getAccount(), "account");
        user.setOrganization(ParamUtils.defaultObject(user.getOrganization(), ""));

        String password = "";
        if (StringUtils.isEmpty(user.getPassword())) {
            // The authentication origin must be different than internal
            Set<String> authOrigins = configuration.getAuthentication().getAuthenticationOrigins()
                    .stream()
                    .map(AuthenticationOrigin::getId)
                    .collect(Collectors.toSet());
            if (!authOrigins.contains(user.getAccount().getAuthOrigin())) {
                throw new CatalogException("Unknown authentication origin id '" + user.getAccount().getAuthOrigin() + "'");
            }
        } else {
            password = user.getPassword();
            user.setPassword("");

            user.getAccount().setAuthOrigin(INTERNAL_AUTHORIZATION);
        }

        checkUserExists(user.getId());
        user.setStatus(new User.UserStatus());

        if (StringUtils.isNotEmpty(user.getAccount().getType())) {
            if (!Account.FULL.equals(user.getAccount().getType()) && !Account.GUEST.equals(user.getAccount().getType())) {
                throw new CatalogException("The account type specified does not correspond with any of the valid ones. Valid account types:"
                        + Account.FULL + " and " + Account.GUEST);
            }
        } else {
            user.getAccount().setType(Account.GUEST);
        }

        if (user.getQuota() <= 0L) {
            user.setQuota(-1L);
        }

        try {
            catalogIOManagerFactory.getDefault().createUser(user.getId());
            QueryResult<User> queryResult = userDBAdaptor.insert(user, QueryOptions.empty());
            auditManager.recordCreation(AuditRecord.Resource.user, user.getId(), user.getId(), queryResult.first(), null, null);

            if (StringUtils.isNotEmpty(password)) {
                authenticationManagerMap.get(INTERNAL_AUTHORIZATION).newPassword(user.getId(), password);
            }

            return queryResult;
        } catch (CatalogIOException | CatalogDBException e) {
            if (!userDBAdaptor.exists(user.getId())) {
                logger.error("ERROR! DELETING USER! " + user.getId());
                catalogIOManagerFactory.getDefault().deleteUser(user.getId());
=======
            }
        }

        ParamUtils.checkObj(user, "User");
        ParamUtils.checkValidUserId(user.getId());
        ParamUtils.checkParameter(user.getName(), "name");
        checkEmail(user.getEmail());
        ParamUtils.checkObj(user.getAccount(), "account");
        user.setOrganization(ParamUtils.defaultObject(user.getOrganization(), ""));

        String password = "";
        if (StringUtils.isEmpty(user.getPassword())) {
            // The authentication origin must be different than internal
            Set<String> authOrigins = configuration.getAuthentication().getAuthenticationOrigins()
                    .stream()
                    .map(AuthenticationOrigin::getId)
                    .collect(Collectors.toSet());
            if (!authOrigins.contains(user.getAccount().getAuthentication().getId())) {
                throw new CatalogException("Unknown authentication origin id '" + user.getAccount().getAuthentication() + "'");
            }
        } else {
            password = user.getPassword();
            user.setPassword("");

            user.getAccount().setAuthentication(new Account.AuthenticationOrigin(INTERNAL_AUTHORIZATION, false));
        }

        checkUserExists(user.getId());
        user.setStatus(new User.UserStatus());

        if (user.getAccount().getType() == null) {
            user.getAccount().setType(Account.Type.GUEST);
        }

        if (user.getQuota() <= 0L) {
            user.setQuota(-1L);
        }

        try {
            catalogIOManagerFactory.getDefault().createUser(user.getId());
            QueryResult<User> queryResult = userDBAdaptor.insert(user, QueryOptions.empty());
            auditManager.recordCreation(AuditRecord.Resource.user, user.getId(), user.getId(), queryResult.first(), null, null);

            if (StringUtils.isNotEmpty(password)) {
                authenticationManagerMap.get(INTERNAL_AUTHORIZATION).newPassword(user.getId(), password);
            }

            return queryResult;
        } catch (CatalogIOException | CatalogDBException e) {
            if (!userDBAdaptor.exists(user.getId())) {
                logger.error("ERROR! DELETING USER! " + user.getId());
                catalogIOManagerFactory.getDefault().deleteUser(user.getId());
            }
            throw e;
        }
    }

    /**
     * Create a new user.
     *
     * @param id           User id
     * @param name         Name
     * @param email        Email
     * @param password     Encrypted Password
     * @param organization Optional organization
     * @param quota        Maximum user disk quota
     * @param type  User account type. Full or guest.
     * @param options      Optional options
     * @param token        JWT token.
     * @return The created user
     * @throws CatalogException If user already exists, or unable to create a new user.
     */
    public QueryResult<User> create(String id, String name, String email, String password, String organization, Long quota,
                                    Account.Type type, QueryOptions options, String token) throws CatalogException {
        User user = new User(id, name, email, password, organization, User.UserStatus.READY)
                .setAccount(new Account(type, "", "", null))
                .setQuota(quota != null ? quota : 0L);

        return create(user, token);
    }

    /**
     * Register all the users belonging to a remote group. If internalGroup and study are not null, it will also associate the remote group
     * to the internalGroup defined.
     *
     * @param authOrigin Authentication origin.
     * @param remoteGroup Group name of the remote authentication origin.
     * @param internalGroup Group name in Catalog that will be associated to the remote group.
     * @param study Study where the internal group will be associated.
     * @param sync Boolean indicating whether the remote group will be synced with the internal group or not.
     * @param token JWT token. The token should belong to the root user.
     * @throws CatalogException If any of the parameters is wrong or there is any internal error.
     */
    public void importRemoteGroupOfUsers(String authOrigin, String remoteGroup, @Nullable String internalGroup, @Nullable String study,
                                         boolean sync, String token) throws CatalogException {
        if (!"admin".equals(authenticationManagerMap.get(INTERNAL_AUTHORIZATION).getUserId(token))) {
            throw new CatalogAuthorizationException("Only the root user can perform this action");
        }

        ParamUtils.checkParameter(authOrigin, "Authentication origin");
        ParamUtils.checkParameter(remoteGroup, "Remote group");

        if (!authenticationManagerMap.containsKey(authOrigin)) {
            throw new CatalogException("Unknown authentication origin");
        }

        List<User> userList;
        if (sync) {
            // We don't create any user as they will be automatically populated during login
            userList = Collections.emptyList();
        } else {
            logger.info("Fetching users from authentication origin '{}'", authOrigin);

            // Register the users
            userList = authenticationManagerMap.get(authOrigin).getUsersFromRemoteGroup(remoteGroup);
            for (User user : userList) {
                try {
                    create(user, token);
                    logger.info("User '{}' successfully created", user.getId());
                } catch (CatalogException e) {
                    logger.warn("{}", e.getMessage());
                }
            }
        }

        if (StringUtils.isNotEmpty(internalGroup) && StringUtils.isNotEmpty(study)) {
            // Check if the group already exists
            try {
                QueryResult<Group> group = catalogManager.getStudyManager().getGroup(study, internalGroup, token);
                if (group.getNumResults() == 1) {
                    logger.error("Cannot synchronise with group {}. The group already exists and is already in use.", internalGroup);
                    return;
                }
            } catch (CatalogException e) {
                logger.warn("The group '{}' did not exist.", internalGroup);
            }

            // Create new group associating it to the remote group
            try {
                logger.info("Attempting to register group '{}' in study '{}'", internalGroup, study);
                Group.Sync groupSync = null;
                if (sync) {
                    groupSync = new Group.Sync(authOrigin, remoteGroup);
                }
                Group group = new Group(internalGroup, userList.stream().map(User::getId).collect(Collectors.toList()))
                        .setSyncedFrom(groupSync);
                catalogManager.getStudyManager().createGroup(study, group, token);
                logger.info("Group '{}' created and synchronised with external group", internalGroup);
            } catch (CatalogException e) {
                logger.error("Could not register group '{}' in study '{}'\n{}", internalGroup, study, e.getMessage(), e);
            }
        }
    }

    /**
     * Register all the ids. If internalGroup and study are not null, it will also associate the users to the internalGroup defined.
     *
     * @param authOrigin Authentication origin.
     * @param idList List of entity ids existing in the authentication origin.
     * @param isApplication boolean indicating whether the id list belong to external applications or users.
     * @param internalGroup Group name in Catalog that will be associated to the remote group.
     * @param study Study where the internal group will be associated.
     * @param token JWT token. The token should belong to the root user.
     * @throws CatalogException If any of the parameters is wrong or there is any internal error.
     */
    public void importRemoteEntities(String authOrigin, List<String> idList, boolean isApplication, @Nullable String internalGroup,
                                     @Nullable String study, String token) throws CatalogException {
        if (!"admin".equals(authenticationManagerMap.get(INTERNAL_AUTHORIZATION).getUserId(token))) {
            throw new CatalogAuthorizationException("Only the root user can perform this action");
        }

        ParamUtils.checkParameter(authOrigin, "Authentication origin");
        ParamUtils.checkObj(idList, "ids");

        if (!authenticationManagerMap.containsKey(authOrigin)) {
            throw new CatalogException("Unknown authentication origin");
        }

        if (!isApplication) {
            logger.info("Fetching user information from authentication origin '{}'", authOrigin);
            List<User> parsedUserList = authenticationManagerMap.get(authOrigin).getRemoteUserInformation(idList);
            for (User user : parsedUserList) {
                create(user, token);
                logger.info("User '{}' successfully created", user.getId());
            }
        } else {
            for (String applicationId : idList) {
                User application = new User(applicationId, new Account()
                        .setType(Account.Type.GUEST)
                        .setAuthentication(new Account.AuthenticationOrigin(authOrigin, true)))
                        .setEmail("mail@mail.co.uk");
                create(application, token);
                logger.info("User (application) '{}' successfully created", application.getId());
            }
        }

        if (StringUtils.isNotEmpty(internalGroup) && StringUtils.isNotEmpty(study)) {
            // Check if the group already exists
            try {
                QueryResult<Group> group = catalogManager.getStudyManager().getGroup(study, internalGroup, token);
                if (group.getNumResults() == 1) {
                    // We will add those users to the existing group
                    catalogManager.getStudyManager().updateGroup(study, internalGroup,
                            new GroupParams(StringUtils.join(idList, ","), GroupParams.Action.ADD), token);
                    return;
                }
            } catch (CatalogException e) {
                logger.warn("The group '{}' did not exist.", internalGroup);
            }

            // Create new group associating it to the remote group
            try {
                logger.info("Attempting to register group '{}' in study '{}'", internalGroup, study);
                Group group = new Group(internalGroup, idList);
                catalogManager.getStudyManager().createGroup(study, group, token);
            } catch (CatalogException e) {
                logger.error("Could not register group '{}' in study '{}'\n{}", internalGroup, study, e.getMessage());
>>>>>>> 6c04fdf1
            }
        }
    }

        /**
         * Create a new user.
         *
         * @param id           User id
         * @param name         Name
         * @param email        Email
         * @param password     Encrypted Password
         * @param organization Optional organization
         * @param quota        Maximum user disk quota
         * @param accountType  User account type. Full or guest.
         * @param options      Optional options
         * @param token        JWT token.
         * @return The created user
         * @throws CatalogException If user already exists, or unable to create a new user.
         */
    public QueryResult<User> create(String id, String name, String email, String password, String organization, Long quota,
                                    String accountType, QueryOptions options, String token) throws CatalogException {
        User user = new User(id, name, email, password, organization, User.UserStatus.READY)
                .setAccount(new Account(accountType, "", "", ""))
                .setQuota(quota != null ? quota : 0L);

        return create(user, token);
    }

    /**
     * Register all the users belonging to a remote group. If internalGroup and study are not null, it will also associate the remote group
     * to the internalGroup defined.
     *
     * @param authOrigin Authentication origin.
     * @param remoteGroup Group name of the remote authentication origin.
     * @param internalGroup Group name in Catalog that will be associated to the remote group.
     * @param study Study where the internal group will be associated.
     * @param sync Boolean indicating whether the remote group will be synced with the internal group or not.
     * @param token JWT token. The token should belong to the root user.
     * @throws CatalogException If any of the parameters is wrong or there is any internal error.
     */
    public void importRemoteGroupOfUsers(String authOrigin, String remoteGroup, @Nullable String internalGroup, @Nullable String study,
                                         boolean sync, String token) throws CatalogException {
        if (!"admin".equals(authenticationManagerMap.get(INTERNAL_AUTHORIZATION).getUserId(token))) {
            throw new CatalogAuthorizationException("Only the root user can perform this action");
        }

        ParamUtils.checkParameter(authOrigin, "Authentication origin");
        ParamUtils.checkParameter(remoteGroup, "Remote group");

        if (!authenticationManagerMap.containsKey(authOrigin)) {
            throw new CatalogException("Unknown authentication origin");
        }

        List<User> userList;
        if (sync) {
            // We don't create any user as they will be automatically populated during login
            userList = Collections.emptyList();
        } else {
            logger.info("Fetching users from authentication origin '{}'", authOrigin);

            // Register the users
            userList = authenticationManagerMap.get(authOrigin).getUsersFromRemoteGroup(remoteGroup);
            for (User user : userList) {
                try {
                    create(user, token);
                    logger.info("User '{}' successfully created", user.getId());
                } catch (CatalogException e) {
                    logger.warn("{}", e.getMessage());
                }
            }
        }

        if (StringUtils.isNotEmpty(internalGroup) && StringUtils.isNotEmpty(study)) {
            // Check if the group already exists
            try {
                QueryResult<Group> group = catalogManager.getStudyManager().getGroup(study, internalGroup, token);
                if (group.getNumResults() == 1) {
                    logger.error("Cannot synchronise with group {}. The group already exists and is already in use.", internalGroup);
                    return;
                }
            } catch (CatalogException e) {
                logger.warn("The group '{}' did not exist.", internalGroup);
            }

            // Create new group associating it to the remote group
            try {
                logger.info("Attempting to register group '{}' in study '{}'", internalGroup, study);
                Group.Sync groupSync = null;
                if (sync) {
                    groupSync = new Group.Sync(authOrigin, remoteGroup);
                }
                Group group = new Group(internalGroup, userList.stream().map(User::getId).collect(Collectors.toList()))
                        .setSyncedFrom(groupSync);
                catalogManager.getStudyManager().createGroup(study, group, token);
                logger.info("Group '{}' created and synchronised with external group", internalGroup);
            } catch (CatalogException e) {
                logger.error("Could not register group '{}' in study '{}'\n{}", internalGroup, study, e.getMessage(), e);
            }
        }
    }

    /**
     * Register all the users belonging to a remote group. If internalGroup and study are not null, it will also associate the remote group
     * to the internalGroup defined.
     *
     * @param authOrigin Authentication origin.
     * @param userList List of users existing in the authentication origin.
     * @param internalGroup Group name in Catalog that will be associated to the remote group.
     * @param study Study where the internal group will be associated.
     * @param token JWT token. The token should belong to the root user.
     * @throws CatalogException If any of the parameters is wrong or there is any internal error.
     */
    public void importRemoteUsers(String authOrigin, List<String> userList, @Nullable String internalGroup, @Nullable String study,
                                         String token) throws CatalogException {
        if (!"admin".equals(authenticationManagerMap.get(INTERNAL_AUTHORIZATION).getUserId(token))) {
            throw new CatalogAuthorizationException("Only the root user can perform this action");
        }

        ParamUtils.checkParameter(authOrigin, "Authentication origin");
        ParamUtils.checkObj(userList, "users");

        if (!authenticationManagerMap.containsKey(authOrigin)) {
            throw new CatalogException("Unknown authentication origin");
        }

        logger.info("Fetching user information from authentication origin '{}'", authOrigin);

        List<User> parsedUserList = authenticationManagerMap.get(authOrigin).getRemoteUserInformation(userList);
        for (User user : parsedUserList) {
            try {
                create(user, token);
                logger.info("User '{}' successfully created", user.getId());
            } catch (CatalogException e) {
                logger.warn("{}", e.getMessage());
            }
        }

        if (StringUtils.isNotEmpty(internalGroup) && StringUtils.isNotEmpty(study)) {
            // Check if the group already exists
            try {
                QueryResult<Group> group = catalogManager.getStudyManager().getGroup(study, internalGroup, token);
                if (group.getNumResults() == 1) {
                    // We will add those users to the existing group
                    catalogManager.getStudyManager().updateGroup(study, internalGroup,
                            new GroupParams(StringUtils.join(userList, ","), GroupParams.Action.ADD), token);
                    return;
                }
            } catch (CatalogException e) {
                logger.warn("The group '{}' did not exist.", internalGroup);
            }

            // Create new group associating it to the remote group
            try {
                logger.info("Attempting to register group '{}' in study '{}'", internalGroup, study);
                Group group = new Group(internalGroup, userList);
                catalogManager.getStudyManager().createGroup(study, group, token);
            } catch (CatalogException e) {
                logger.error("Could not register group '{}' in study '{}'\n{}", internalGroup, study, e.getMessage());
            }
        }
    }

    /**
     * Reads a user from Catalog given a user id.
     *
     * @param userId    user id of the object to read
     * @param options   Read options
     * @param sessionId sessionId
     * @return The specified object
     * @throws CatalogException CatalogException
     */
    public QueryResult<User> get(String userId, QueryOptions options, String sessionId) throws CatalogException {
        return get(userId, null, options, sessionId);
    }

    /**
     * Gets the user information.
     *
     * @param userId       User id
     * @param lastModified If lastModified matches with the one in Catalog, return an empty QueryResult.
     * @param options      QueryOptions
     * @param sessionId    SessionId of the user performing this operation.
     * @return The requested user
     * @throws CatalogException CatalogException
     */
    public QueryResult<User> get(String userId, String lastModified, QueryOptions options, String sessionId)
            throws CatalogException {
        ParamUtils.checkParameter(userId, "userId");
        ParamUtils.checkParameter(sessionId, "sessionId");
        validateUserAndToken(userId, sessionId);
        options = ParamUtils.defaultObject(options, QueryOptions::new);
        QueryResult<User> userQueryResult = userDBAdaptor.get(userId, options, lastModified);

        // Remove some unnecessary and prohibited parameters
        for (User user : userQueryResult.getResult()) {
            user.setPassword(null);
            if (user.getProjects() != null) {
                for (Project project : user.getProjects()) {
                    if (project.getStudies() != null) {
                        for (Study study : project.getStudies()) {
                            study.setVariableSets(null);
                        }
                    }
                }
            }
        }
        return userQueryResult;
    }

    public QueryResult<User> update(String userId, ObjectMap parameters, QueryOptions options, String token)
            throws CatalogException {
        ParamUtils.checkParameter(userId, "userId");
        ParamUtils.checkObj(parameters, "parameters");
        ParamUtils.checkParameter(token, "token");

        validateUserAndToken(userId, token);
        for (String s : parameters.keySet()) {
            if (!s.matches("name|email|organization|attributes")) {
                throw new CatalogDBException("Parameter '" + s + "' can't be changed");
            }
        }

        if (parameters.containsKey("email")) {
            checkEmail(parameters.getString("email"));
        }
        userDBAdaptor.updateUserLastModified(userId);
        QueryResult<User> queryResult = userDBAdaptor.update(userId, parameters);
        auditManager.recordUpdate(AuditRecord.Resource.user, userId, userId, parameters, null, null);
        return queryResult;
    }

    /**
     * Delete entries from Catalog.
     *
     * @param userIdList Comma separated list of ids corresponding to the objects to delete
     * @param options    Deleting options.
     * @param token      Token
     * @return A list with the deleted objects
     * @throws CatalogException CatalogException.
     */
    public List<QueryResult<User>> delete(String userIdList, QueryOptions options, String token) throws CatalogException {
        ParamUtils.checkParameter(userIdList, "userIdList");
        ParamUtils.checkParameter(token, "token");

        String tokenUser = getUserId(token);

        List<String> userIds = Arrays.asList(userIdList.split(","));
        List<QueryResult<User>> deletedUsers = new ArrayList<>(userIds.size());
        for (String userId : userIds) {
            if ("admin".equals(tokenUser) || userId.equals(tokenUser)) {
                QueryResult<User> deletedUser = userDBAdaptor.delete(userId, options);
                auditManager.recordDeletion(AuditRecord.Resource.user, userId, tokenUser, deletedUser.first(), null, null);
                deletedUsers.add(deletedUser);
            }
        }
        return deletedUsers;
    }

    /**
     * Delete the entries satisfying the query.
     *
     * @param query     Query of the objects to be deleted.
     * @param options   Deleting options.
     * @param sessionId sessionId.
     * @return A list with the deleted objects.
     * @throws CatalogException CatalogException
     * @throws IOException      IOException.
     */
    public List<QueryResult<User>> delete(Query query, QueryOptions options, String sessionId) throws CatalogException, IOException {
        QueryOptions queryOptions = new QueryOptions(QueryOptions.INCLUDE, UserDBAdaptor.QueryParams.ID.key());
        QueryResult<User> userQueryResult = userDBAdaptor.get(query, queryOptions);
        List<String> userIds = userQueryResult.getResult().stream().map(User::getId).collect(Collectors.toList());
        String userIdStr = StringUtils.join(userIds, ",");
        return delete(userIdStr, options, sessionId);
    }

    public List<QueryResult<User>> restore(String ids, QueryOptions options, String sessionId) throws CatalogException {
        throw new UnsupportedOperationException();
    }

    public QueryResult resetPassword(String userId, String sessionId) throws CatalogException {
        ParamUtils.checkParameter(userId, "userId");
        ParamUtils.checkParameter(sessionId, "sessionId");
        validateUserAndToken(userId, sessionId);

        String authOrigin = getAuthenticationOriginId(userId);
        return authenticationManagerMap.get(authOrigin).resetPassword(userId);
    }

    public String login(String username, String password) throws CatalogException {
        ParamUtils.checkParameter(username, "userId");
        ParamUtils.checkParameter(password, "password");

        String authId = null;
        String token = null;

        // We attempt to login the user with the different authentication managers
        for (Map.Entry<String, AuthenticationManager> entry : authenticationManagerMap.entrySet()) {
            AuthenticationManager authenticationManager = entry.getValue();
            try {
                token = authenticationManager.authenticate(username, password);
                authId = entry.getKey();
                break;
            } catch (CatalogAuthenticationException e) {
                logger.debug("Attempted authentication failed with {} for user '{}'\n{}", entry.getKey(), username, e.getMessage(), e);
            }
        }

        if (token == null) {
            // TODO: We should raise better exceptions. It could fail for other reasons.
            auditManager.recordLogin(username, false);
            throw CatalogAuthenticationException.incorrectUserOrPassword();
        }

        String userId = authenticationManagerMap.get(authId).getUserId(token);
        if (!INTERNAL_AUTHORIZATION.equals(authId)) {
            // External authorization
            try {
                // If the user is not registered, an exception will be raised
                userDBAdaptor.checkId(userId);
            } catch (CatalogDBException e) {
                // The user does not exist so we register it
                User user = authenticationManagerMap.get(authId).getRemoteUserInformation(Collections.singletonList(userId)).get(0);
                // Generate a root token to be able to create the user even if the installation is private
                String rootToken = authenticationManagerMap.get(INTERNAL_AUTHORIZATION).createToken("admin");
                create(user, rootToken);
            }

            try {
                List<String> remoteGroups = authenticationManagerMap.get(authId).getRemoteGroups(token);

                // Resync synced groups of user in OpenCGA
                studyDBAdaptor.resyncUserWithSyncedGroups(userId, remoteGroups, authId);
            } catch (CatalogException e) {
                logger.error("Could not update synced groups for user '" + userId + "'\n" + e.getMessage(), e);
            }
        }

        auditManager.recordLogin(userId, true);
        return token;
    }

    /**
     * Create a new token if the token provided corresponds to the user and it is not expired yet.
     *
     * @param userId user id to whom the token belongs to.
     * @param token  active token.
     * @return a new token with the default expiration updated.
     * @throws CatalogException if the token does not correspond to the user or the token is expired.
     */
    public String refreshToken(String userId, String token) throws CatalogException {
        if (!userId.equals(authenticationManagerMap.get(INTERNAL_AUTHORIZATION).getUserId(token))) {
            throw new CatalogException("Cannot refresh token. The token received does not correspond to " + userId);
        }
        return authenticationManagerMap.get(INTERNAL_AUTHORIZATION).createToken(userId);
    }

    /**
     * This method will be only callable by the system. It generates a new session id for the user.
     *
     * @param userId           user id for which a session will be generated.
     * @param adminCredentials Password or active session of the OpenCGA admin.
     * @return an objectMap containing the new sessionId
     * @throws CatalogException if the password is not correct or the userId does not exist.
     */
    public String getSystemTokenForUser(String userId, String adminCredentials) throws CatalogException {
        validateUserAndToken("admin", adminCredentials);
        return authenticationManagerMap.get(INTERNAL_AUTHORIZATION).createNonExpiringToken(userId);
    }

    /**
     * Add a new filter to the user account.
     * <p>
     * @param userId       user id to whom the filter will be associated.
     * @param name         Filter name.
     * @param description  Filter description.
     * @param bioformat    Bioformat where the filter should be applied.
     * @param query        Query object.
     * @param queryOptions Query options object.
     * @param sessionId    session id of the user asking to store the filter.
     * @return the created filter.
     * @throws CatalogException if there already exists a filter with that same name for the user or if the user corresponding to the
     *                          session id is not the same as the provided user id.
     */
    public QueryResult<User.Filter> addFilter(String userId, String name, String description, File.Bioformat bioformat, Query query,
                                              QueryOptions queryOptions, String sessionId) throws CatalogException {
        ParamUtils.checkParameter(userId, "userId");
        ParamUtils.checkParameter(sessionId, "sessionId");
        ParamUtils.checkParameter(name, "name");
        ParamUtils.checkObj(bioformat, "bioformat");
        ParamUtils.checkObj(query, "Query");
        ParamUtils.checkObj(queryOptions, "QueryOptions");
        if (description == null) {
            description = "";
        }

        String userIdAux = getUserId(sessionId);
        userDBAdaptor.checkId(userId);
        if (!userId.equals(userIdAux)) {
            throw new CatalogException("User " + userIdAux + " is not authorised to store filters for user " + userId);
        }

        Query queryExists = new Query()
                .append(UserDBAdaptor.QueryParams.ID.key(), userId)
                .append(UserDBAdaptor.QueryParams.CONFIGS_FILTERS_NAME.key(), name);
        if (userDBAdaptor.count(queryExists).first() > 0) {
            throw new CatalogException("There already exists a filter called " + name + " for user " + userId);
        }

        User.Filter filter = new User.Filter(name, description, bioformat, query, queryOptions);
        return userDBAdaptor.addFilter(userId, filter);
    }

    /**
     * Update the filter information.
     * <p>
     * @param userId    user id to whom the filter should be updated.
     * @param name      Filter name.
     * @param params    Map containing the parameters to be updated.
     * @param sessionId session id of the user asking to update the filter.
     * @return the updated filter.
     * @throws CatalogException if the filter could not be updated because the filter name is not correct or if the user corresponding to
     *                          the session id is not the same as the provided user id.
     */
    public QueryResult<User.Filter> updateFilter(String userId, String name, ObjectMap params, String sessionId) throws CatalogException {
        ParamUtils.checkParameter(userId, "userId");
        ParamUtils.checkParameter(sessionId, "sessionId");
        ParamUtils.checkParameter(name, "name");

        String userIdAux = getUserId(sessionId);
        userDBAdaptor.checkId(userId);
        if (!userId.equals(userIdAux)) {
            throw new CatalogException("User " + userIdAux + " is not authorised to update filters for user " + userId);
        }

        Query queryExists = new Query()
                .append(UserDBAdaptor.QueryParams.ID.key(), userId)
                .append(UserDBAdaptor.QueryParams.CONFIGS_FILTERS_NAME.key(), name);
        if (userDBAdaptor.count(queryExists).first() == 0) {
            throw new CatalogException("There is no filter called " + name + " for user " + userId);
        }

        QueryResult<Long> queryResult = userDBAdaptor.updateFilter(userId, name, params);
        User.Filter filter = getFilter(userId, name);
        if (filter == null) {
            throw new CatalogException("Internal error: The filter " + name + " could not be found.");
        }

        return new QueryResult<>("Update filter", queryResult.getDbTime(), 1, 1, queryResult.getWarningMsg(), queryResult.getErrorMsg(),
                Arrays.asList(filter));
    }

    /**
     * Delete the filter.
     * <p>
     * @param userId    user id to whom the filter should be deleted.
     * @param name      filter name to be deleted.
     * @param sessionId session id of the user asking to delete the filter.
     * @return the deleted filter.
     * @throws CatalogException when the filter cannot be removed or the name is not correct or if the user corresponding to the
     *                          session id is not the same as the provided user id.
     */
    public QueryResult<User.Filter> deleteFilter(String userId, String name, String sessionId) throws CatalogException {
        ParamUtils.checkParameter(userId, "userId");
        ParamUtils.checkParameter(sessionId, "sessionId");
        ParamUtils.checkParameter(name, "name");

        String userIdAux = getUserId(sessionId);
        userDBAdaptor.checkId(userId);
        if (!userId.equals(userIdAux)) {
            throw new CatalogException("User " + userIdAux + " is not authorised to delete filters for user " + userId);
        }

        User.Filter filter = getFilter(userId, name);
        if (filter == null) {
            throw new CatalogException("There is no filter called " + name + " for user " + userId);
        }

        QueryResult<Long> queryResult = userDBAdaptor.deleteFilter(userId, name);
        return new QueryResult<>("Delete filter", queryResult.getDbTime(), 1, 1, queryResult.getWarningMsg(), queryResult.getErrorMsg(),
                Arrays.asList(filter));
    }

    /**
     * Retrieves a filter.
     * <p>
     * @param userId    user id having the filter stored.
     * @param name      Filter name to be fetched.
     * @param sessionId session id of the user fetching the filter.
     * @return the filter.
     * @throws CatalogException if the user corresponding to the session id is not the same as the provided user id.
     */
    public QueryResult<User.Filter> getFilter(String userId, String name, String sessionId) throws CatalogException {
        ParamUtils.checkParameter(userId, "userId");
        ParamUtils.checkParameter(sessionId, "sessionId");
        ParamUtils.checkParameter(name, "name");

        String userIdAux = getUserId(sessionId);
        userDBAdaptor.checkId(userId);
        if (!userId.equals(userIdAux)) {
            throw new CatalogException("User " + userIdAux + " is not authorised to get filters from user " + userId);
        }

        User.Filter filter = getFilter(userId, name);
        if (filter == null) {
            return new QueryResult<>("Get filter", 0, 0, 0, "", "Filter not found", Arrays.asList());
        } else {
            return new QueryResult<>("Get filter", 0, 1, 1, "", "", Arrays.asList(filter));
        }
    }

    /**
     * Retrieves all the user filters.
     *
     * @param userId    user id having the filters.
     * @param sessionId session id of the user fetching the filters.
     * @return the filters.
     * @throws CatalogException if the user corresponding to the session id is not the same as the provided user id.
     */
    public QueryResult<User.Filter> getAllFilters(String userId, String sessionId) throws CatalogException {
        ParamUtils.checkParameter(userId, "userId");
        ParamUtils.checkParameter(sessionId, "sessionId");

        String userIdAux = getUserId(sessionId);
        userDBAdaptor.checkId(userId);
        if (!userId.equals(userIdAux)) {
            throw new CatalogException("User " + userIdAux + " is not authorised to get filters from user " + userId);
        }

        Query query = new Query()
                .append(UserDBAdaptor.QueryParams.ID.key(), userId);
        QueryOptions queryOptions = new QueryOptions(QueryOptions.INCLUDE, UserDBAdaptor.QueryParams.CONFIGS.key());
        QueryResult<User> userQueryResult = userDBAdaptor.get(query, queryOptions);

        if (userQueryResult.getNumResults() != 1) {
            throw new CatalogException("Internal error: User " + userId + " not found.");
        }

        List<User.Filter> filters = userQueryResult.first().getConfigs().getFilters();

        return new QueryResult<>("Get filters", 0, filters.size(), filters.size(), "", "", filters);
    }

    /**
     * Creates or updates a configuration.
     * <p>
     * @param userId    user id to whom the config will be associated.
     * @param name      Name of the configuration (normally, name of the application).
     * @param config    Configuration to be stored.
     * @param sessionId session id of the user asking to store the config.
     * @return the set configuration.
     * @throws CatalogException if the user corresponding to the session id is not the same as the provided user id.
     */
    public QueryResult setConfig(String userId, String name, Map<String, Object> config, String sessionId) throws CatalogException {
        ParamUtils.checkParameter(userId, "userId");
        ParamUtils.checkParameter(sessionId, "sessionId");
        ParamUtils.checkParameter(name, "name");
        ParamUtils.checkObj(config, "ObjectMap");

        String userIdAux = getUserId(sessionId);
        userDBAdaptor.checkId(userId);
        if (!userId.equals(userIdAux)) {
            throw new CatalogException("User " + userIdAux + " is not authorised to set configuration for user " + userId);
        }

        return userDBAdaptor.setConfig(userId, name, config);
    }

    /**
     * Deletes a configuration.
     * <p>
     * @param userId    user id to whom the configuration should be deleted.
     * @param name      Name of the configuration to be deleted (normally, name of the application).
     * @param sessionId session id of the user asking to delete the configuration.
     * @return the deleted configuration.
     * @throws CatalogException if the user corresponding to the session id is not the same as the provided user id or the configuration
     *                          did not exist.
     */
    public QueryResult deleteConfig(String userId, String name, String sessionId) throws CatalogException {
        ParamUtils.checkParameter(userId, "userId");
        ParamUtils.checkParameter(sessionId, "sessionId");
        ParamUtils.checkParameter(name, "name");

        String userIdAux = getUserId(sessionId);
        userDBAdaptor.checkId(userId);
        if (!userId.equals(userIdAux)) {
            throw new CatalogException("User " + userIdAux + " is not authorised to delete the configuration of user " + userId);
        }

        QueryOptions options = new QueryOptions(QueryOptions.INCLUDE, UserDBAdaptor.QueryParams.CONFIGS.key());
        QueryResult<User> userQueryResult = userDBAdaptor.get(userId, options, "");
        if (userQueryResult.getNumResults() == 0) {
            throw new CatalogException("Internal error: Could not get user " + userId);
        }

        User.UserConfiguration configs = userQueryResult.first().getConfigs();
        if (configs == null) {
            throw new CatalogException("Internal error: Configuration object is null.");
        }

        if (configs.get(name) == null) {
            throw new CatalogException("Error: Cannot delete configuration with name " + name + ". Configuration name not found.");
        }

        QueryResult<Long> queryResult = userDBAdaptor.deleteConfig(userId, name);
        return new QueryResult("Delete configuration", queryResult.getDbTime(), 1, 1, "", "", Arrays.asList(configs.get(name)));
    }

    /**
     * Retrieves a configuration.
     * <p>
     * @param userId    user id having the configuration stored.
     * @param name      Name of the configuration to be fetched (normally, name of the application).
     * @param sessionId session id of the user attempting to fetch the configuration.
     * @return the configuration.
     * @throws CatalogException if the user corresponding to the session id is not the same as the provided user id or the configuration
     *                          does not exist.
     */
    public QueryResult getConfig(String userId, String name, String sessionId) throws CatalogException {
        ParamUtils.checkParameter(userId, "userId");
        ParamUtils.checkParameter(sessionId, "sessionId");

        String userIdAux = getUserId(sessionId);
        userDBAdaptor.checkId(userId);
        if (!userId.equals(userIdAux)) {
            throw new CatalogException("User " + userIdAux + " is not authorised to fetch the configuration of user " + userId);
        }

        QueryOptions options = new QueryOptions(QueryOptions.INCLUDE, UserDBAdaptor.QueryParams.CONFIGS.key());
        QueryResult<User> userQueryResult = userDBAdaptor.get(userId, options, "");
        if (userQueryResult.getNumResults() == 0) {
            throw new CatalogException("Internal error: Could not get user " + userId);
        }

        User.UserConfiguration configs = userQueryResult.first().getConfigs();
        if (configs == null) {
            throw new CatalogException("Internal error: Configuration object is null.");
        }

        if (StringUtils.isNotEmpty(name) && configs.get(name) == null) {
            throw new CatalogException("Error: Cannot fetch configuration with name " + name + ". Configuration name not found.");
        }

        // Remove filters form configs array
        configs.remove("filters");
        Map configMap = StringUtils.isEmpty(name) ? configs : (Map) configs.get(name);

        return new QueryResult("Get configuration", userQueryResult.getDbTime(), 1, 1, userQueryResult.getWarningMsg(),
                userQueryResult.getErrorMsg(), Arrays.asList(configMap));
    }


    private User.Filter getFilter(String userId, String name) throws CatalogException {
        Query query = new Query()
                .append(UserDBAdaptor.QueryParams.ID.key(), userId);
        QueryOptions queryOptions = new QueryOptions(QueryOptions.INCLUDE, UserDBAdaptor.QueryParams.CONFIGS.key());
        QueryResult<User> userQueryResult = userDBAdaptor.get(query, queryOptions);

        if (userQueryResult.getNumResults() != 1) {
            throw new CatalogException("Internal error: User " + userId + " not found.");
        }

        for (User.Filter filter : userQueryResult.first().getConfigs().getFilters()) {
            if (name.equals(filter.getName())) {
                return filter;
            }
        }

        return null;
    }

    private void validateUserAndToken(String userId, String jwtToken) throws CatalogException {
        Boolean validToken = null;
        for (AuthenticationManager authenticationManager : authenticationManagerMap.values()) {
            try {
                if (!userId.equals(authenticationManager.getUserId(jwtToken))) {
                    validToken = false;
                } else {
                    validToken = true;
                }
            } catch (CatalogException e) {
                // The authentication manager might have failed because that token was generated with a different auth manager
                continue;
            }

            if (validToken != null) {
                if (validToken) {
                    return;
                } else {
<<<<<<< HEAD
                    throw new CatalogException("Invalid token for user: " + userId);
                }
            }
        }

        throw new CatalogException("Invalid token");
=======
                    throw new CatalogException("Invalid authentication token for user: " + userId);
                }
            }
        }

        throw new CatalogException("Invalid authentication token for user: " + userId);
>>>>>>> 6c04fdf1
    }

    private void checkUserExists(String userId) throws CatalogException {
        if (userId.toLowerCase().equals("admin")) {
            throw new CatalogException("Permission denied: It is not allowed the creation of another admin user.");
        } else if (userId.toLowerCase().equals(ANONYMOUS) || userId.toLowerCase().equals("daemon")) {
            throw new CatalogException("Permission denied: Cannot create users with special treatments in catalog.");
        }

        if (userDBAdaptor.exists(userId)) {
            throw new CatalogException("The user already exists in our database.");
        }
    }

    private String getAuthenticationOriginId(String userId) throws CatalogException {
        QueryResult<User> user = userDBAdaptor.get(userId, new QueryOptions(), "");
        if (user == null || user.getNumResults() == 0) {
            throw new CatalogException(userId + " user not found");
        }
        return user.first().getAccount().getAuthentication().getId();
    }

    public QueryResult<User> importFromExternalAuthOrigin(String authOrigin, Account.Type accountType, ObjectMap params, String token)
            throws CatalogException {
        if (!ROOT.equals(authenticationManagerMap.get(INTERNAL_AUTHORIZATION).getUserId(token))) {
            throw new CatalogException("Operation only valid for the OpenCGA root");
        }

        if (accountType == null) {
            accountType = Account.Type.GUEST;
        }

        List<String> userList = params.getAsStringList("users");
        String ldapGroup = params.getString("group");
        String studyGroup = params.getString("study-group");
        String studyStr = params.getString("study");

        if (INTERNAL_AUTHORIZATION.equals(authOrigin)) {
            throw new CatalogException("Cannot import users from catalog. Authentication origin should be external.");
        }

        // Obtain the authentication origin parameters
        AuthenticationOrigin authenticationOrigin = getAuthenticationOrigin(authOrigin);
        if (authenticationOrigin == null) {
            throw new CatalogException("The authentication origin id " + authOrigin + " does not correspond with any id in our database.");
        }

        String base = ((String) authenticationOrigin.getOptions().get(AuthenticationOrigin.GROUPS_SEARCH));
        Set<String> usersFromLDAP = new HashSet<>();
        usersFromLDAP.addAll(userList);
        try {
            usersFromLDAP.addAll(LDAPUtils.getUsersFromLDAPGroup(authenticationOrigin.getHost(), ldapGroup, base));
        } catch (NamingException e) {
            logger.error(e.getMessage(), e);
            throw new CatalogException(e);
        }

        List<User> newUsersImported = new ArrayList<>();
        List<String> alreadyImportedUsers = new ArrayList<>();
        List<String> usersNotFound = new ArrayList<>();

        Set<String> userSet = new HashSet<>();
        if (usersFromLDAP.size() > 0) {

            base = ((String) authenticationOrigin.getOptions().get(AuthenticationOrigin.USERS_SEARCH));
            List<Attributes> userAttrList;
            try {
                List<String> userListCopy = new ArrayList<>(usersFromLDAP.size());
                userListCopy.addAll(usersFromLDAP);
                userAttrList = LDAPUtils.getUserInfoFromLDAP(authenticationOrigin.getHost(), userListCopy, base);
            } catch (NamingException e) {
                logger.error(e.getMessage(), e);
                throw new CatalogException(e);
            }

            if (userAttrList.isEmpty()) {
                return new QueryResult<>("import", -1, 0, 0, "No users were found. Nothing to do.", "", Collections.emptyList());
            }

            // Register users in catalog
            for (Attributes attrs : userAttrList) {
                String displayname;
                String mail;
                String uid;
                String rdn;
                try {
                    displayname = LDAPUtils.getFullName(attrs);
                    mail = LDAPUtils.getMail(attrs);
                    uid = LDAPUtils.getUID(attrs);
                    rdn = LDAPUtils.getRDN(attrs);
                } catch (NamingException e) {
                    logger.error(e.getMessage(), e);
                    throw new CatalogException(e.getMessage());
                }

                // Check if the user already exists in catalog
                if (userDBAdaptor.exists(uid)) {
                    alreadyImportedUsers.add(uid);
                    userSet.add(uid);
                    continue;
                }

                logger.debug("Registering {} in Catalog", uid);

                // Create the user in catalog
                Account account = new Account().setType(accountType)
                        .setAuthentication(new Account.AuthenticationOrigin(authOrigin, false));

                // TODO: Parse expiration date
//            if (params.get("expirationDate") != null) {
//                account.setExpirationDate(...);
//            }

                Map<String, Object> attributes = new HashMap<>();
                attributes.put("LDAP_RDN", rdn);
                User user = new User(uid, displayname, mail, "", base, account, User.UserStatus.READY, "", -1, -1, new ArrayList<>(),
                        new ArrayList<>(), new HashMap<>(), attributes);

                newUsersImported.add(userDBAdaptor.insert(user, QueryOptions.empty()).first());

                userSet.add(uid);
            }

            // Check users not found in LDAP
            for (String uid : userList) {
                if (!userSet.contains(uid)) {
                    usersNotFound.add(uid);
                }
            }
        }

        String warning = "";
        if (alreadyImportedUsers.size() > 0) {
            warning += "Users that were already imported: " + String.join(", ", alreadyImportedUsers) + ". ";
        }
        if (usersNotFound.size() > 0) {
            warning += "Users that not found in LDAP: " + String.join(", ", usersNotFound) + ". ";
        }
        QueryResult<User> retResult = new QueryResult<>("import", -1, newUsersImported.size(), newUsersImported.size(), warning, "",
                newUsersImported);

        if (StringUtils.isEmpty(studyStr) || StringUtils.isEmpty(studyGroup)) {
            return retResult;
        }

        try {
            catalogManager.getStudyManager().createGroup(studyStr, new Group(studyGroup, userSet.stream().collect(Collectors.toList())),
                    authenticationManagerMap.get(INTERNAL_AUTHORIZATION).createToken("admin"));
        } catch (CatalogException e) {
            if (e.getMessage().contains("users already belong to")) {
                // Cannot create a group with those users because they already belong to other group
                retResult.setErrorMsg(e.getMessage());
                return retResult;
            }
            try {
                GroupParams groupParams = new GroupParams(StringUtils.join(userSet, ","), GroupParams.Action.ADD);
                catalogManager.getStudyManager().updateGroup(studyStr, studyGroup, groupParams, token);
            } catch (CatalogException e1) {
                retResult.setErrorMsg(e1.getMessage());
                return retResult;
            }
        }

        try {
            QueryResult<Group> group = catalogManager.getStudyManager().getGroup(studyStr, studyGroup, token);
            if (!group.first().getUserIds().isEmpty()) {
                retResult.setWarningMsg(retResult.getWarningMsg() + "Users registered in group " + studyGroup + " in study " + studyStr
                        + ": " + String.join(", ", group.first().getUserIds()));
            }
        } catch (CatalogException e) {
            retResult.setErrorMsg(e.getMessage());
        }
        return retResult;
    }

//    private List<String> fetchGroupsFromLdapUser(User user, AuthenticationOrigin authenticationOrigin) throws NamingException {
//        List<String> groups = new ArrayList<>();
//        if (user == null) {
//            return groups;
//        }
//        String userRdn = (String) user.getAttributes().get("LDAP_RDN");
//        String base = ((String) authenticationOrigin.getOptions().get(AuthenticationOrigin.USERS_SEARCH));
//        return LDAPUtils.getGroupsFromLdapUser(authenticationOrigin.getHost(), userRdn, base);
//    }

}<|MERGE_RESOLUTION|>--- conflicted
+++ resolved
@@ -158,65 +158,6 @@
         if (!authorizationManager.isPublicRegistration()) {
             if (!"admin".equals(authenticationManagerMap.get(INTERNAL_AUTHORIZATION).getUserId(token))) {
                 throw new CatalogException("The registration is closed to the public: Please talk to your administrator.");
-<<<<<<< HEAD
-            }
-        }
-
-        ParamUtils.checkObj(user, "User");
-        ParamUtils.checkValidUserId(user.getId());
-        ParamUtils.checkParameter(user.getName(), "name");
-        checkEmail(user.getEmail());
-        ParamUtils.checkObj(user.getAccount(), "account");
-        user.setOrganization(ParamUtils.defaultObject(user.getOrganization(), ""));
-
-        String password = "";
-        if (StringUtils.isEmpty(user.getPassword())) {
-            // The authentication origin must be different than internal
-            Set<String> authOrigins = configuration.getAuthentication().getAuthenticationOrigins()
-                    .stream()
-                    .map(AuthenticationOrigin::getId)
-                    .collect(Collectors.toSet());
-            if (!authOrigins.contains(user.getAccount().getAuthOrigin())) {
-                throw new CatalogException("Unknown authentication origin id '" + user.getAccount().getAuthOrigin() + "'");
-            }
-        } else {
-            password = user.getPassword();
-            user.setPassword("");
-
-            user.getAccount().setAuthOrigin(INTERNAL_AUTHORIZATION);
-        }
-
-        checkUserExists(user.getId());
-        user.setStatus(new User.UserStatus());
-
-        if (StringUtils.isNotEmpty(user.getAccount().getType())) {
-            if (!Account.FULL.equals(user.getAccount().getType()) && !Account.GUEST.equals(user.getAccount().getType())) {
-                throw new CatalogException("The account type specified does not correspond with any of the valid ones. Valid account types:"
-                        + Account.FULL + " and " + Account.GUEST);
-            }
-        } else {
-            user.getAccount().setType(Account.GUEST);
-        }
-
-        if (user.getQuota() <= 0L) {
-            user.setQuota(-1L);
-        }
-
-        try {
-            catalogIOManagerFactory.getDefault().createUser(user.getId());
-            QueryResult<User> queryResult = userDBAdaptor.insert(user, QueryOptions.empty());
-            auditManager.recordCreation(AuditRecord.Resource.user, user.getId(), user.getId(), queryResult.first(), null, null);
-
-            if (StringUtils.isNotEmpty(password)) {
-                authenticationManagerMap.get(INTERNAL_AUTHORIZATION).newPassword(user.getId(), password);
-            }
-
-            return queryResult;
-        } catch (CatalogIOException | CatalogDBException e) {
-            if (!userDBAdaptor.exists(user.getId())) {
-                logger.error("ERROR! DELETING USER! " + user.getId());
-                catalogIOManagerFactory.getDefault().deleteUser(user.getId());
-=======
             }
         }
 
@@ -434,165 +375,6 @@
                 catalogManager.getStudyManager().createGroup(study, group, token);
             } catch (CatalogException e) {
                 logger.error("Could not register group '{}' in study '{}'\n{}", internalGroup, study, e.getMessage());
->>>>>>> 6c04fdf1
-            }
-        }
-    }
-
-        /**
-         * Create a new user.
-         *
-         * @param id           User id
-         * @param name         Name
-         * @param email        Email
-         * @param password     Encrypted Password
-         * @param organization Optional organization
-         * @param quota        Maximum user disk quota
-         * @param accountType  User account type. Full or guest.
-         * @param options      Optional options
-         * @param token        JWT token.
-         * @return The created user
-         * @throws CatalogException If user already exists, or unable to create a new user.
-         */
-    public QueryResult<User> create(String id, String name, String email, String password, String organization, Long quota,
-                                    String accountType, QueryOptions options, String token) throws CatalogException {
-        User user = new User(id, name, email, password, organization, User.UserStatus.READY)
-                .setAccount(new Account(accountType, "", "", ""))
-                .setQuota(quota != null ? quota : 0L);
-
-        return create(user, token);
-    }
-
-    /**
-     * Register all the users belonging to a remote group. If internalGroup and study are not null, it will also associate the remote group
-     * to the internalGroup defined.
-     *
-     * @param authOrigin Authentication origin.
-     * @param remoteGroup Group name of the remote authentication origin.
-     * @param internalGroup Group name in Catalog that will be associated to the remote group.
-     * @param study Study where the internal group will be associated.
-     * @param sync Boolean indicating whether the remote group will be synced with the internal group or not.
-     * @param token JWT token. The token should belong to the root user.
-     * @throws CatalogException If any of the parameters is wrong or there is any internal error.
-     */
-    public void importRemoteGroupOfUsers(String authOrigin, String remoteGroup, @Nullable String internalGroup, @Nullable String study,
-                                         boolean sync, String token) throws CatalogException {
-        if (!"admin".equals(authenticationManagerMap.get(INTERNAL_AUTHORIZATION).getUserId(token))) {
-            throw new CatalogAuthorizationException("Only the root user can perform this action");
-        }
-
-        ParamUtils.checkParameter(authOrigin, "Authentication origin");
-        ParamUtils.checkParameter(remoteGroup, "Remote group");
-
-        if (!authenticationManagerMap.containsKey(authOrigin)) {
-            throw new CatalogException("Unknown authentication origin");
-        }
-
-        List<User> userList;
-        if (sync) {
-            // We don't create any user as they will be automatically populated during login
-            userList = Collections.emptyList();
-        } else {
-            logger.info("Fetching users from authentication origin '{}'", authOrigin);
-
-            // Register the users
-            userList = authenticationManagerMap.get(authOrigin).getUsersFromRemoteGroup(remoteGroup);
-            for (User user : userList) {
-                try {
-                    create(user, token);
-                    logger.info("User '{}' successfully created", user.getId());
-                } catch (CatalogException e) {
-                    logger.warn("{}", e.getMessage());
-                }
-            }
-        }
-
-        if (StringUtils.isNotEmpty(internalGroup) && StringUtils.isNotEmpty(study)) {
-            // Check if the group already exists
-            try {
-                QueryResult<Group> group = catalogManager.getStudyManager().getGroup(study, internalGroup, token);
-                if (group.getNumResults() == 1) {
-                    logger.error("Cannot synchronise with group {}. The group already exists and is already in use.", internalGroup);
-                    return;
-                }
-            } catch (CatalogException e) {
-                logger.warn("The group '{}' did not exist.", internalGroup);
-            }
-
-            // Create new group associating it to the remote group
-            try {
-                logger.info("Attempting to register group '{}' in study '{}'", internalGroup, study);
-                Group.Sync groupSync = null;
-                if (sync) {
-                    groupSync = new Group.Sync(authOrigin, remoteGroup);
-                }
-                Group group = new Group(internalGroup, userList.stream().map(User::getId).collect(Collectors.toList()))
-                        .setSyncedFrom(groupSync);
-                catalogManager.getStudyManager().createGroup(study, group, token);
-                logger.info("Group '{}' created and synchronised with external group", internalGroup);
-            } catch (CatalogException e) {
-                logger.error("Could not register group '{}' in study '{}'\n{}", internalGroup, study, e.getMessage(), e);
-            }
-        }
-    }
-
-    /**
-     * Register all the users belonging to a remote group. If internalGroup and study are not null, it will also associate the remote group
-     * to the internalGroup defined.
-     *
-     * @param authOrigin Authentication origin.
-     * @param userList List of users existing in the authentication origin.
-     * @param internalGroup Group name in Catalog that will be associated to the remote group.
-     * @param study Study where the internal group will be associated.
-     * @param token JWT token. The token should belong to the root user.
-     * @throws CatalogException If any of the parameters is wrong or there is any internal error.
-     */
-    public void importRemoteUsers(String authOrigin, List<String> userList, @Nullable String internalGroup, @Nullable String study,
-                                         String token) throws CatalogException {
-        if (!"admin".equals(authenticationManagerMap.get(INTERNAL_AUTHORIZATION).getUserId(token))) {
-            throw new CatalogAuthorizationException("Only the root user can perform this action");
-        }
-
-        ParamUtils.checkParameter(authOrigin, "Authentication origin");
-        ParamUtils.checkObj(userList, "users");
-
-        if (!authenticationManagerMap.containsKey(authOrigin)) {
-            throw new CatalogException("Unknown authentication origin");
-        }
-
-        logger.info("Fetching user information from authentication origin '{}'", authOrigin);
-
-        List<User> parsedUserList = authenticationManagerMap.get(authOrigin).getRemoteUserInformation(userList);
-        for (User user : parsedUserList) {
-            try {
-                create(user, token);
-                logger.info("User '{}' successfully created", user.getId());
-            } catch (CatalogException e) {
-                logger.warn("{}", e.getMessage());
-            }
-        }
-
-        if (StringUtils.isNotEmpty(internalGroup) && StringUtils.isNotEmpty(study)) {
-            // Check if the group already exists
-            try {
-                QueryResult<Group> group = catalogManager.getStudyManager().getGroup(study, internalGroup, token);
-                if (group.getNumResults() == 1) {
-                    // We will add those users to the existing group
-                    catalogManager.getStudyManager().updateGroup(study, internalGroup,
-                            new GroupParams(StringUtils.join(userList, ","), GroupParams.Action.ADD), token);
-                    return;
-                }
-            } catch (CatalogException e) {
-                logger.warn("The group '{}' did not exist.", internalGroup);
-            }
-
-            // Create new group associating it to the remote group
-            try {
-                logger.info("Attempting to register group '{}' in study '{}'", internalGroup, study);
-                Group group = new Group(internalGroup, userList);
-                catalogManager.getStudyManager().createGroup(study, group, token);
-            } catch (CatalogException e) {
-                logger.error("Could not register group '{}' in study '{}'\n{}", internalGroup, study, e.getMessage());
             }
         }
     }
@@ -1124,21 +906,12 @@
                 if (validToken) {
                     return;
                 } else {
-<<<<<<< HEAD
-                    throw new CatalogException("Invalid token for user: " + userId);
-                }
-            }
-        }
-
-        throw new CatalogException("Invalid token");
-=======
                     throw new CatalogException("Invalid authentication token for user: " + userId);
                 }
             }
         }
 
         throw new CatalogException("Invalid authentication token for user: " + userId);
->>>>>>> 6c04fdf1
     }
 
     private void checkUserExists(String userId) throws CatalogException {
