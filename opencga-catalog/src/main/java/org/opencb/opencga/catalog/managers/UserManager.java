--- conflicted
+++ resolved
@@ -23,14 +23,7 @@
 import org.opencb.commons.datastore.core.QueryResult;
 import org.opencb.opencga.catalog.audit.AuditManager;
 import org.opencb.opencga.catalog.audit.AuditRecord;
-<<<<<<< HEAD
-import org.opencb.opencga.catalog.auth.authentication.AuthenticationManager;
-import org.opencb.opencga.catalog.auth.authentication.CatalogAuthenticationManager;
-import org.opencb.opencga.catalog.auth.authentication.LDAPAuthenticationManager;
-import org.opencb.opencga.catalog.auth.authentication.LDAPUtils;
-=======
 import org.opencb.opencga.catalog.auth.authentication.*;
->>>>>>> 5f7681ca
 import org.opencb.opencga.catalog.auth.authorization.AuthorizationManager;
 import org.opencb.opencga.catalog.db.DBAdaptorFactory;
 import org.opencb.opencga.catalog.db.api.UserDBAdaptor;
@@ -113,11 +106,6 @@
                 configuration.getAuthentication().setAuthenticationOrigins(linkedList);
             }
         }
-<<<<<<< HEAD
-=======
-
-        ADMIN_TOKEN = authenticationManagerMap.get(INTERNAL_AUTHORIZATION).createNonExpiringToken("admin");
->>>>>>> 5f7681ca
     }
 
     static void checkEmail(String email) throws CatalogException {
@@ -152,34 +140,10 @@
         userDBAdaptor.updateUserLastModified(userId);
     }
 
-<<<<<<< HEAD
-    /**
-     * Create a new user.
-     *
-     * @param id           User id
-     * @param name         Name
-     * @param email        Email
-     * @param password     Encrypted Password
-     * @param organization Optional organization
-     * @param quota        Maximum user disk quota
-     * @param accountType  User account type. Full or guest.
-     * @param options      Optional options
-     * @param token        Authentication token needed if the registration is closed.
-     * @return The created user
-     * @throws CatalogException If user already exists, or unable to create a new user.
-     */
-    public QueryResult<User> create(String id, String name, String email, String password, String organization, Long quota,
-                                    String accountType, QueryOptions options, String token) throws CatalogException {
-
-        // Check if the users can be registered publicly or just the admin.
-        if (!authorizationManager.isPublicRegistration()) {
-            if (!ROOT.equals(getUserId(token))) {
-=======
     public QueryResult<User> create(User user, @Nullable String token) throws CatalogException {
         // Check if the users can be registered publicly or just the admin.
         if (!authorizationManager.isPublicRegistration()) {
             if (!"admin".equals(authenticationManagerMap.get(INTERNAL_AUTHORIZATION).getUserId(token))) {
->>>>>>> 5f7681ca
                 throw new CatalogException("The registration is closed to the public: Please talk to your administrator.");
             }
         }
@@ -254,13 +218,12 @@
          * @param quota        Maximum user disk quota
          * @param accountType  User account type. Full or guest.
          * @param options      Optional options
+         * @param token        JWT token.
          * @return The created user
          * @throws CatalogException If user already exists, or unable to create a new user.
          */
     public QueryResult<User> create(String id, String name, String email, String password, String organization, Long quota,
-                                    String accountType, QueryOptions options) throws CatalogException {
-        String token = authenticationManagerMap.get(INTERNAL_AUTHORIZATION).authenticate("admin", configuration.getAdmin().getPassword());
-
+                                    String accountType, QueryOptions options, String token) throws CatalogException {
         User user = new User(id, name, email, password, organization, User.UserStatus.READY)
                 .setAccount(new Account(accountType, "", "", ""))
                 .setQuota(quota != null ? quota : 0L);
@@ -333,7 +296,7 @@
                 }
                 Group group = new Group(internalGroup, userList.stream().map(User::getId).collect(Collectors.toList()))
                         .setSyncedFrom(groupSync);
-                catalogManager.getStudyManager().createGroup(study, group, ADMIN_TOKEN);
+                catalogManager.getStudyManager().createGroup(study, group, token);
                 logger.info("Group '{}' created and synchronised with external group", internalGroup);
             } catch (CatalogException e) {
                 logger.error("Could not register group '{}' in study '{}'\n{}", internalGroup, study, e.getMessage(), e);
@@ -395,7 +358,7 @@
             try {
                 logger.info("Attempting to register group '{}' in study '{}'", internalGroup, study);
                 Group group = new Group(internalGroup, userList);
-                catalogManager.getStudyManager().createGroup(study, group, ADMIN_TOKEN);
+                catalogManager.getStudyManager().createGroup(study, group, token);
             } catch (CatalogException e) {
                 logger.error("Could not register group '{}' in study '{}'\n{}", internalGroup, study, e.getMessage());
             }
@@ -403,41 +366,6 @@
     }
 
     /**
-<<<<<<< HEAD
-=======
-     * This method can only be run by the admin user. It will import users and groups from other authentication origins such as LDAP,
-     * Kerberos, etc into catalog.
-     * <p>
-     * @param authOrigin    Id present in the catalog configuration of the authentication origin.
-     * @param accountType   Type of the account to be created for the imported users (guest, full).
-     * @param params        Object map containing other parameters that are useful to import users.
-     * @param sessionId     Valid admin token.
-     * @return LdapImportResult Object containing a summary of the actions performed.
-     * @throws CatalogException catalogException
-     */
-    @Deprecated
-    public LdapImportResult importFromExternalAuthOrigin(String authOrigin, String accountType, ObjectMap params, String sessionId)
-            throws CatalogException {
-        try {
-            if (!authenticationManagerMap.get(INTERNAL_AUTHORIZATION).getUserId(sessionId).equals("admin")) {
-                throw new CatalogException("Token does not belong to admin");
-            }
-        } catch (CatalogException e) {
-            // We build an LdapImportResult that will contain the error message + the input information provided.
-            logger.error(e.getMessage(), e);
-            LdapImportResult retResult = new LdapImportResult();
-            LdapImportResult.Input input = new LdapImportResult.Input(params.getAsStringList("users"), params.getString("group"),
-                    params.getString("study-group"), authOrigin, accountType, params.getString("study"));
-            retResult.setInput(input);
-            retResult.setErrorMsg(e.getMessage());
-            return retResult;
-        }
-
-        return importFromExternalAuthOrigin(authOrigin, accountType, params);
-    }
-
-    /**
->>>>>>> 5f7681ca
      * Reads a user from Catalog given a user id.
      *
      * @param userId    user id of the object to read
@@ -568,52 +496,6 @@
         ParamUtils.checkParameter(username, "userId");
         ParamUtils.checkParameter(password, "password");
 
-<<<<<<< HEAD
-        String authId;
-        QueryResult<User> user = null;
-        if (ROOT.equals(userId)) {
-            authId = INTERNAL_AUTHORIZATION;
-        } else {
-            try {
-                user = userDBAdaptor.get(userId, new QueryOptions(), null);
-            } catch (CatalogDBException e) {
-                String authOrigin = null;
-                if (authenticationManagerMap.size() == 2) {
-                    for (Map.Entry<String, AuthenticationManager> entry : authenticationManagerMap.entrySet()) {
-                        if (!entry.getKey().equals(INTERNAL_AUTHORIZATION)) {
-                            authOrigin = entry.getKey();
-                            AuthenticationOrigin authenticationOrigin = getAuthenticationOrigin(authOrigin);
-                            // We check if the user can be authenticated
-                            if (authenticationOrigin != null) {
-                                try {
-                                    List<Attributes> userInfoFromLDAP = LDAPUtils.getUserInfoFromLDAP(authenticationOrigin.getHost(),
-                                            Arrays.asList(userId),
-                                            (String) authenticationOrigin.getOptions().get(AuthenticationOrigin.USERS_SEARCH));
-                                    if (userInfoFromLDAP == null || userInfoFromLDAP.isEmpty()) {
-                                        throw new CatalogException("The user id " + userId + " does not exist nor could be found in LDAP.");
-                                    }
-                                    entry.getValue().authenticate(LDAPUtils.getRDN(userInfoFromLDAP.get(0)), password, true);
-                                } catch (NamingException e1) {
-                                    throw new CatalogException(e1);
-                                }
-                            }
-                            break;
-                        }
-                    }
-                } else {
-                    throw new CatalogException("The user id " + userId + " does not exist.");
-                }
-                if (authOrigin == null) {
-                    throw new CatalogException("Unexpected error occurred. Count not detect authorization origin.");
-                }
-                importFromExternalAuthOrigin(authOrigin, Account.GUEST, new ObjectMap("users", userId),
-                        authenticationManagerMap.get(INTERNAL_AUTHORIZATION).createNonExpiringToken("admin"));
-                user = userDBAdaptor.get(userId, new QueryOptions(), null);
-            }
-
-            // Check that the authentication id is valid
-            authId = user.first().getAccount().getAuthOrigin();
-=======
         String authId = null;
         String token = null;
 
@@ -627,7 +509,6 @@
             } catch (CatalogAuthenticationException e) {
                 logger.debug("Attempted authentication failed with {} for user '{}'\n{}", entry.getKey(), username, e.getMessage(), e);
             }
->>>>>>> 5f7681ca
         }
 
         if (token == null) {
@@ -645,7 +526,9 @@
             } catch (CatalogDBException e) {
                 // The user does not exist so we register it
                 User user = authenticationManagerMap.get(authId).getRemoteUserInformation(Collections.singletonList(userId)).get(0);
-                create(user, ADMIN_TOKEN);
+                // Generate a root token to be able to create the user even if the installation is private
+                String rootToken = authenticationManagerMap.get(INTERNAL_AUTHORIZATION).createToken("admin");
+                create(user, rootToken);
             }
 
             try {
@@ -1169,12 +1052,8 @@
         }
 
         try {
-<<<<<<< HEAD
-            catalogManager.getStudyManager().createGroup(studyStr, studyGroup, StringUtils.join(userSet, ","), token);
-=======
-            catalogManager.getStudyManager().createGroup(Long.toString(studyId), new Group(retResult.getInput().getStudyGroup(),
-                    userSet.stream().collect(Collectors.toList())), ADMIN_TOKEN);
->>>>>>> 5f7681ca
+            catalogManager.getStudyManager().createGroup(studyStr, new Group(studyGroup, userSet.stream().collect(Collectors.toList())),
+                    authenticationManagerMap.get(INTERNAL_AUTHORIZATION).createToken("admin"));
         } catch (CatalogException e) {
             if (e.getMessage().contains("users already belong to")) {
                 // Cannot create a group with those users because they already belong to other group
