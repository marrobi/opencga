/*
 * Copyright 2015 OpenCB
 *
 * Licensed under the Apache License, Version 2.0 (the "License");
 * you may not use this file except in compliance with the License.
 * You may obtain a copy of the License at
 *
 *     http://www.apache.org/licenses/LICENSE-2.0
 *
 * Unless required by applicable law or agreed to in writing, software
 * distributed under the License is distributed on an "AS IS" BASIS,
 * WITHOUT WARRANTIES OR CONDITIONS OF ANY KIND, either express or implied.
 * See the License for the specific language governing permissions and
 * limitations under the License.
 */

package org.opencb.opencga.catalog.models;

import java.util.List;
import java.util.Map;

/**
 * Created by imedina on 24/11/14.
 */
public class Dataset {

    private long id;
    private String name;
    private String creationDate;
    private String description;

    private List<Long> files;
<<<<<<< HEAD
=======

    private Status status;
>>>>>>> ad26dc09

    private Map<String, Object> attributes;

    public Dataset() {
    }

<<<<<<< HEAD
    public Dataset(int id, String name, String creationDate, String description, List<Long> files,
=======
    public Dataset(int id, String name, String creationDate, String description, List<Long> files, Status status,
>>>>>>> ad26dc09
                   Map<String, Object> attributes) {
        this.id = id;
        this.name = name;
        this.creationDate = creationDate;
        this.description = description;
        this.files = files;
        this.status = status;
        this.attributes = attributes;
    }

    @Override
    public String toString() {
        final StringBuilder sb = new StringBuilder("Dataset{");
        sb.append("id=").append(id);
        sb.append(", name='").append(name).append('\'');
        sb.append(", creationDate='").append(creationDate).append('\'');
        sb.append(", description='").append(description).append('\'');
        sb.append(", files=").append(files);
<<<<<<< HEAD
=======
        sb.append(", status=").append(status);
>>>>>>> ad26dc09
        sb.append(", attributes=").append(attributes);
        sb.append('}');
        return sb.toString();
    }

    public long getId() {
        return id;
    }

<<<<<<< HEAD
    public void setId(long id) {
=======
    public Dataset setId(long id) {
>>>>>>> ad26dc09
        this.id = id;
        return this;
    }

    public String getName() {
        return name;
    }

    public Dataset setName(String name) {
        this.name = name;
        return this;
    }

    public String getCreationDate() {
        return creationDate;
    }

    public Dataset setCreationDate(String creationDate) {
        this.creationDate = creationDate;
        return this;
    }

    public String getDescription() {
        return description;
    }

    public Dataset setDescription(String description) {
        this.description = description;
        return this;
    }

    public List<Long> getFiles() {
        return files;
    }

<<<<<<< HEAD
    public void setFiles(List<Long> files) {
=======
    public Dataset setFiles(List<Long> files) {
>>>>>>> ad26dc09
        this.files = files;
        return this;
    }

    public Status getStatus() {
        return status;
    }

    public Dataset setStatus(Status status) {
        this.status = status;
        return this;
    }

    public Map<String, Object> getAttributes() {
        return attributes;
    }

    public Dataset setAttributes(Map<String, Object> attributes) {
        this.attributes = attributes;
        return this;
    }
}<|MERGE_RESOLUTION|>--- conflicted
+++ resolved
@@ -30,22 +30,15 @@
     private String description;
 
     private List<Long> files;
-<<<<<<< HEAD
-=======
 
     private Status status;
->>>>>>> ad26dc09
 
     private Map<String, Object> attributes;
 
     public Dataset() {
     }
 
-<<<<<<< HEAD
-    public Dataset(int id, String name, String creationDate, String description, List<Long> files,
-=======
     public Dataset(int id, String name, String creationDate, String description, List<Long> files, Status status,
->>>>>>> ad26dc09
                    Map<String, Object> attributes) {
         this.id = id;
         this.name = name;
@@ -64,10 +57,7 @@
         sb.append(", creationDate='").append(creationDate).append('\'');
         sb.append(", description='").append(description).append('\'');
         sb.append(", files=").append(files);
-<<<<<<< HEAD
-=======
         sb.append(", status=").append(status);
->>>>>>> ad26dc09
         sb.append(", attributes=").append(attributes);
         sb.append('}');
         return sb.toString();
@@ -77,11 +67,7 @@
         return id;
     }
 
-<<<<<<< HEAD
-    public void setId(long id) {
-=======
     public Dataset setId(long id) {
->>>>>>> ad26dc09
         this.id = id;
         return this;
     }
@@ -117,11 +103,7 @@
         return files;
     }
 
-<<<<<<< HEAD
-    public void setFiles(List<Long> files) {
-=======
     public Dataset setFiles(List<Long> files) {
->>>>>>> ad26dc09
         this.files = files;
         return this;
     }
