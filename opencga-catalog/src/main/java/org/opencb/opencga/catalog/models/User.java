--- conflicted
+++ resolved
@@ -40,11 +40,7 @@
      */
     @Deprecated
     private Role role;
-<<<<<<< HEAD
-    private Status status;
-=======
     private UserStatus status;
->>>>>>> ad26dc09
     private String lastActivity;
     private long diskUsage;
     private long diskQuota;
@@ -64,20 +60,12 @@
     public User() {
     }
 
-<<<<<<< HEAD
-    public User(String id, String name, String email, String password, String organization, Role role, Status status) {
-=======
     public User(String id, String name, String email, String password, String organization, Role role, UserStatus status) {
->>>>>>> ad26dc09
         this(id, name, email, password, organization, role, status, "", -1, -1, new ArrayList<>(), new ArrayList<>(0),
                 new ArrayList<>(0), new HashMap<>(), new HashMap<>());
     }
 
-<<<<<<< HEAD
-    public User(String id, String name, String email, String password, String organization, Role role, Status status,
-=======
     public User(String id, String name, String email, String password, String organization, Role role, UserStatus status,
->>>>>>> ad26dc09
                 String lastActivity, long diskUsage, long diskQuota, List<Project> projects, List<Tool> tools,
                 List<Session> sessions, Map<String, Object> configs, Map<String, Object> attributes) {
         this.id = id;
@@ -164,21 +152,6 @@
         return this;
     }
 
-<<<<<<< HEAD
-//    public Role getRole() {
-//        return role;
-//    }
-//
-//    public void setRole(Role role) {
-//        this.role = role;
-//    }
-
-    public Status getStatus() {
-        return status;
-    }
-
-    public void setStatus(Status status) {
-=======
     public Role getRole() {
         return role;
     }
@@ -193,7 +166,6 @@
     }
 
     public User setStatus(UserStatus status) {
->>>>>>> ad26dc09
         this.status = status;
         return this;
     }
@@ -314,25 +286,4 @@
         ANONYMOUS  //= "anonymous";
     }
 
-    public Role getRole() {
-        return role;
-    }
-
-    public User setRole(Role role) {
-        this.role = role;
-        return this;
-    }
-
-    /*
-         * Things to think about:
-         * private List<Credential> credentials = new ArrayList<Credential>();
-         * private List<Bucket> buckets = new ArrayList<Bucket>();
-         */
-    @Deprecated
-    public enum Role {
-        ADMIN,  //= "admin";
-        USER,  //= "user";
-        ANONYMOUS  //= "anonymous";
-    }
-
 }