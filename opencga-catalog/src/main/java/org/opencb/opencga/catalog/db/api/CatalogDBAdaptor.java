--- conflicted
+++ resolved
@@ -81,12 +81,6 @@
 
     QueryResult<Long> update(Query query, ObjectMap parameters) throws CatalogDBException;
 
-<<<<<<< HEAD
-
-    QueryResult<T> delete(long id, boolean force) throws CatalogDBException;
-
-    QueryResult<Long> delete(Query query, boolean force) throws CatalogDBException;
-=======
     QueryResult<T> delete(long id, QueryOptions queryOptions) throws CatalogDBException;
 
     QueryResult<Long> delete(Query query, QueryOptions queryOptions) throws CatalogDBException;
@@ -94,7 +88,6 @@
     QueryResult<T> remove(long id, QueryOptions queryOptions) throws CatalogDBException;
 
     QueryResult<Long> remove(Query query, QueryOptions queryOptions) throws CatalogDBException;
->>>>>>> a9c17156
 
     QueryResult<Long> restore(Query query) throws CatalogDBException;
 
