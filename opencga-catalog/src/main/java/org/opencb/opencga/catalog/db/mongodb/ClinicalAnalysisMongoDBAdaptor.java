/*
 * Copyright 2015-2017 OpenCB
 *
 * Licensed under the Apache License, Version 2.0 (the "License");
 * you may not use this file except in compliance with the License.
 * You may obtain a copy of the License at
 *
 *     http://www.apache.org/licenses/LICENSE-2.0
 *
 * Unless required by applicable law or agreed to in writing, software
 * distributed under the License is distributed on an "AS IS" BASIS,
 * WITHOUT WARRANTIES OR CONDITIONS OF ANY KIND, either express or implied.
 * See the License for the specific language governing permissions and
 * limitations under the License.
 */

package org.opencb.opencga.catalog.db.mongodb;

import com.mongodb.MongoClient;
import com.mongodb.client.MongoCursor;
import com.mongodb.client.model.Filters;
import com.mongodb.client.model.Projections;
import com.mongodb.client.result.UpdateResult;
import org.bson.Document;
import org.bson.conversions.Bson;
import org.opencb.commons.datastore.core.ObjectMap;
import org.opencb.commons.datastore.core.Query;
import org.opencb.commons.datastore.core.QueryOptions;
import org.opencb.commons.datastore.core.QueryResult;
import org.opencb.commons.datastore.mongodb.MongoDBCollection;
import org.opencb.opencga.catalog.db.api.ClinicalAnalysisDBAdaptor;
import org.opencb.opencga.catalog.db.api.DBIterator;
import org.opencb.opencga.catalog.db.api.StudyDBAdaptor;
import org.opencb.opencga.catalog.db.mongodb.converters.ClinicalAnalysisConverter;
import org.opencb.opencga.catalog.db.mongodb.iterators.MongoDBIterator;
import org.opencb.opencga.catalog.exceptions.CatalogAuthorizationException;
import org.opencb.opencga.catalog.exceptions.CatalogDBException;
import org.opencb.opencga.core.models.ClinicalAnalysis;
import org.opencb.opencga.core.models.Status;
import org.opencb.opencga.core.models.acls.permissions.ClinicalAnalysisAclEntry;
import org.opencb.opencga.core.models.acls.permissions.StudyAclEntry;
import org.slf4j.LoggerFactory;

import java.util.ArrayList;
import java.util.Arrays;
import java.util.List;
import java.util.Map;
import java.util.function.Consumer;

import static org.opencb.opencga.catalog.db.mongodb.AuthorizationMongoDBUtils.getQueryForAuthorisedEntries;
import static org.opencb.opencga.catalog.db.mongodb.MongoDBUtils.*;

/**
 * Created by pfurio on 05/06/17.
 */
public class ClinicalAnalysisMongoDBAdaptor extends MongoDBAdaptor implements ClinicalAnalysisDBAdaptor {

    private final MongoDBCollection clinicalCollection;
    private ClinicalAnalysisConverter clinicalConverter;

    public ClinicalAnalysisMongoDBAdaptor(MongoDBCollection clinicalCollection, MongoDBAdaptorFactory dbAdaptorFactory) {
        super(LoggerFactory.getLogger(ClinicalAnalysisMongoDBAdaptor.class));
        this.dbAdaptorFactory = dbAdaptorFactory;
        this.clinicalCollection = clinicalCollection;
        this.clinicalConverter = new ClinicalAnalysisConverter();
    }

    public MongoDBCollection getClinicalCollection() {
        return clinicalCollection;
    }

    @Override
    public QueryResult<Long> count(Query query) throws CatalogDBException {
        Bson bson = parseQuery(query, false);
        return clinicalCollection.count(bson);
    }

    @Override
    public QueryResult<Long> count(final Query query, final String user, final StudyAclEntry.StudyPermissions studyPermissions)
            throws CatalogDBException, CatalogAuthorizationException {
        if (!query.containsKey(QueryParams.STATUS_NAME.key())) {
            query.append(QueryParams.STATUS_NAME.key(), "!=" + Status.TRASHED + ";!=" + Status.DELETED);
        }

        StudyAclEntry.StudyPermissions studyPermission = studyPermissions;

        if (studyPermission == null) {
            studyPermission = StudyAclEntry.StudyPermissions.VIEW_CLINICAL_ANALYSIS;
        }

        // Get the study document
        Query studyQuery = new Query(StudyDBAdaptor.QueryParams.ID.key(), query.getLong(QueryParams.STUDY_ID.key()));
        QueryResult queryResult = dbAdaptorFactory.getCatalogStudyDBAdaptor().nativeGet(studyQuery, QueryOptions.empty());
        if (queryResult.getNumResults() == 0) {
            throw new CatalogDBException("Study " + query.getLong(QueryParams.STUDY_ID.key()) + " not found");
        }

        // Get the document query needed to check the permissions as well
        Document queryForAuthorisedEntries = getQueryForAuthorisedEntries((Document) queryResult.first(), user,
                studyPermission.name(), studyPermission.getClinicalAnalysisPermission().name());
        Bson bson = parseQuery(query, false, queryForAuthorisedEntries);
        logger.debug("Clinical count: query : {}, dbTime: {}", bson.toBsonDocument(Document.class, MongoClient.getDefaultCodecRegistry()));
        return clinicalCollection.count(bson);
    }

    @Override
    public QueryResult distinct(Query query, String field) throws CatalogDBException {
        return null;
    }

    @Override
    public QueryResult stats(Query query) {
        return null;
    }

    @Override
<<<<<<< HEAD
    public QueryResult<ClinicalAnalysis> update(long id, ObjectMap parameters, QueryOptions queryOptions) throws CatalogDBException {
        return null;
=======
    public QueryResult<ClinicalAnalysis> update(long id, ObjectMap parameters) throws CatalogDBException {
        long startTime = startQuery();

        Document analysisParams = new Document();

        String[] acceptedParams = {QueryParams.DESCRIPTION.key()};
        filterStringParams(parameters, analysisParams, acceptedParams);

        if (analysisParams.containsKey(QueryParams.NAME.key())) {
            // Check that the new sample name is still unique
            long studyId = getStudyId(id);

            QueryResult<Long> count = clinicalCollection.count(
                    new Document(QueryParams.NAME.key(), analysisParams.get(QueryParams.NAME.key()))
                            .append(PRIVATE_STUDY_ID, studyId));
            if (count.getResult().get(0) > 0) {
                throw new CatalogDBException("Clinical analysis { name: '" + analysisParams.get(QueryParams.NAME.key())
                        + "'} already exists.");
            }
        }

        String[] acceptedObjectParams = {QueryParams.INTERPRETATIONS.key()};
        filterObjectParams(parameters, analysisParams, acceptedObjectParams);

        if (!analysisParams.isEmpty()) {
            clinicalConverter.validateDocumentToUpdate(analysisParams);

            System.out.println(parameters.safeToString());
            System.out.println(analysisParams);

            Bson query = Filters.eq(PRIVATE_ID, id);
            Bson operation = new Document("$set", analysisParams);
            QueryResult<UpdateResult> update = clinicalCollection.update(query, operation, null);

            if (update.getResult().isEmpty() || update.getResult().get(0).getMatchedCount() == 0) {
                throw CatalogDBException.idNotFound("Clinical Analysis", id);
            }
        }

        return endQuery("Modify clinical analysis", startTime, get(id, new QueryOptions()));
>>>>>>> 258bbfe8
    }

    @Override
    public QueryResult<Long> update(Query query, ObjectMap parameters, QueryOptions queryOptions) throws CatalogDBException {
        return null;
    }

    @Override
    public QueryResult<Long> setInterpretations(long clinicalAnalysisId, List<ClinicalAnalysis.ClinicalInterpretation> interpretationList) {
        return null;
    }

    @Override
    public QueryResult<Long> addInterpretation(long clinicalAnalysisId, ClinicalAnalysis.ClinicalInterpretation interpretation)
            throws CatalogDBException {
        long startTime = startQuery();

        Document clinicalInterpretation = getMongoDBDocument(interpretation, "ClinicalInterpretation");
        clinicalConverter.validateInterpretation(clinicalInterpretation);

        Document match = new Document()
                .append(PRIVATE_ID, clinicalAnalysisId)
                .append(QueryParams.INTERPRETATIONS_ID.key(), new Document("$ne", interpretation.getId()));
        Document update = new Document("$push", new Document(QueryParams.INTERPRETATIONS.key(), clinicalInterpretation));

        QueryResult<UpdateResult> updateResult = clinicalCollection.update(match, update, QueryOptions.empty());

        return endQuery("addInterpretation", startTime, Arrays.asList(updateResult.first().getModifiedCount()));
    }

    @Override
    public QueryResult<Long> removeInterpretation(long clinicalAnalysisId, String interpretationId) throws CatalogDBException {
        long startTime = startQuery();

        Document match = new Document()
                .append(PRIVATE_ID, clinicalAnalysisId)
                .append(QueryParams.INTERPRETATIONS_ID.key(), interpretationId);
        Document update = new Document("$pull", new Document(QueryParams.INTERPRETATIONS.key(), new Document("id", interpretationId)));
        QueryResult<UpdateResult> updateResult = clinicalCollection.update(match, update, QueryOptions.empty());

        return endQuery("removeInterpretation", startTime, Arrays.asList(updateResult.first().getModifiedCount()));
    }

    @Override
    public void delete(long id) throws CatalogDBException {

    }

    @Override
    public void delete(Query query) throws CatalogDBException {

    }

    @Override
    public QueryResult<ClinicalAnalysis> restore(long id, QueryOptions queryOptions) throws CatalogDBException {
        return null;
    }

    @Override
    public QueryResult<Long> restore(Query query, QueryOptions queryOptions) throws CatalogDBException {
        return null;
    }

    @Override
    public QueryResult<ClinicalAnalysis> get(Query query, QueryOptions options) throws CatalogDBException {
        long startTime = startQuery();
        List<ClinicalAnalysis> documentList = new ArrayList<>();
        try (DBIterator<ClinicalAnalysis> dbIterator = iterator(query, options)) {
            while (dbIterator.hasNext()) {
                documentList.add(dbIterator.next());
            }
        }
        QueryResult<ClinicalAnalysis> queryResult = endQuery("Get", startTime, documentList);
//        addReferencesInfoToClinicalAnalysis(queryResult);

        // We only count the total number of results if the actual number of results equals the limit established for performance purposes.
        if (options != null && options.getInt(QueryOptions.LIMIT, 0) == queryResult.getNumResults()) {
            QueryResult<Long> count = count(query);
            queryResult.setNumTotalResults(count.first());
        }
        return queryResult;
    }

//    private void addReferencesInfoToClinicalAnalysis(QueryResult<ClinicalAnalysis> queryResult) {
//        if (queryResult.getResult() == null || queryResult.getResult().isEmpty()) {
//            return;
//        }
//        for (ClinicalAnalysis clinicalAnalysis : queryResult.getResult()) {
//            clinicalAnalysis.setFamily(getFamily(clinicalAnalysis.getFamily()));
//            if (clinicalAnalysis.getSubjects() != null) {
//                List<Individual> individualList = new ArrayList<>(clinicalAnalysis.getSubjects());
//                for (Individual individual : clinicalAnalysis.getSubjects()) {
//                    individualList.add(getIndividual(individual));
//                }
//                clinicalAnalysis.setSubjects(individualList);
//            }
//        }
//    }

    @Override
    public QueryResult nativeGet(Query query, QueryOptions options) throws CatalogDBException {
        long startTime = startQuery();
        List<Document> documentList = new ArrayList<>();
        QueryResult<Document> queryResult;
        try (DBIterator<Document> dbIterator = nativeIterator(query, options)) {
            while (dbIterator.hasNext()) {
                documentList.add(dbIterator.next());
            }
        }
        queryResult = endQuery("Native get", startTime, documentList);

        // We only count the total number of results if the actual number of results equals the limit established for performance purposes.
        if (options != null && options.getInt(QueryOptions.LIMIT, 0) == queryResult.getNumResults()) {
            QueryResult<Long> count = count(query);
            queryResult.setNumTotalResults(count.first());
        }
        return queryResult;
    }

    @Override
    public DBIterator<ClinicalAnalysis> iterator(Query query, QueryOptions options) throws CatalogDBException {
        MongoCursor<Document> mongoCursor = getMongoCursor(query, options);
        return new MongoDBIterator<>(mongoCursor, clinicalConverter);
    }

    @Override
    public DBIterator nativeIterator(Query query, QueryOptions options) throws CatalogDBException {
        MongoCursor<Document> mongoCursor = getMongoCursor(query, options);
        return new MongoDBIterator<>(mongoCursor);
    }

    @Override
    public DBIterator<ClinicalAnalysis> iterator(Query query, QueryOptions options, String user)
            throws CatalogDBException, CatalogAuthorizationException {
        Document studyDocument = getStudyDocument(query);
        MongoCursor<Document> mongoCursor = getMongoCursor(query, options, studyDocument, user);
        return new MongoDBIterator<>(mongoCursor, clinicalConverter);
    }

    @Override
    public DBIterator nativeIterator(Query query, QueryOptions options, String user)
            throws CatalogDBException, CatalogAuthorizationException {
        Document studyDocument = getStudyDocument(query);
        MongoCursor<Document> mongoCursor = getMongoCursor(query, options, studyDocument, user);
        return new MongoDBIterator<>(mongoCursor);
    }

    private MongoCursor<Document> getMongoCursor(Query query, QueryOptions options) throws CatalogDBException {
        MongoCursor<Document> documentMongoCursor;
        try {
            documentMongoCursor = getMongoCursor(query, options, null, null);
        } catch (CatalogAuthorizationException e) {
            throw new CatalogDBException(e);
        }
        return documentMongoCursor;
    }

    private MongoCursor<Document> getMongoCursor(Query query, QueryOptions options, Document studyDocument, String user)
            throws CatalogDBException, CatalogAuthorizationException {
        Document queryForAuthorisedEntries = null;
        if (studyDocument != null && user != null) {
            // Get the document query needed to check the permissions as well
            queryForAuthorisedEntries = getQueryForAuthorisedEntries(studyDocument, user,
                    StudyAclEntry.StudyPermissions.VIEW_CLINICAL_ANALYSIS.name(),
                    ClinicalAnalysisAclEntry.ClinicalAnalysisPermissions.VIEW.name());
        }

        if (!query.containsKey(QueryParams.STATUS_NAME.key())) {
            query.append(QueryParams.STATUS_NAME.key(), "!=" + Status.TRASHED + ";!=" + Status.DELETED);
        }
        Bson bson = parseQuery(query, false, queryForAuthorisedEntries);
        QueryOptions qOptions;
        if (options != null) {
            qOptions = options;
        } else {
            qOptions = new QueryOptions();
        }

        logger.debug("Clinical analysis get: query : {}", bson.toBsonDocument(Document.class, MongoClient.getDefaultCodecRegistry()));

        return clinicalCollection.nativeQuery().find(bson, qOptions).iterator();
    }

    private Document getStudyDocument(Query query) throws CatalogDBException {
        // Get the study document
        Query studyQuery = new Query(StudyDBAdaptor.QueryParams.ID.key(), query.getLong(QueryParams.STUDY_ID.key()));
        QueryResult<Document> queryResult = dbAdaptorFactory.getCatalogStudyDBAdaptor().nativeGet(studyQuery, QueryOptions.empty());
        if (queryResult.getNumResults() == 0) {
            throw new CatalogDBException("Study " + query.getLong(QueryParams.STUDY_ID.key()) + " not found");
        }
        return queryResult.first();
    }


    @Override
    public QueryResult rank(Query query, String field, int numResults, boolean asc) throws CatalogDBException {
        return null;
    }

    @Override
    public QueryResult groupBy(Query query, String field, QueryOptions options) throws CatalogDBException {
        return null;
    }

    @Override
    public QueryResult groupBy(Query query, List<String> fields, QueryOptions options) throws CatalogDBException {
        return null;
    }

    @Override
    public void forEach(Query query, Consumer<? super Object> action, QueryOptions options) throws CatalogDBException {

    }

    @Override
    public QueryResult<ClinicalAnalysis> insert(long studyId, ClinicalAnalysis clinicalAnalysis, QueryOptions options)
            throws CatalogDBException {
        long startTime = startQuery();

        dbAdaptorFactory.getCatalogStudyDBAdaptor().checkId(studyId);
        List<Bson> filterList = new ArrayList<>();
        filterList.add(Filters.eq(QueryParams.NAME.key(), clinicalAnalysis.getName()));
        filterList.add(Filters.eq(PRIVATE_STUDY_ID, studyId));
        filterList.add(Filters.eq(QueryParams.STATUS_NAME.key(), Status.READY));

        Bson bson = Filters.and(filterList);
        QueryResult<Long> count = clinicalCollection.count(bson);
        if (count.getResult().get(0) > 0) {
            throw new CatalogDBException("Cannot create clinical analysis. A clinical analysis with { name: '"
                    + clinicalAnalysis.getName() + "'} already exists.");
        }

        long clinicalAnalysisId = getNewId();
        clinicalAnalysis.setId(clinicalAnalysisId);

        Document clinicalObject = clinicalConverter.convertToStorageType(clinicalAnalysis);
        clinicalObject.put(PRIVATE_STUDY_ID, studyId);
        clinicalObject.put(PRIVATE_ID, clinicalAnalysisId);
        clinicalCollection.insert(clinicalObject, null);

        return endQuery("createClinicalAnalysis", startTime, get(clinicalAnalysisId, options));
    }

    @Override
    public QueryResult<ClinicalAnalysis> get(long clinicalAnalysisId, QueryOptions options) throws CatalogDBException {
        checkId(clinicalAnalysisId);
        return get(new Query(QueryParams.ID.key(), clinicalAnalysisId).append(QueryParams.STATUS_NAME.key(), "!=" + Status.DELETED),
                options);
    }

    @Override
    public QueryResult<ClinicalAnalysis> get(Query query, QueryOptions options, String user)
            throws CatalogDBException, CatalogAuthorizationException {
        long startTime = startQuery();

        // Get the study document
        Query studyQuery = new Query(StudyDBAdaptor.QueryParams.ID.key(), query.getLong(QueryParams.STUDY_ID.key()));
        QueryResult queryResult = dbAdaptorFactory.getCatalogStudyDBAdaptor().nativeGet(studyQuery, QueryOptions.empty());
        if (queryResult.getNumResults() == 0) {
            throw new CatalogDBException("Study " + query.getLong(QueryParams.STUDY_ID.key()) + " not found");
        }

        // Get the document query needed to check the permissions as well
        Document queryForAuthorisedEntries = getQueryForAuthorisedEntries((Document) queryResult.first(), user,
                StudyAclEntry.StudyPermissions.VIEW_CLINICAL_ANALYSIS.name(),
                ClinicalAnalysisAclEntry.ClinicalAnalysisPermissions.VIEW.name());


        if (!query.containsKey(QueryParams.STATUS_NAME.key())) {
            query.append(QueryParams.STATUS_NAME.key(), "!=" + Status.TRASHED + ";!=" + Status.DELETED);
        }
        Bson bson = parseQuery(query, false, queryForAuthorisedEntries);
        QueryOptions qOptions;
        if (options != null) {
            qOptions = options;
        } else {
            qOptions = new QueryOptions();
        }

        QueryResult<ClinicalAnalysis> clinicalAnalysisQueryResult = clinicalCollection.find(bson, clinicalConverter, qOptions);
//        addReferencesInfoToClinicalAnalysis(clinicalAnalysisQueryResult);

        logger.debug("Clinical Analysis get: query : {}, dbTime: {}", bson.toBsonDocument(Document.class,
                MongoClient.getDefaultCodecRegistry()), qOptions.toJson(), clinicalAnalysisQueryResult.getDbTime());
        return endQuery("Get clinical analysis", startTime, clinicalAnalysisQueryResult);
    }

    @Override
    public long getStudyId(long clinicalAnalysisId) throws CatalogDBException {
        Bson query = new Document(PRIVATE_ID, clinicalAnalysisId);
        Bson projection = Projections.include(PRIVATE_STUDY_ID);
        QueryResult<Document> queryResult = clinicalCollection.find(query, projection, null);

        if (!queryResult.getResult().isEmpty()) {
            Object studyId = queryResult.getResult().get(0).get(PRIVATE_STUDY_ID);
            return studyId instanceof Number ? ((Number) studyId).longValue() : Long.parseLong(studyId.toString());
        } else {
            throw CatalogDBException.idNotFound("ClinicalAnalysis", clinicalAnalysisId);
        }
    }

    private Bson parseQuery(Query query, boolean isolated) throws CatalogDBException {
        return parseQuery(query, isolated, null);
    }

    private Bson parseQuery(Query query, boolean isolated, Document authorisation) throws CatalogDBException {
        List<Bson> andBsonList = new ArrayList<>();

        if (isolated) {
            andBsonList.add(new Document("$isolated", 1));
        }

        fixComplexQueryParam(QueryParams.ATTRIBUTES.key(), query);
        fixComplexQueryParam(QueryParams.BATTRIBUTES.key(), query);
        fixComplexQueryParam(QueryParams.NATTRIBUTES.key(), query);


        for (Map.Entry<String, Object> entry : query.entrySet()) {
            String key = entry.getKey().split("\\.")[0];
            QueryParams queryParam = QueryParams.getParam(entry.getKey()) != null ? QueryParams.getParam(entry.getKey())
                    : QueryParams.getParam(key);
            if (queryParam == null) {
                continue;
            }
            try {
                switch (queryParam) {
                    case ID:
                        addOrQuery(PRIVATE_ID, queryParam.key(), query, queryParam.type(), andBsonList);
                        break;
                    case STUDY_ID:
                        addOrQuery(PRIVATE_STUDY_ID, queryParam.key(), query, queryParam.type(), andBsonList);
                        break;
                    case ATTRIBUTES:
                        addAutoOrQuery(entry.getKey(), entry.getKey(), query, queryParam.type(), andBsonList);
                        break;
                    case BATTRIBUTES:
                        String mongoKey = entry.getKey().replace(QueryParams.BATTRIBUTES.key(), QueryParams.ATTRIBUTES.key());
                        addAutoOrQuery(mongoKey, entry.getKey(), query, queryParam.type(), andBsonList);
                        break;
                    case NATTRIBUTES:
                        mongoKey = entry.getKey().replace(QueryParams.NATTRIBUTES.key(), QueryParams.ATTRIBUTES.key());
                        addAutoOrQuery(mongoKey, entry.getKey(), query, queryParam.type(), andBsonList);
                        break;
                    // Other parameter that can be queried.
                    case NAME:
                    case TYPE:
                    case SAMPLE_ID:
                    case SUBJECT_ID:
                    case FAMILY_ID:
                    case GERMLINE_ID:
                    case SOMATIC_ID:
                    case CREATION_DATE:
                    case DESCRIPTION:
                    case RELEASE:
                    case STATUS:
                    case STATUS_NAME:
                    case STATUS_MSG:
                    case STATUS_DATE:
                    case ACL:
                    case ACL_MEMBER:
                    case ACL_PERMISSIONS:
                        addAutoOrQuery(queryParam.key(), queryParam.key(), query, queryParam.type(), andBsonList);
                        break;
                    default:
                        break;
                }
            } catch (Exception e) {
                logger.error("Error with " + entry.getKey() + " " + entry.getValue());
                throw new CatalogDBException(e);
            }
        }

        if (authorisation != null && authorisation.size() > 0) {
            andBsonList.add(authorisation);
        }
        if (!andBsonList.isEmpty()) {
            return Filters.and(andBsonList);
        } else {
            return new Document();
        }
    }
}<|MERGE_RESOLUTION|>--- conflicted
+++ resolved
@@ -114,11 +114,7 @@
     }
 
     @Override
-<<<<<<< HEAD
-    public QueryResult<ClinicalAnalysis> update(long id, ObjectMap parameters, QueryOptions queryOptions) throws CatalogDBException {
-        return null;
-=======
-    public QueryResult<ClinicalAnalysis> update(long id, ObjectMap parameters) throws CatalogDBException {
+    public QueryResult<ClinicalAnalysis> update(long id, ObjectMap parameters, QueryOptions options) throws CatalogDBException {
         long startTime = startQuery();
 
         Document analysisParams = new Document();
@@ -157,8 +153,7 @@
             }
         }
 
-        return endQuery("Modify clinical analysis", startTime, get(id, new QueryOptions()));
->>>>>>> 258bbfe8
+        return endQuery("Modify clinical analysis", startTime, get(id, options));
     }
 
     @Override
