/*
 * Copyright 2015-2017 OpenCB
 *
 * Licensed under the Apache License, Version 2.0 (the "License");
 * you may not use this file except in compliance with the License.
 * You may obtain a copy of the License at
 *
 *     http://www.apache.org/licenses/LICENSE-2.0
 *
 * Unless required by applicable law or agreed to in writing, software
 * distributed under the License is distributed on an "AS IS" BASIS,
 * WITHOUT WARRANTIES OR CONDITIONS OF ANY KIND, either express or implied.
 * See the License for the specific language governing permissions and
 * limitations under the License.
 */

package org.opencb.opencga.catalog.managers;

import com.fasterxml.jackson.core.JsonProcessingException;
import com.fasterxml.jackson.databind.DeserializationFeature;
import com.fasterxml.jackson.databind.ObjectMapper;
import org.apache.commons.lang3.StringUtils;
import org.opencb.commons.datastore.core.ObjectMap;
import org.opencb.commons.datastore.core.Query;
import org.opencb.commons.datastore.core.QueryOptions;
import org.opencb.commons.datastore.core.QueryResult;
import org.opencb.opencga.catalog.audit.AuditManager;
import org.opencb.opencga.catalog.audit.AuditRecord;
import org.opencb.opencga.catalog.auth.authorization.AuthorizationManager;
import org.opencb.opencga.catalog.db.DBAdaptorFactory;
import org.opencb.opencga.catalog.db.api.DBIterator;
import org.opencb.opencga.catalog.db.api.FamilyDBAdaptor;
import org.opencb.opencga.catalog.db.api.IndividualDBAdaptor;
import org.opencb.opencga.catalog.exceptions.CatalogException;
import org.opencb.opencga.catalog.exceptions.CatalogParameterException;
import org.opencb.opencga.catalog.io.CatalogIOManagerFactory;
import org.opencb.opencga.catalog.utils.Constants;
import org.opencb.opencga.catalog.utils.ParamUtils;
import org.opencb.opencga.core.common.Entity;
import org.opencb.opencga.core.common.TimeUtils;
import org.opencb.opencga.core.config.Configuration;
import org.opencb.opencga.core.models.Family;
import org.opencb.opencga.core.models.Individual;
import org.opencb.opencga.core.models.OntologyTerm;
import org.opencb.opencga.core.models.VariableSet;
import org.opencb.opencga.core.models.acls.AclParams;
import org.opencb.opencga.core.models.acls.permissions.FamilyAclEntry;
import org.opencb.opencga.core.models.acls.permissions.StudyAclEntry;
import org.slf4j.Logger;
import org.slf4j.LoggerFactory;

import javax.annotation.Nullable;
import java.io.IOException;
import java.util.*;
import java.util.stream.Collectors;

import static org.opencb.opencga.catalog.auth.authorization.CatalogAuthorizationManager.checkPermissions;

/**
 * Created by pfurio on 02/05/17.
 */
public class FamilyManager extends AnnotationSetManager<Family> {

    protected static Logger logger = LoggerFactory.getLogger(FamilyManager.class);
    private UserManager userManager;
    private StudyManager studyManager;

    FamilyManager(AuthorizationManager authorizationManager, AuditManager auditManager, CatalogManager catalogManager,
                  DBAdaptorFactory catalogDBAdaptorFactory, CatalogIOManagerFactory ioManagerFactory, Configuration configuration) {
        super(authorizationManager, auditManager, catalogManager, catalogDBAdaptorFactory, ioManagerFactory, configuration);

        this.userManager = catalogManager.getUserManager();
        this.studyManager = catalogManager.getStudyManager();
    }

    /**
     * Obtains the resource java bean containing the requested ids.
     *
     * @param familyStr Family id in string format. Could be either the id or name.
     * @param studyStr  Study id in string format. Could be one of [id|user@aliasProject:aliasStudy|aliasProject:aliasStudy|aliasStudy].
     * @param sessionId Session id of the user logged.
     * @return the resource java bean containing the requested ids.
     * @throws CatalogException when more than one family id is found.
     */
    public MyResourceId getId(String familyStr, @Nullable String studyStr, String sessionId) throws CatalogException {
        if (StringUtils.isEmpty(familyStr)) {
            throw new CatalogException("Missing family parameter");
        }

        String userId;
        long studyId;
        long familyId;

        if (StringUtils.isNumeric(familyStr) && Long.parseLong(familyStr) > configuration.getCatalog().getOffset()) {
            familyId = Long.parseLong(familyStr);
            familyDBAdaptor.exists(familyId);
            studyId = familyDBAdaptor.getStudyId(familyId);
            userId = catalogManager.getUserManager().getUserId(sessionId);
        } else {
            if (familyStr.contains(",")) {
                throw new CatalogException("More than one family found");
            }

            userId = catalogManager.getUserManager().getUserId(sessionId);
            studyId = catalogManager.getStudyManager().getId(userId, studyStr);

            Query query = new Query()
                    .append(FamilyDBAdaptor.QueryParams.STUDY_ID.key(), studyId)
                    .append(FamilyDBAdaptor.QueryParams.NAME.key(), familyStr);
            QueryOptions queryOptions = new QueryOptions(QueryOptions.INCLUDE, FamilyDBAdaptor.QueryParams.ID.key());
            QueryResult<Family> familyQueryResult = familyDBAdaptor.get(query, queryOptions);
            if (familyQueryResult.getNumResults() == 1) {
                familyId = familyQueryResult.first().getId();
            } else {
                if (familyQueryResult.getNumResults() == 0) {
                    throw new CatalogException("Family " + familyStr + " not found in study " + studyStr);
                } else {
                    throw new CatalogException("More than one family found under " + familyStr + " in study " + studyStr);
                }
            }
        }

        return new MyResourceId(userId, studyId, familyId);
    }

    /**
     * Obtains the resource java bean containing the requested ids.
     *
     * @param familyList List of family id in string format. Could be either the id or name.
     * @param studyStr   Study id in string format. Could be one of [id|user@aliasProject:aliasStudy|aliasProject:aliasStudy|aliasStudy].
     * @param sessionId  Session id of the user logged.
     * @return the resource java bean containing the requested ids.
     * @throws CatalogException CatalogException.
     */
    @Override
    MyResourceIds getIds(List<String> familyList, @Nullable String studyStr, boolean silent, String sessionId) throws CatalogException {
        if (familyList == null || familyList.isEmpty()) {
            throw new CatalogException("Missing family parameter");
        }

        String userId;
        long studyId;
        List<Long> familyIds = new ArrayList<>();

        if (familyList.size() == 1 && StringUtils.isNumeric(familyList.get(0))
                && Long.parseLong(familyList.get(0)) > configuration.getCatalog().getOffset()) {
            familyIds.add(Long.parseLong(familyList.get(0)));
            familyDBAdaptor.checkId(familyIds.get(0));
            studyId = familyDBAdaptor.getStudyId(familyIds.get(0));
            userId = userManager.getUserId(sessionId);
        } else {
            userId = userManager.getUserId(sessionId);
            studyId = catalogManager.getStudyManager().getId(userId, studyStr);

            Map<String, Long> myIds = new HashMap<>();
            for (String familiestrAux : familyList) {
                if (StringUtils.isNumeric(familiestrAux) && Long.parseLong(familiestrAux) > configuration.getCatalog().getOffset()) {
                    long familyId = getFamilyId(silent, familiestrAux);
                    myIds.put(familiestrAux, familyId);
                }
            }

            if (myIds.size() < familyList.size()) {
                Query query = new Query()
                        .append(FamilyDBAdaptor.QueryParams.STUDY_ID.key(), studyId)
                        .append(FamilyDBAdaptor.QueryParams.NAME.key(), familyList);

                QueryOptions queryOptions = new QueryOptions(QueryOptions.INCLUDE, Arrays.asList(
                        FamilyDBAdaptor.QueryParams.ID.key(), FamilyDBAdaptor.QueryParams.NAME.key()));
                QueryResult<Family> familyQueryResult = familyDBAdaptor.get(query, queryOptions);

                if (familyQueryResult.getNumResults() > 0) {
                    myIds.putAll(familyQueryResult.getResult().stream().collect(Collectors.toMap(Family::getName, Family::getId)));
                }
            }
            if (myIds.size() < familyList.size() && !silent) {
                throw new CatalogException("Found only " + myIds.size() + " out of the " + familyList.size()
                        + " families looked for in study " + studyStr);
            }
            for (String familiestrAux : familyList) {
                familyIds.add(myIds.getOrDefault(familiestrAux, -1L));
            }
        }

        return new MyResourceIds(userId, studyId, familyIds);
    }

    private long getFamilyId(boolean silent, String familyStrAux) throws CatalogException {
        long familyId = Long.parseLong(familyStrAux);
        try {
            familyDBAdaptor.checkId(familyId);
        } catch (CatalogException e) {
            if (silent) {
                return -1L;
            } else {
                throw e;
            }
        }
        return familyId;
    }

    @Override
    public Long getStudyId(long entryId) throws CatalogException {
        return familyDBAdaptor.getStudyId(entryId);
    }

    @Override
    public DBIterator<Family> iterator(String studyStr, Query query, QueryOptions options, String sessionId) throws CatalogException {
        return null;
    }

    public QueryResult<Family> create(String studyStr, Family family, QueryOptions options, String sessionId) throws CatalogException {
        String userId = catalogManager.getUserManager().getUserId(sessionId);
        long studyId = catalogManager.getStudyManager().getId(userId, studyStr);
        authorizationManager.checkStudyPermission(studyId, userId, StudyAclEntry.StudyPermissions.WRITE_FAMILIES);

        ParamUtils.checkObj(family, "family");
        ParamUtils.checkAlias(family.getName(), "name", configuration.getCatalog().getOffset());
        family.setMembers(ParamUtils.defaultObject(family.getMembers(), Collections.emptyList()));
        family.setPhenotypes(ParamUtils.defaultObject(family.getPhenotypes(), Collections.emptyList()));
        family.setCreationDate(TimeUtils.getTime());
        family.setDescription(ParamUtils.defaultString(family.getDescription(), ""));
        family.setStatus(new Family.FamilyStatus());
        family.setAnnotationSets(ParamUtils.defaultObject(family.getAnnotationSets(), Collections.emptyList()));
        family.setRelease(catalogManager.getStudyManager().getCurrentRelease(studyId));
        family.setVersion(1);
        family.setAttributes(ParamUtils.defaultObject(family.getAttributes(), Collections.emptyMap()));

        List<VariableSet> variableSetList = validateNewAnnotationSetsAndExtractVariableSets(studyId, family.getAnnotationSets());

        autoCompleteFamilyMembers(family, studyId, sessionId);
        validateFamily(family);
        validateMultiples(family);
        validatePhenotypes(family);
        createMissingMembers(family, studyId, sessionId);

        options = ParamUtils.defaultObject(options, QueryOptions::new);
        QueryResult<Family> queryResult = familyDBAdaptor.insert(studyId, family, variableSetList, options);
        auditManager.recordCreation(AuditRecord.Resource.family, queryResult.first().getId(), userId, queryResult.first(), null, null);

        addMemberInformation(queryResult, studyId, sessionId);
        return queryResult;
    }

    @Override
    public QueryResult<Family> get(String studyStr, Query query, QueryOptions options, String sessionId) throws CatalogException {
        query = ParamUtils.defaultObject(query, Query::new);
        options = ParamUtils.defaultObject(options, QueryOptions::new);

        String userId = userManager.getUserId(sessionId);
        long studyId = studyManager.getId(userId, studyStr);

        // Fix query if it contains any annotation
        fixQueryAnnotationSearch(studyId, query);
        fixQueryOptionAnnotation(options);

        query.append(FamilyDBAdaptor.QueryParams.STUDY_ID.key(), studyId);

        QueryResult<Family> familyQueryResult = familyDBAdaptor.get(query, options, userId);
        addMemberInformation(familyQueryResult, studyId, sessionId);

        if (familyQueryResult.getNumResults() == 0 && query.containsKey("id")) {
            List<Long> idList = query.getAsLongList("id");
            for (Long myId : idList) {
                authorizationManager.checkFamilyPermission(studyId, myId, userId, FamilyAclEntry.FamilyPermissions.VIEW);
            }
        }

        return familyQueryResult;
    }

    public QueryResult<Family> search(String studyStr, Query query, QueryOptions options, String sessionId) throws CatalogException {
        query = ParamUtils.defaultObject(query, Query::new);
        options = ParamUtils.defaultObject(options, QueryOptions::new);

        String userId = catalogManager.getUserManager().getUserId(sessionId);
        long studyId = catalogManager.getStudyManager().getId(userId, studyStr);

        Query finalQuery = new Query(query);

        // Fix query if it contains any annotation
        fixQueryAnnotationSearch(studyId, finalQuery);
        fixQueryOptionAnnotation(options);

        fixQueryObject(finalQuery, studyId, sessionId);

        finalQuery.append(FamilyDBAdaptor.QueryParams.STUDY_ID.key(), studyId);

        QueryResult<Family> queryResult = familyDBAdaptor.get(finalQuery, options, userId);
        addMemberInformation(queryResult, studyId, sessionId);

        return queryResult;
    }

    private void fixQueryObject(Query query, long studyId, String sessionId) throws CatalogException {

        if (StringUtils.isNotEmpty(query.getString(FamilyDBAdaptor.QueryParams.MEMBERS.key()))
            && StringUtils.isNotEmpty(query.getString(IndividualDBAdaptor.QueryParams.SAMPLES.key()))) {
            throw new CatalogException("Cannot look for samples and members at the same time");
        }

        // The individuals introduced could be either ids or names. As so, we should use the smart resolutor to do this.
        // We change the MEMBERS parameters for MEMBERS_ID which is what the DBAdaptor understands
        if (StringUtils.isNotEmpty(query.getString(FamilyDBAdaptor.QueryParams.MEMBERS.key()))) {
            try {
                MyResourceIds resourceIds = catalogManager.getIndividualManager().getIds(
                        query.getAsStringList(FamilyDBAdaptor.QueryParams.MEMBERS.key()), Long.toString(studyId), sessionId);
                query.put(FamilyDBAdaptor.QueryParams.MEMBERS_ID.key(), resourceIds.getResourceIds());
            } catch (CatalogException e) {
                // Add -1 to query so no results are obtained
                query.put(FamilyDBAdaptor.QueryParams.MEMBERS_ID.key(), -1);
            }

            query.remove(FamilyDBAdaptor.QueryParams.MEMBERS.key());
        }

        // We look for the individuals containing those samples
        if (StringUtils.isNotEmpty(query.getString(IndividualDBAdaptor.QueryParams.SAMPLES.key()))) {
            Query newQuery = new Query()
                    .append(IndividualDBAdaptor.QueryParams.SAMPLES.key(), query.getString(IndividualDBAdaptor.QueryParams.SAMPLES.key()));
            QueryOptions options = new QueryOptions(QueryOptions.INCLUDE, IndividualDBAdaptor.QueryParams.ID.key());
            QueryResult<Individual> individualResult = catalogManager.getIndividualManager().get(String.valueOf(studyId), newQuery,
                    options, sessionId);

            query.remove(IndividualDBAdaptor.QueryParams.SAMPLES.key());
            if (individualResult.getNumResults() == 0) {
                // Add -1 to query so no results are obtained
                query.put(FamilyDBAdaptor.QueryParams.MEMBERS_ID.key(), -1);
            } else {
                // Look for the individuals containing those samples
                query.put(FamilyDBAdaptor.QueryParams.MEMBERS_ID.key(),
                        individualResult.getResult().stream().map(Individual::getId).collect(Collectors.toList()));
            }
        }
    }

    public QueryResult<Family> count(String studyStr, Query query, String sessionId) throws CatalogException {
        query = ParamUtils.defaultObject(query, Query::new);

        String userId = catalogManager.getUserManager().getUserId(sessionId);
        long studyId = catalogManager.getStudyManager().getId(userId, studyStr);

        Query finalQuery = new Query(query);

        // Fix query if it contains any annotation
        fixQueryAnnotationSearch(studyId, finalQuery);
        fixQueryObject(finalQuery, studyId, sessionId);

        finalQuery.append(FamilyDBAdaptor.QueryParams.STUDY_ID.key(), studyId);
        QueryResult<Long> queryResultAux = familyDBAdaptor.count(finalQuery, userId, StudyAclEntry.StudyPermissions.VIEW_FAMILIES);
        return new QueryResult<>("count", queryResultAux.getDbTime(), 0, queryResultAux.first(), queryResultAux.getWarningMsg(),
                queryResultAux.getErrorMsg(), Collections.emptyList());
    }

    @Override
    public List<QueryResult<Family>> delete(@Nullable String studyStr, String entries, ObjectMap params, String sessionId)
            throws CatalogException, IOException {
        return null;
    }

    @Override
    public QueryResult rank(String studyStr, Query query, String field, int numResults, boolean asc, String sessionId) throws
            CatalogException {
        return null;
    }

    @Override
    public QueryResult groupBy(@Nullable String studyStr, Query query, List<String> fields, QueryOptions options, String sessionId)
            throws CatalogException {
        query = ParamUtils.defaultObject(query, Query::new);
        options = ParamUtils.defaultObject(options, QueryOptions::new);
        if (fields == null || fields.size() == 0) {
            throw new CatalogException("Empty fields parameter.");
        }

        String userId = userManager.getUserId(sessionId);
        long studyId = catalogManager.getStudyManager().getId(userId, studyStr);

        Query finalQuery = new Query(query);
        fixQueryObject(finalQuery, studyId, sessionId);

        // Fix query if it contains any annotation
        fixQueryAnnotationSearch(studyId, userId, query, true);
        fixQueryOptionAnnotation(options);

        // Add study id to the query
        finalQuery.put(FamilyDBAdaptor.QueryParams.STUDY_ID.key(), studyId);

        QueryResult queryResult = familyDBAdaptor.groupBy(finalQuery, fields, options, userId);

        return ParamUtils.defaultObject(queryResult, QueryResult::new);
    }

    @Override
    public QueryResult<Family> update(String studyStr, String entryStr, ObjectMap parameters, QueryOptions options, String sessionId)
            throws CatalogException {
        ParamUtils.checkObj(parameters, "Missing parameters");
        parameters = new ObjectMap(parameters);
        options = ParamUtils.defaultObject(options, QueryOptions::new);

        MyResourceId resource = getId(entryStr, studyStr, sessionId);
        long familyId = resource.getResourceId();

        // Check permissions...
        // Only check write annotation permissions if the user wants to update the annotation sets
        if (parameters.containsKey(FamilyDBAdaptor.QueryParams.ANNOTATION_SETS.key())) {
            authorizationManager.checkFamilyPermission(resource.getStudyId(), resource.getResourceId(), resource.getUser(),
                    FamilyAclEntry.FamilyPermissions.WRITE_ANNOTATIONS);
        }
        // Only check update permissions if the user wants to update anything apart from the annotation sets
        if ((parameters.size() == 1 && !parameters.containsKey(FamilyDBAdaptor.QueryParams.ANNOTATION_SETS.key()))
                || parameters.size() > 1) {
            authorizationManager.checkFamilyPermission(resource.getStudyId(), resource.getResourceId(), resource.getUser(),
                    FamilyAclEntry.FamilyPermissions.UPDATE);
        }

        QueryResult<Family> familyQueryResult = familyDBAdaptor.get(familyId, new QueryOptions());
        addMemberInformation(familyQueryResult, resource.getStudyId(), sessionId);
        if (familyQueryResult.getNumResults() == 0) {
            throw new CatalogException("Family " + familyId + " not found");
        }

        try {
            ParamUtils.checkAllParametersExist(parameters.keySet().iterator(), (a) -> FamilyDBAdaptor.UpdateParams.getParam(a) != null);
        } catch (CatalogParameterException e) {
            throw new CatalogException("Could not update: " + e.getMessage(), e);
        }

        // In case the user is updating members or phenotype list, we will create the family variable. If it is != null, it will mean that
        // all or some of those parameters have been passed to be updated, and we will need to call the private validator to check if the
        // fields are valid.
        Family family = null;

        if (parameters.containsKey(FamilyDBAdaptor.QueryParams.NAME.key())) {
            ParamUtils.checkAlias(parameters.getString(FamilyDBAdaptor.QueryParams.NAME.key()), "name",
                    configuration.getCatalog().getOffset());
        }
        if (parameters.containsKey(FamilyDBAdaptor.QueryParams.PHENOTYPES.key())
                || parameters.containsKey(FamilyDBAdaptor.QueryParams.MEMBERS.key())) {
            // We parse the parameters to a family object
            try {
                ObjectMapper objectMapper = new ObjectMapper();
                objectMapper.configure(DeserializationFeature.FAIL_ON_UNKNOWN_PROPERTIES, false);
                objectMapper.configure(DeserializationFeature.FAIL_ON_NULL_FOR_PRIMITIVES, false);

                family = objectMapper.readValue(objectMapper.writeValueAsString(parameters), Family.class);
            } catch (IOException e) {
                logger.error("{}", e.getMessage(), e);
                throw new CatalogException(e);
            }
        }

        if (family != null) {
            // MEMBERS or PHENOTYPES have been passed. We will complete the family object with the stored parameters that are not expected
            // to be updated
            if (family.getMembers() == null || family.getMembers().isEmpty()) {
                family.setMembers(familyQueryResult.first().getMembers());
            } else {
                // We will need to complete the individual information provided
                autoCompleteFamilyMembers(family, resource.getStudyId(), sessionId);
            }
            if (family.getPhenotypes() == null || family.getMembers().isEmpty()) {
                family.setPhenotypes(familyQueryResult.first().getPhenotypes());
            }

            validateFamily(family);
            validateMultiples(family);
            validatePhenotypes(family);

            ObjectMap tmpParams;
            try {
                ObjectMapper objectMapper = new ObjectMapper();
                tmpParams = new ObjectMap(objectMapper.writeValueAsString(family));
            } catch (JsonProcessingException e) {
                logger.error("{}", e.getMessage(), e);
                throw new CatalogException(e);
            }

            if (parameters.containsKey(FamilyDBAdaptor.QueryParams.MEMBERS.key())) {
                parameters.put(FamilyDBAdaptor.QueryParams.MEMBERS.key(), tmpParams.get(FamilyDBAdaptor.QueryParams.MEMBERS.key()));
            }
            if (parameters.containsKey(FamilyDBAdaptor.QueryParams.PHENOTYPES.key())) {
                parameters.put(FamilyDBAdaptor.QueryParams.PHENOTYPES.key(), tmpParams.get(FamilyDBAdaptor.QueryParams.PHENOTYPES.key()));
            }
        }

        List<VariableSet> variableSetList = checkUpdateAnnotationsAndExtractVariableSets(resource, parameters, familyDBAdaptor);

        if (options.getBoolean(Constants.INCREMENT_VERSION)) {
            // We do need to get the current release to properly create a new version
            options.put(Constants.CURRENT_RELEASE, studyManager.getCurrentRelease(resource.getStudyId()));
        }

        QueryResult<Family> queryResult = familyDBAdaptor.update(familyId, parameters, variableSetList, options);
        auditManager.recordUpdate(AuditRecord.Resource.family, familyId, resource.getUser(), parameters, null, null);

        addMemberInformation(queryResult, resource.getStudyId(), sessionId);
        return queryResult;
    }

    // **************************   ACLs  ******************************** //
    public List<QueryResult<FamilyAclEntry>> getAcls(String studyStr, List<String> familyList, String member, boolean silent,
                                                     String sessionId) throws CatalogException {
        MyResourceIds resource = getIds(familyList, studyStr, silent, sessionId);

        List<QueryResult<FamilyAclEntry>> familyAclList = new ArrayList<>(resource.getResourceIds().size());
        List<Long> resourceIds = resource.getResourceIds();
        for (int i = 0; i < resourceIds.size(); i++) {
            Long familyId = resourceIds.get(i);
            try {
                QueryResult<FamilyAclEntry> allFamilyAcls;
                if (StringUtils.isNotEmpty(member)) {
                    allFamilyAcls = authorizationManager.getFamilyAcl(resource.getStudyId(), familyId, resource.getUser(), member);
                } else {
                    allFamilyAcls = authorizationManager.getAllFamilyAcls(resource.getStudyId(), familyId, resource.getUser());
                }
                allFamilyAcls.setId(String.valueOf(familyId));
                familyAclList.add(allFamilyAcls);
            } catch (CatalogException e) {
                if (silent) {
                    familyAclList.add(new QueryResult<>(familyList.get(i), 0, 0, 0, "", e.toString(), new ArrayList<>(0)));
                } else {
                    throw e;
                }
            }
        }
        return familyAclList;
    }

    public List<QueryResult<FamilyAclEntry>> updateAcl(String studyStr, List<String> familyList, String memberIds,
                                                       AclParams familyAclParams, String sessionId) throws CatalogException {
        if (familyList == null || familyList.isEmpty()) {
            throw new CatalogException("Update ACL: Missing family parameter");
        }

        if (familyAclParams.getAction() == null) {
            throw new CatalogException("Invalid action found. Please choose a valid action to be performed.");
        }

        List<String> permissions = Collections.emptyList();
        if (StringUtils.isNotEmpty(familyAclParams.getPermissions())) {
            permissions = Arrays.asList(familyAclParams.getPermissions().trim().replaceAll("\\s", "").split(","));
            checkPermissions(permissions, FamilyAclEntry.FamilyPermissions::valueOf);
        }

        MyResourceIds resourceIds = getIds(familyList, studyStr, sessionId);
        authorizationManager.checkCanAssignOrSeePermissions(resourceIds.getStudyId(), resourceIds.getUser());

        // Validate that the members are actually valid members
        List<String> members;
        if (memberIds != null && !memberIds.isEmpty()) {
            members = Arrays.asList(memberIds.split(","));
        } else {
            members = Collections.emptyList();
        }
        authorizationManager.checkNotAssigningPermissionsToAdminsGroup(members);
        checkMembers(resourceIds.getStudyId(), members);
//        catalogManager.getStudyManager().membersHavePermissionsInStudy(resourceIds.getStudyId(), members);

        switch (familyAclParams.getAction()) {
            case SET:
                // Todo: Remove this in 1.4
                List<String> allFamilyPermissions = EnumSet.allOf(FamilyAclEntry.FamilyPermissions.class)
                        .stream()
                        .map(String::valueOf)
                        .collect(Collectors.toList());
                return authorizationManager.setAcls(resourceIds.getStudyId(), resourceIds.getResourceIds(), members, permissions,
<<<<<<< HEAD
                        Entity.FAMILY);
=======
                        allFamilyPermissions, collectionName);
>>>>>>> 92575884
            case ADD:
                return authorizationManager.addAcls(resourceIds.getStudyId(), resourceIds.getResourceIds(), members, permissions,
                        Entity.FAMILY);
            case REMOVE:
                return authorizationManager.removeAcls(resourceIds.getResourceIds(), members, permissions, Entity.FAMILY);
            case RESET:
                return authorizationManager.removeAcls(resourceIds.getResourceIds(), members, null, Entity.FAMILY);
            default:
                throw new CatalogException("Unexpected error occurred. No valid action found.");
        }
    }

    /**
     * Looks for all the members in the database. If they exist, the data will be overriden. It also fetches the parents individuals if they
     * haven't been provided.
     *
     * @param family    family object.
     * @param studyId   study id.
     * @param sessionId session id.
     * @throws CatalogException if there is any kind of error.
     */
    private void autoCompleteFamilyMembers(Family family, long studyId, String sessionId) throws CatalogException {
        if (family.getMembers() == null || family.getMembers().isEmpty()) {
            return;
        }

        Map<String, Individual> memberMap = new HashMap<>();
        Set<String> individualNames = new HashSet<>();
        for (Individual individual : family.getMembers()) {
            memberMap.put(individual.getName(), individual);
            individualNames.add(individual.getName());

            if (individual.getFather() != null && StringUtils.isNotEmpty(individual.getFather().getName())) {
                individualNames.add(individual.getFather().getName());
            }
            if (individual.getMother() != null && StringUtils.isNotEmpty(individual.getMother().getName())) {
                individualNames.add(individual.getMother().getName());
            }
        }

        Query query = new Query(IndividualDBAdaptor.QueryParams.NAME.key(), individualNames);
        QueryResult<Individual> individualQueryResult = catalogManager.getIndividualManager().get(String.valueOf(studyId), query,
                new QueryOptions(), sessionId);
        for (Individual individual : individualQueryResult.getResult()) {
            // We override the individuals from the map
            memberMap.put(individual.getName(), individual);
        }

        family.setMembers(memberMap.entrySet().stream().map(Map.Entry::getValue).collect(Collectors.toList()));
    }

    private void validateFamily(Family family) throws CatalogException {
        if (family.getMembers() == null || family.getMembers().isEmpty()) {
            return;
        }

        Map<String, Individual> membersMap = new HashMap<>();       // individualName|individualId: Individual
        Map<String, List<Individual>> parentsMap = new HashMap<>(); // motherName||F---fatherName||M: List<children>
        Set<Individual> noParentsSet = new HashSet<>();             // Set with individuals without parents

        // 1. Fill in the objects initialised above
        for (Individual individual : family.getMembers()) {
            membersMap.put(individual.getName(), individual);
            if (individual.getId() > 0) {
                membersMap.put(String.valueOf(individual.getId()), individual);
            }

            String parentsKey = null;
            if (individual.getMother() != null) {
                if (individual.getMother().getId() > 0) {
                    individual.getMother().setName(String.valueOf(individual.getMother().getId()));
                }
                if (!StringUtils.isEmpty(individual.getMother().getName())) {
                    parentsKey = individual.getMother().getName() + "||F";
                }
            }
            if (individual.getFather() != null) {
                if (parentsKey != null) {
                    parentsKey += "---";
                }
                if (individual.getFather().getId() > 0) {
                    individual.getFather().setName(String.valueOf(individual.getFather().getId()));
                }
                if (!StringUtils.isEmpty(individual.getFather().getName())) {
                    if (parentsKey != null) {
                        parentsKey += individual.getFather().getName() + "||M";
                    } else {
                        parentsKey = individual.getFather().getName() + "||M";
                    }
                }
            }
            if (parentsKey == null) {
                noParentsSet.add(individual);
            } else {
                if (!parentsMap.containsKey(parentsKey)) {
                    parentsMap.put(parentsKey, new ArrayList<>());
                }
                parentsMap.get(parentsKey).add(individual);
            }
        }

        // 2. Loop over the parentsMap object. We will be emptying the noParentsSet as soon as we find a parent in the set. Once,
        // everything finishes, that set should be empty. Otherwise, it will mean that parent is not in use
        // On the other hand, all the parents should exist in the membersMap, otherwise it will mean that is missing in the family
        for (Map.Entry<String, List<Individual>> parentListEntry : parentsMap.entrySet()) {
            String[] split = parentListEntry.getKey().split("---");
            for (String parentName : split) {
                String[] splitNameSex = parentName.split("\\|\\|");
                String name = splitNameSex[0];
                Individual.Sex sex = splitNameSex[1].equals("F") ? Individual.Sex.FEMALE : Individual.Sex.MALE;

                if (!membersMap.containsKey(name)) {
                    throw new CatalogException("The parent " + name + " is not present in the members list");
                } else {
                    // Check if the sex is correct
                    Individual.Sex sex1 = membersMap.get(name).getSex();
                    if (sex1 != null && sex1 != sex && sex1 != Individual.Sex.UNKNOWN) {
                        throw new CatalogException("Sex of parent " + name + " is incorrect or the relationship is incorrect. In "
                                + "principle, it should be " + sex);
                    }
                    membersMap.get(name).setSex(sex);

                    // We attempt to remove the individual from the noParentsSet
                    noParentsSet.remove(membersMap.get(name));
                }
            }
        }

        // FIXME Pedro: this is a quick fix to allow create families without the parents, this needs to be reviewed.
        if (noParentsSet.size() > 0) {
//            throw new CatalogException("Some members that are not related to any other have been found: "
//                    + noParentsSet.stream().map(Individual::getName).collect(Collectors.joining(", ")));
            logger.warn("Some members that are not related to any other have been found: {}",
                    noParentsSet.stream().map(Individual::getName).collect(Collectors.joining(", ")));
        }
    }

    private void validateMultiples(Family family) throws CatalogException {
        if (family.getMembers() == null || family.getMembers().isEmpty()) {
            return;
        }

        Map<String, List<String>> multiples = new HashMap<>();
        // Look for all the multiples
        for (Individual individual : family.getMembers()) {
            if (individual.getMultiples() != null && individual.getMultiples().getSiblings() != null
                    && !individual.getMultiples().getSiblings().isEmpty()) {
                multiples.put(individual.getName(), individual.getMultiples().getSiblings());
            }
        }

        if (multiples.size() > 0) {
            // Check if they are all cross-referenced
            for (Map.Entry<String, List<String>> entry : multiples.entrySet()) {
                for (String sibling : entry.getValue()) {
                    if (!multiples.containsKey(sibling)) {
                        throw new CatalogException("Missing sibling " + sibling + " of member " + entry.getKey());
                    }
                    if (!multiples.get(sibling).contains(entry.getKey())) {
                        throw new CatalogException("Incomplete sibling information. Sibling " + sibling + " does not contain "
                                + entry.getKey() + " as its sibling");
                    }
                }
            }
        }
    }

    private void validatePhenotypes(Family family) throws CatalogException {
        if (family.getPhenotypes() == null || family.getPhenotypes().isEmpty()) {
            return;
        }

        if (family.getMembers() == null || family.getMembers().isEmpty()) {
            throw new CatalogException("Missing family members");
        }

        Set<String> memberPhenotypes = new HashSet<>();
        for (Individual individual : family.getMembers()) {
            if (individual.getPhenotypes() != null && !individual.getPhenotypes().isEmpty()) {
                memberPhenotypes.addAll(individual.getPhenotypes().stream().map(OntologyTerm::getId).collect(Collectors.toSet()));
            }
        }
        Set<String> familyPhenotypes = family.getPhenotypes().stream().map(OntologyTerm::getId).collect(Collectors.toSet());
        if (!familyPhenotypes.containsAll(memberPhenotypes)) {
            throw new CatalogException("Some of the phenotypes are not present in any member of the family");
        }
    }

    private void createMissingMembers(Family family, long studyId, String sessionId) throws CatalogException {
        if (family.getMembers() == null) {
            return;
        }

        // First, we will need to fix all the relationships. This means, that all children will be pointing to the latest parent individual
        // information available before it is created ! On the other hand, individuals will be created from the top to the bottom of the
        // family. Otherwise, references to parents might be lost.

        // We will assume that before calling to this method, the autoCompleteFamilyMembers method would have been called.
        // In that case, only individuals with ids <= 0 will have to be created

        // We initialize the individual map containing all the individuals
        Map<String, Individual> individualMap = new HashMap<>();
        List<Individual> individualsToCreate = new ArrayList<>();
        for (Individual individual : family.getMembers()) {
            individualMap.put(individual.getName(), individual);
            if (individual.getId() <= 0) {
                individualsToCreate.add(individual);
            }
        }

        // We link father and mother to individual objects
        for (Map.Entry<String, Individual> entry : individualMap.entrySet()) {
            if (entry.getValue().getFather() != null && StringUtils.isNotEmpty(entry.getValue().getFather().getName())) {
                entry.getValue().setFather(individualMap.get(entry.getValue().getFather().getName()));
            }
            if (entry.getValue().getMother() != null && StringUtils.isNotEmpty(entry.getValue().getMother().getName())) {
                entry.getValue().setMother(individualMap.get(entry.getValue().getMother().getName()));
            }
        }

        // We start creating missing individuals
        for (Individual individual : individualsToCreate) {
            createMissingIndividual(individual, individualMap, String.valueOf(studyId), sessionId);
        }
    }

    private void createMissingIndividual(Individual individual, Map<String, Individual> individualMap, String studyId, String sessionId)
            throws CatalogException {
        if (individual == null || individual.getId() > 0) {
            return;
        }
        if (individual.getFather() != null && StringUtils.isNotEmpty(individual.getFather().getName())) {
            createMissingIndividual(individual.getFather(), individualMap, studyId, sessionId);
            individual.setFather(individualMap.get(individual.getFather().getName()));
        }
        if (individual.getMother() != null && StringUtils.isNotEmpty(individual.getMother().getName())) {
            createMissingIndividual(individual.getMother(), individualMap, studyId, sessionId);
            individual.setMother(individualMap.get(individual.getMother().getName()));
        }
        QueryResult<Individual> individualQueryResult = catalogManager.getIndividualManager().create(String.valueOf(studyId), individual,
                QueryOptions.empty(), sessionId);
        if (individualQueryResult.getNumResults() == 0) {
            throw new CatalogException("Unexpected error when trying to create individual " + individual.getName());
        }
        individualMap.put(individual.getName(), individualQueryResult.first());
    }

//    /**
//     * Auxiliar method to get either the id of an individual or the name to be used as a unique identifier of the individual.
//     *
//     * @param individual individual.
//     * @return the id or name.
//     */
//    private String getIndividualIdOrName(Individual individual) {
//        return individual.getId() > 0 ? String.valueOf(individual.getId()) : individual.getName();
//    }

    private void addMemberInformation(QueryResult<Family> queryResult, long studyId, String sessionId) {
        if (queryResult.getNumResults() == 0) {
            return;
        }

        List<String> errorMessages = new ArrayList<>();
        for (Family family : queryResult.getResult()) {
            if (family.getMembers() == null || family.getMembers().isEmpty()) {
                continue;
            }

            List<Individual> memberList = new ArrayList<>();
            for (Individual member : family.getMembers()) {
                Query query = new Query()
                        .append(IndividualDBAdaptor.QueryParams.ID.key(), member.getId())
                        .append(IndividualDBAdaptor.QueryParams.VERSION.key(), member.getVersion());
                try {
                    QueryResult<Individual> individualQueryResult = catalogManager.getIndividualManager().get(String.valueOf(studyId),
                            query, QueryOptions.empty(), sessionId);
                    if (individualQueryResult.getNumResults() == 0) {
                        throw new CatalogException("Could not get information from member " + member.getId());
                    } else {
                        memberList.add(individualQueryResult.first());
                    }
                } catch (CatalogException e) {
                    logger.warn("Could not retrieve member information to complete family {}, {}", family.getName(), e.getMessage(), e);
                    errorMessages.add("Could not retrieve member information to complete family " + family.getName() + ", "
                            + e.getMessage());
                }
            }
            family.setMembers(memberList);
        }

        if (errorMessages.size() > 0) {
            queryResult.setWarningMsg(StringUtils.join(errorMessages, "\n"));
        }
    }

}<|MERGE_RESOLUTION|>--- conflicted
+++ resolved
@@ -565,11 +565,7 @@
                         .map(String::valueOf)
                         .collect(Collectors.toList());
                 return authorizationManager.setAcls(resourceIds.getStudyId(), resourceIds.getResourceIds(), members, permissions,
-<<<<<<< HEAD
-                        Entity.FAMILY);
-=======
-                        allFamilyPermissions, collectionName);
->>>>>>> 92575884
+            allFamilyPermissions, Entity.FAMILY);
             case ADD:
                 return authorizationManager.addAcls(resourceIds.getStudyId(), resourceIds.getResourceIds(), members, permissions,
                         Entity.FAMILY);
