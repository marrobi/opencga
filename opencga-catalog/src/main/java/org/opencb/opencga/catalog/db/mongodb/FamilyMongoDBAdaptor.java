/*
 * Copyright 2015-2017 OpenCB
 *
 * Licensed under the Apache License, Version 2.0 (the "License");
 * you may not use this file except in compliance with the License.
 * You may obtain a copy of the License at
 *
 *     http://www.apache.org/licenses/LICENSE-2.0
 *
 * Unless required by applicable law or agreed to in writing, software
 * distributed under the License is distributed on an "AS IS" BASIS,
 * WITHOUT WARRANTIES OR CONDITIONS OF ANY KIND, either express or implied.
 * See the License for the specific language governing permissions and
 * limitations under the License.
 */

package org.opencb.opencga.catalog.db.mongodb;

import com.mongodb.MongoClient;
import com.mongodb.client.MongoCursor;
import com.mongodb.client.model.Filters;
import com.mongodb.client.model.Projections;
import com.mongodb.client.result.DeleteResult;
import com.mongodb.client.result.UpdateResult;
import org.apache.commons.lang3.StringUtils;
import org.bson.Document;
import org.bson.conversions.Bson;
import org.opencb.commons.datastore.core.ObjectMap;
import org.opencb.commons.datastore.core.Query;
import org.opencb.commons.datastore.core.QueryOptions;
import org.opencb.commons.datastore.core.QueryResult;
import org.opencb.commons.datastore.mongodb.MongoDBCollection;
import org.opencb.opencga.catalog.db.api.DBIterator;
import org.opencb.opencga.catalog.db.api.FamilyDBAdaptor;
import org.opencb.opencga.catalog.db.api.IndividualDBAdaptor;
import org.opencb.opencga.catalog.db.api.StudyDBAdaptor;
import org.opencb.opencga.catalog.db.mongodb.converters.AnnotableConverter;
import org.opencb.opencga.catalog.db.mongodb.converters.FamilyConverter;
import org.opencb.opencga.catalog.db.mongodb.iterators.AnnotableMongoDBIterator;
import org.opencb.opencga.catalog.exceptions.CatalogAuthorizationException;
import org.opencb.opencga.catalog.exceptions.CatalogDBException;
import org.opencb.opencga.catalog.exceptions.CatalogException;
import org.opencb.opencga.catalog.utils.Constants;
import org.opencb.opencga.core.common.TimeUtils;
import org.opencb.opencga.core.models.*;
import org.opencb.opencga.core.models.acls.permissions.FamilyAclEntry;
import org.opencb.opencga.core.models.acls.permissions.StudyAclEntry;
import org.slf4j.LoggerFactory;

import javax.annotation.Nullable;
import java.util.*;
import java.util.function.Consumer;
import java.util.function.Function;
import java.util.stream.Collectors;

import static org.opencb.opencga.catalog.db.mongodb.AuthorizationMongoDBUtils.filterAnnotationSets;
import static org.opencb.opencga.catalog.db.mongodb.AuthorizationMongoDBUtils.getQueryForAuthorisedEntries;
import static org.opencb.opencga.catalog.db.mongodb.MongoDBUtils.*;

/**
 * Created by pfurio on 03/05/17.
 */
public class FamilyMongoDBAdaptor extends AnnotationMongoDBAdaptor<Family> implements FamilyDBAdaptor {

    private final MongoDBCollection familyCollection;
    private FamilyConverter familyConverter;

    public FamilyMongoDBAdaptor(MongoDBCollection familyCollection, MongoDBAdaptorFactory dbAdaptorFactory) {
        super(LoggerFactory.getLogger(FamilyMongoDBAdaptor.class));
        this.dbAdaptorFactory = dbAdaptorFactory;
        this.familyCollection = familyCollection;
        this.familyConverter = new FamilyConverter();
    }

    /**
     * @return MongoDB connection to the family collection.
     */
    public MongoDBCollection getFamilyCollection() {
        return familyCollection;
    }

    @Override
    public void nativeInsert(Map<String, Object> family, String userId) throws CatalogDBException {
        Document document = getMongoDBDocument(family, "family");
        familyCollection.insert(document, null);
    }

    @Override
    public QueryResult<Family> insert(long studyId, Family family, List<VariableSet> variableSetList, QueryOptions options)
            throws CatalogDBException {
        long startTime = startQuery();

        dbAdaptorFactory.getCatalogStudyDBAdaptor().checkId(studyId);
        List<Bson> filterList = new ArrayList<>();
        filterList.add(Filters.eq(QueryParams.NAME.key(), family.getName()));
        filterList.add(Filters.eq(PRIVATE_STUDY_ID, studyId));
        filterList.add(Filters.eq(QueryParams.STATUS_NAME.key(), Status.READY));

        Bson bson = Filters.and(filterList);
        QueryResult<Long> count = familyCollection.count(bson);
        if (count.getResult().get(0) > 0) {
            throw new CatalogDBException("Cannot create family. A family with { name: '" + family.getName() + "'} already exists.");
        }

        long familyId = getNewId();
        family.setId(familyId);
        family.setVersion(1);

        Document familyObject = familyConverter.convertToStorageType(family, variableSetList);
        familyObject.put(PRIVATE_STUDY_ID, studyId);

        // Versioning private parameters
        familyObject.put(RELEASE_FROM_VERSION, Arrays.asList(family.getRelease()));
        familyObject.put(LAST_OF_VERSION, true);
        familyObject.put(LAST_OF_RELEASE, true);
        if (StringUtils.isNotEmpty(family.getCreationDate())) {
            familyObject.put(PRIVATE_CREATION_DATE, TimeUtils.toDate(family.getCreationDate()));
        } else {
            familyObject.put(PRIVATE_CREATION_DATE, TimeUtils.getDate());
        }
        familyObject.put(PERMISSION_RULES_APPLIED, Collections.emptyList());

        familyCollection.insert(familyObject, null);

        return endQuery("createFamily", startTime, get(familyId, options));
    }

    @Override
    public QueryResult<Long> count(Query query) throws CatalogDBException {
        Bson bson = parseQuery(query, false);
        return familyCollection.count(bson);
    }

    @Override
    public QueryResult<Long> count(final Query query, final String user, final StudyAclEntry.StudyPermissions studyPermissions)
            throws CatalogDBException, CatalogAuthorizationException {
        filterOutDeleted(query);

        StudyAclEntry.StudyPermissions studyPermission = (studyPermissions == null
                ? StudyAclEntry.StudyPermissions.VIEW_FAMILIES : studyPermissions);

        // Get the study document
        Query studyQuery = new Query(StudyDBAdaptor.QueryParams.ID.key(), query.getLong(QueryParams.STUDY_ID.key()));
        QueryResult queryResult = dbAdaptorFactory.getCatalogStudyDBAdaptor().nativeGet(studyQuery, QueryOptions.empty());
        if (queryResult.getNumResults() == 0) {
            throw new CatalogDBException("Study " + query.getLong(QueryParams.STUDY_ID.key()) + " not found");
        }

        // Get the document query needed to check the permissions as well
        Document queryForAuthorisedEntries = getQueryForAuthorisedEntries((Document) queryResult.first(), user,
                studyPermission.name(), studyPermission.getFamilyPermission().name());
        Bson bson = parseQuery(query, false, queryForAuthorisedEntries);
        logger.debug("Family count: query : {}, dbTime: {}", bson.toBsonDocument(Document.class, MongoClient.getDefaultCodecRegistry()));
        return familyCollection.count(bson);
    }

    private void filterOutDeleted(Query query) {
        if (!query.containsKey(QueryParams.STATUS_NAME.key())) {
            query.append(QueryParams.STATUS_NAME.key(), "!=" + Status.TRASHED + ";!=" + Status.DELETED);
        }
    }

    @Override
    public QueryResult distinct(Query query, String field) throws CatalogDBException {
        Bson bson = parseQuery(query, false);
        return familyCollection.distinct(field, bson);
    }

    @Override
    public QueryResult stats(Query query) {
        return null;
    }

    @Override
    public QueryResult<Family> update(long id, ObjectMap parameters, QueryOptions queryOptions) throws CatalogDBException {
        return update(id, parameters, Collections.emptyList(), queryOptions);
    }

    @Override
    public QueryResult<AnnotationSet> getAnnotationSet(long id, @Nullable String annotationSetName) throws CatalogDBException {
        QueryOptions queryOptions = new QueryOptions();
        List<String> includeList = new ArrayList<>();
        includeList.add(QueryParams.ANNOTATION_SETS.key());
        if (StringUtils.isNotEmpty(annotationSetName)) {
            includeList.add(Constants.ANNOTATION_SET_NAME + "." + annotationSetName);
        }
        queryOptions.put(QueryOptions.INCLUDE, includeList);

        QueryResult<Family> familyQueryResult = get(id, queryOptions);
        if (familyQueryResult.first().getAnnotationSets().isEmpty()) {
            return new QueryResult<>("Get annotation set", familyQueryResult.getDbTime(), 0, 0, familyQueryResult.getWarningMsg(),
                    familyQueryResult.getErrorMsg(), Collections.emptyList());
        } else {
            List<AnnotationSet> annotationSets = familyQueryResult.first().getAnnotationSets();
            int size = annotationSets.size();
            return new QueryResult<>("Get annotation set", familyQueryResult.getDbTime(), size, size, familyQueryResult.getWarningMsg(),
                    familyQueryResult.getErrorMsg(), annotationSets);
        }
    }

    @Override
    public QueryResult<Family> update(long id, ObjectMap parameters, List<VariableSet> variableSetList, QueryOptions queryOptions)
            throws CatalogDBException {
        long startTime = startQuery();
        QueryResult<Long> update = update(new Query(QueryParams.ID.key(), id), parameters, variableSetList, queryOptions);
        if (update.getNumTotalResults() != 1 && parameters.size() > 0 && !(parameters.size() <= 3
                && (parameters.containsKey(QueryParams.ANNOTATION_SETS.key()) || parameters.containsKey(Constants.DELETE_ANNOTATION_SET)
                || parameters.containsKey(Constants.DELETE_ANNOTATION)))) {
            throw new CatalogDBException("Could not update family with id " + id);
        }
        Query query = new Query()
                .append(QueryParams.ID.key(), id)
                .append(QueryParams.STATUS_NAME.key(), "!=EMPTY");
        return endQuery("Update family", startTime, get(query, queryOptions));
    }

    @Override
    public QueryResult<Long> update(Query query, ObjectMap parameters, QueryOptions queryOptions) throws CatalogDBException {
        return update(query, parameters, Collections.emptyList(), queryOptions);
    }

    @Override
    public QueryResult<Long> update(Query query, ObjectMap parameters, List<VariableSet> variableSetList, QueryOptions queryOptions)
            throws CatalogDBException {
        long startTime = startQuery();
        if (queryOptions.getBoolean(Constants.REFRESH)) {
            updateToLastIndividualVersions(query, parameters);
        }

        Document familyParameters = parseAndValidateUpdateParams(parameters, query);
        ObjectMap annotationUpdateMap = prepareAnnotationUpdate(query.getLong(QueryParams.ID.key(), -1L), parameters, variableSetList);
        if (familyParameters.containsKey(QueryParams.STATUS_NAME.key())) {
            query.put(Constants.ALL_VERSIONS, true);
            QueryResult<UpdateResult> update = familyCollection.update(parseQuery(query, false),
                    new Document("$set", familyParameters), new QueryOptions("multi", true));

            applyAnnotationUpdates(query.getLong(QueryParams.ID.key(), -1L), annotationUpdateMap, true);
            return endQuery("Update family", startTime, Arrays.asList(update.getNumTotalResults()));
        }

        if (!queryOptions.getBoolean(Constants.INCREMENT_VERSION)) {
            applyAnnotationUpdates(query.getLong(QueryParams.ID.key(), -1L), annotationUpdateMap, true);
            if (!familyParameters.isEmpty()) {
                QueryResult<UpdateResult> update = familyCollection.update(parseQuery(query, false),
                        new Document("$set", familyParameters), new QueryOptions("multi", true));
                return endQuery("Update family", startTime, Arrays.asList(update.getNumTotalResults()));
            }
        } else {
            return updateAndCreateNewVersion(query, familyParameters, annotationUpdateMap, queryOptions);
        }

        return endQuery("Update family", startTime, new QueryResult<>());
    }

    private void updateToLastIndividualVersions(Query query, ObjectMap parameters) throws CatalogDBException {
        if (parameters.containsKey(QueryParams.MEMBERS.key())) {
            throw new CatalogDBException("Invalid option: Cannot update to the last version of members and update to different members at "
                    + "the same time.");
        }

        QueryOptions options = new QueryOptions(QueryOptions.INCLUDE, QueryParams.MEMBERS.key());
        QueryResult<Family> queryResult = get(query, options);

        if (queryResult.getNumResults() == 0) {
            throw new CatalogDBException("Family not found.");
        }
        if (queryResult.getNumResults() > 1) {
            throw new CatalogDBException("Update to the last version of members in multiple families at once not supported.");
        }

        Family family = queryResult.first();
        if (family.getMembers() == null || family.getMembers().isEmpty()) {
            // Nothing to do
            return;
        }

        List<Long> individualIds = family.getMembers().stream().map(Individual::getId).collect(Collectors.toList());
        Query individualQuery = new Query()
                .append(IndividualDBAdaptor.QueryParams.ID.key(), individualIds);
        options = new QueryOptions(QueryOptions.INCLUDE, Arrays.asList(
                IndividualDBAdaptor.QueryParams.ID.key(), IndividualDBAdaptor.QueryParams.VERSION.key()
        ));
        QueryResult<Individual> individualQueryResult = dbAdaptorFactory.getCatalogIndividualDBAdaptor().get(individualQuery, options);
        parameters.put(QueryParams.MEMBERS.key(), individualQueryResult.getResult());
    }

    private QueryResult<Long> updateAndCreateNewVersion(Query query, Document familyParameters, ObjectMap annotationUpdateMap,
                                                        QueryOptions queryOptions) throws CatalogDBException {
        long startTime = startQuery();

        QueryResult<Document> queryResult = nativeGet(query, new QueryOptions(QueryOptions.EXCLUDE, "_id"));
        int release = queryOptions.getInt(Constants.CURRENT_RELEASE, -1);
        if (release == -1) {
            throw new CatalogDBException("Internal error. Mandatory " + Constants.CURRENT_RELEASE + " parameter not passed to update "
                    + "method");
        }

        for (Document familyDocument : queryResult.getResult()) {
            Document updateOldVersion = new Document();

            List<Integer> supportedReleases = (List<Integer>) familyDocument.get(RELEASE_FROM_VERSION);
            if (supportedReleases.size() > 1) {
                // If it contains several releases, it means this is the first update on the current release, so we just need to take the
                // current release number out
                supportedReleases.remove(supportedReleases.size() - 1);
            } else {
                // If it is 1, it means that the previous version being checked was made on this same release as well, so it won't be the
                // last version of the release
                updateOldVersion.put(LAST_OF_RELEASE, false);
            }
            updateOldVersion.put(RELEASE_FROM_VERSION, supportedReleases);
            updateOldVersion.put(LAST_OF_VERSION, false);

            // Perform the update on the previous version
            Document queryDocument = new Document()
                    .append(PRIVATE_STUDY_ID, familyDocument.getLong(PRIVATE_STUDY_ID))
                    .append(QueryParams.VERSION.key(), familyDocument.getInteger(QueryParams.VERSION.key()))
                    .append(PRIVATE_ID, familyDocument.getLong(PRIVATE_ID));
            QueryResult<UpdateResult> updateResult = familyCollection.update(queryDocument, new Document("$set", updateOldVersion), null);
            if (updateResult.first().getModifiedCount() == 0) {
                throw new CatalogDBException("Internal error: Could not update family");
            }

            // We update the information for the new version of the document
            familyDocument.put(LAST_OF_RELEASE, true);
            familyDocument.put(LAST_OF_VERSION, true);
            familyDocument.put(RELEASE_FROM_VERSION, Arrays.asList(release));
            familyDocument.put(QueryParams.VERSION.key(), familyDocument.getInteger(QueryParams.VERSION.key()) + 1);

            // We apply the updates the user wanted to apply (if any)
            mergeDocument(familyDocument, familyParameters);

            // Insert the new version document
            familyCollection.insert(familyDocument, QueryOptions.empty());

            applyAnnotationUpdates(query.getLong(QueryParams.ID.key(), -1L), annotationUpdateMap, true);
        }

        return endQuery("Update family", startTime, Arrays.asList(queryResult.getNumTotalResults()));
    }

    private Document parseAndValidateUpdateParams(ObjectMap parameters, Query query) throws CatalogDBException {
        Document familyParameters = new Document();

        final String[] acceptedParams = {QueryParams.DESCRIPTION.key()};
        filterStringParams(parameters, familyParameters, acceptedParams);

        final String[] acceptedMapParams = {QueryParams.ATTRIBUTES.key()};
        filterMapParams(parameters, familyParameters, acceptedMapParams);

        final String[] acceptedObjectParams = {QueryParams.MEMBERS.key(), QueryParams.PHENOTYPES.key()};
        filterObjectParams(parameters, familyParameters, acceptedObjectParams);

        if (parameters.containsKey(QueryParams.NAME.key())) {
            // That can only be done to one family...
            QueryResult<Family> familyQueryResult = get(query, new QueryOptions());
            if (familyQueryResult.getNumResults() == 0) {
                throw new CatalogDBException("Update family: No family found to be updated");
            }
            if (familyQueryResult.getNumResults() > 1) {
                throw new CatalogDBException("Update family: Cannot set the same name parameter for different families");
            }

            // Check that the new sample name is still unique
            long studyId = getStudyId(familyQueryResult.first().getId());

            Query tmpQuery = new Query()
                    .append(QueryParams.NAME.key(), parameters.get(QueryParams.NAME.key()))
                    .append(QueryParams.STUDY_ID.key(), studyId);
            QueryResult<Long> count = count(tmpQuery);
            if (count.getResult().get(0) > 0) {
                throw new CatalogDBException("Cannot set name for family. A family with { name: '"
                        + parameters.get(QueryParams.NAME.key()) + "'} already exists.");
            }

            familyParameters.put(QueryParams.NAME.key(), parameters.get(QueryParams.NAME.key()));
        }

        if (parameters.containsKey(QueryParams.STATUS_NAME.key())) {
            familyParameters.put(QueryParams.STATUS_NAME.key(), parameters.get(QueryParams.STATUS_NAME.key()));
            familyParameters.put(QueryParams.STATUS_DATE.key(), TimeUtils.getTime());
        }

        familyConverter.validateDocumentToUpdate(familyParameters);

        return familyParameters;
    }

    @Override
    public void delete(long id) throws CatalogDBException {
        Query query = new Query(QueryParams.ID.key(), id);
        delete(query);
    }

    @Override
    public void delete(Query query) throws CatalogDBException {
        QueryResult<DeleteResult> remove = familyCollection.remove(parseQuery(query, false), null);

        if (remove.first().getDeletedCount() == 0) {
            throw CatalogDBException.deleteError("Family");
        }
    }

    @Override
    public QueryResult<Family> restore(long id, QueryOptions queryOptions) throws CatalogDBException {
        long startTime = startQuery();

        checkId(id);
        // Check if the family is active
        Query query = new Query(QueryParams.ID.key(), id)
                .append(QueryParams.STATUS_NAME.key(), Status.TRASHED);
        if (count(query).first() == 0) {
            throw new CatalogDBException("The family {" + id + "} is not deleted");
        }

        // Change the status of the family to deleted
        setStatus(id, Status.READY);
        query = new Query(QueryParams.ID.key(), id);

        return endQuery("Restore family", startTime, get(query, null));
    }

    @Override
    public QueryResult<Long> restore(Query query, QueryOptions queryOptions) throws CatalogDBException {
        long startTime = startQuery();
        query.put(QueryParams.STATUS_NAME.key(), Status.TRASHED);
        return endQuery("Restore families", startTime, setStatus(query, Status.READY));
    }

    @Override
    public QueryResult<Family> get(Query query, QueryOptions options) throws CatalogDBException {
        long startTime = startQuery();
        List<Family> documentList = new ArrayList<>();
        QueryResult<Family> queryResult;
        try (DBIterator<Family> dbIterator = iterator(query, options)) {
            while (dbIterator.hasNext()) {
                documentList.add(dbIterator.next());
            }
        }
        queryResult = endQuery("Get", startTime, documentList);
//        addMemberInfoToFamily(queryResult);

        // We only count the total number of results if the actual number of results equals the limit established for performance purposes.
        if (options != null && options.getInt(QueryOptions.LIMIT, 0) == queryResult.getNumResults()) {
            QueryResult<Long> count = count(query);
            queryResult.setNumTotalResults(count.first());
        }
        return queryResult;
    }

    @Override
    public QueryResult nativeGet(Query query, QueryOptions options) throws CatalogDBException {
        long startTime = startQuery();
        List<Document> documentList = new ArrayList<>();
        QueryResult<Document> queryResult;
        try (DBIterator<Document> dbIterator = nativeIterator(query, options)) {
            while (dbIterator.hasNext()) {
                documentList.add(dbIterator.next());
            }
        }
        queryResult = endQuery("Native get", startTime, documentList);

        // We only count the total number of results if the actual number of results equals the limit established for performance purposes.
        if (options != null && options.getInt(QueryOptions.LIMIT, 0) == queryResult.getNumResults()) {
            QueryResult<Long> count = count(query);
            queryResult.setNumTotalResults(count.first());
        }
        return queryResult;
    }

    @Override
    public QueryResult<Family> get(long familyId, QueryOptions options) throws CatalogDBException {
        checkId(familyId);
        Query query = new Query(QueryParams.ID.key(), familyId).append(QueryParams.STATUS_NAME.key(), "!=" + Status.DELETED);
        return get(query, options);
    }

    @Override
    public QueryResult<Family> get(Query query, QueryOptions options, String user)
            throws CatalogDBException, CatalogAuthorizationException {
        long startTime = startQuery();
        List<Family> documentList = new ArrayList<>();
        QueryResult<Family> queryResult;
        try (DBIterator<Family> dbIterator = iterator(query, options, user)) {
            while (dbIterator.hasNext()) {
                documentList.add(dbIterator.next());
            }
        }
        queryResult = endQuery("Get", startTime, documentList);
//        addMemberInfoToFamily(queryResult);

        // We only count the total number of results if the actual number of results equals the limit established for performance purposes.
        if (options != null && options.getInt(QueryOptions.LIMIT, 0) == queryResult.getNumResults()) {
            QueryResult<Long> count = count(query, user, StudyAclEntry.StudyPermissions.VIEW_FAMILIES);
            queryResult.setNumTotalResults(count.first());
        }
        return queryResult;
    }

    @Override
    public DBIterator<Family> iterator(Query query, QueryOptions options) throws CatalogDBException {
        MongoCursor<Document> mongoCursor = getMongoCursor(query, options);
        return new AnnotableMongoDBIterator<>(mongoCursor, familyConverter, options);
    }

    @Override
    public DBIterator nativeIterator(Query query, QueryOptions options) throws CatalogDBException {
        MongoCursor<Document> mongoCursor = getMongoCursor(query, options);
        return new AnnotableMongoDBIterator<>(mongoCursor, options);
    }

    @Override
    public DBIterator<Family> iterator(Query query, QueryOptions options, String user)
            throws CatalogDBException, CatalogAuthorizationException {
        Document studyDocument = getStudyDocument(query);
        MongoCursor<Document> mongoCursor = getMongoCursor(query, options, studyDocument, user);
        Function<Document, Document> iteratorFilter = (d) -> filterAnnotationSets(studyDocument, d, user,
                StudyAclEntry.StudyPermissions.VIEW_FAMILY_ANNOTATIONS.name(), FamilyAclEntry.FamilyPermissions.VIEW_ANNOTATIONS.name());

        return new AnnotableMongoDBIterator<>(mongoCursor, familyConverter, iteratorFilter, options);
    }

    @Override
    public DBIterator nativeIterator(Query query, QueryOptions options, String user)
            throws CatalogDBException, CatalogAuthorizationException {

        Document studyDocument = getStudyDocument(query);
        MongoCursor<Document> mongoCursor = getMongoCursor(query, options, studyDocument, user);
        Function<Document, Document> iteratorFilter = (d) -> filterAnnotationSets(studyDocument, d, user,
                StudyAclEntry.StudyPermissions.VIEW_FAMILY_ANNOTATIONS.name(), FamilyAclEntry.FamilyPermissions.VIEW_ANNOTATIONS.name());

        return new AnnotableMongoDBIterator<>(mongoCursor, iteratorFilter, options);
    }

    private MongoCursor<Document> getMongoCursor(Query query, QueryOptions options) throws CatalogDBException {
        MongoCursor<Document> documentMongoCursor;
        try {
            documentMongoCursor = getMongoCursor(query, options, null, null);
        } catch (CatalogAuthorizationException e) {
            throw new CatalogDBException(e);
        }
        return documentMongoCursor;
    }

    private MongoCursor<Document> getMongoCursor(Query query, QueryOptions options, Document studyDocument, String user)
            throws CatalogDBException, CatalogAuthorizationException {
        Document queryForAuthorisedEntries = null;
        if (studyDocument != null && user != null) {
            // Get the document query needed to check the permissions as well
            queryForAuthorisedEntries = getQueryForAuthorisedEntries(studyDocument, user,
                    StudyAclEntry.StudyPermissions.VIEW_FAMILIES.name(), FamilyAclEntry.FamilyPermissions.VIEW.name());
        }

        filterOutDeleted(query);
        Bson bson = parseQuery(query, false, queryForAuthorisedEntries);
        logger.debug("Family get: query : {}", bson.toBsonDocument(Document.class, MongoClient.getDefaultCodecRegistry()));

        QueryOptions qOptions;
        if (options != null) {
            qOptions = new QueryOptions(options);
        } else {
            qOptions = new QueryOptions();
        }
        qOptions = removeAnnotationProjectionOptions(qOptions);

        return familyCollection.nativeQuery().find(bson, qOptions).iterator();
    }

    private Document getStudyDocument(Query query) throws CatalogDBException {
        // Get the study document
        Query studyQuery = new Query()
                .append(StudyDBAdaptor.QueryParams.ID.key(), query.getLong(FamilyDBAdaptor.QueryParams.STUDY_ID.key()));
        QueryResult<Document> queryResult = dbAdaptorFactory.getCatalogStudyDBAdaptor().nativeGet(studyQuery, QueryOptions.empty());
        if (queryResult.getNumResults() == 0) {
            throw new CatalogDBException("Study " + query.getLong(FamilyDBAdaptor.QueryParams.STUDY_ID.key()) + " not found");
        }
        return queryResult.first();
    }

    @Override
    public QueryResult rank(Query query, String field, int numResults, boolean asc) throws CatalogDBException {
        filterOutDeleted(query);
        Bson bsonQuery = parseQuery(query, false);
        return rank(familyCollection, bsonQuery, field, "name", numResults, asc);
    }

    @Override
    public QueryResult groupBy(Query query, String field, QueryOptions options) throws CatalogDBException {
        filterOutDeleted(query);
        Bson bsonQuery = parseQuery(query, false);
        return groupBy(familyCollection, bsonQuery, field, "name", options);
    }

    @Override
    public QueryResult groupBy(Query query, List<String> fields, QueryOptions options) throws CatalogDBException {
        filterOutDeleted(query);
        Bson bsonQuery = parseQuery(query, false);
        return groupBy(familyCollection, bsonQuery, fields, "name", options);
    }

    @Override
    public QueryResult groupBy(Query query, String field, QueryOptions options, String user)
            throws CatalogDBException, CatalogAuthorizationException {
        Document studyDocument = getStudyDocument(query);
        Document queryForAuthorisedEntries;
        if (containsAnnotationQuery(query)) {
            queryForAuthorisedEntries = getQueryForAuthorisedEntries(studyDocument, user,
                    StudyAclEntry.StudyPermissions.VIEW_FAMILY_ANNOTATIONS.name(),
                    FamilyAclEntry.FamilyPermissions.VIEW_ANNOTATIONS.name());
        } else {
            queryForAuthorisedEntries = getQueryForAuthorisedEntries(studyDocument, user,
                    StudyAclEntry.StudyPermissions.VIEW_FAMILIES.name(), FamilyAclEntry.FamilyPermissions.VIEW.name());
        }
        filterOutDeleted(query);
        Bson bsonQuery = parseQuery(query, false, queryForAuthorisedEntries);
        return groupBy(familyCollection, bsonQuery, field, QueryParams.NAME.key(), options);
    }

    @Override
    public QueryResult groupBy(Query query, List<String> fields, QueryOptions options, String user)
            throws CatalogDBException, CatalogAuthorizationException {
        Document studyDocument = getStudyDocument(query);
        Document queryForAuthorisedEntries;
        if (containsAnnotationQuery(query)) {
            queryForAuthorisedEntries = getQueryForAuthorisedEntries(studyDocument, user,
                    StudyAclEntry.StudyPermissions.VIEW_FAMILY_ANNOTATIONS.name(),
                    FamilyAclEntry.FamilyPermissions.VIEW_ANNOTATIONS.name());
        } else {
            queryForAuthorisedEntries = getQueryForAuthorisedEntries(studyDocument, user,
                    StudyAclEntry.StudyPermissions.VIEW_FAMILIES.name(), FamilyAclEntry.FamilyPermissions.VIEW.name());
        }
        filterOutDeleted(query);
        Bson bsonQuery = parseQuery(query, false, queryForAuthorisedEntries);
        return groupBy(familyCollection, bsonQuery, fields, QueryParams.NAME.key(), options);
    }

    @Override
    public void forEach(Query query, Consumer<? super Object> action, QueryOptions options) throws CatalogDBException {
        Objects.requireNonNull(action);
        try (DBIterator<Family> catalogDBIterator = iterator(query, options)) {
            while (catalogDBIterator.hasNext()) {
                action.accept(catalogDBIterator.next());
            }
        }
    }

    @Override
    protected AnnotableConverter<? extends Annotable> getConverter() {
        return this.familyConverter;
    }

    @Override
    protected MongoDBCollection getCollection() {
        return this.familyCollection;
    }

    @Override
    public long getStudyId(long familyId) throws CatalogDBException {
        Bson query = new Document(PRIVATE_ID, familyId);
        Bson projection = Projections.include(PRIVATE_STUDY_ID);
        QueryResult<Document> queryResult = familyCollection.find(query, projection, null);

        if (!queryResult.getResult().isEmpty()) {
            Object studyId = queryResult.getResult().get(0).get(PRIVATE_STUDY_ID);
            return studyId instanceof Number ? ((Number) studyId).longValue() : Long.parseLong(studyId.toString());
        } else {
            throw CatalogDBException.idNotFound("Family", familyId);
        }
    }

    @Override
    public void updateProjectRelease(long studyId, int release) throws CatalogDBException {
        Query query = new Query()
                .append(QueryParams.STUDY_ID.key(), studyId)
                .append(QueryParams.SNAPSHOT.key(), release - 1);
        Bson bson = parseQuery(query, false);

        Document update = new Document()
                .append("$addToSet", new Document(RELEASE_FROM_VERSION, release));

        QueryOptions queryOptions = new QueryOptions("multi", true);

        familyCollection.update(bson, update, queryOptions);
    }

    @Override
    public void unmarkPermissionRule(long studyId, String permissionRuleId) throws CatalogException {
        unmarkPermissionRule(familyCollection, studyId, permissionRuleId);
    }

    private QueryResult<Family> setStatus(long familyId, String status) throws CatalogDBException {
        return update(familyId, new ObjectMap(QueryParams.STATUS_NAME.key(), status), QueryOptions.empty());
    }

    private QueryResult<Long> setStatus(Query query, String status) throws CatalogDBException {
        return update(query, new ObjectMap(QueryParams.STATUS_NAME.key(), status), QueryOptions.empty());
    }

    private Bson parseQuery(Query query, boolean isolated) throws CatalogDBException {
        return parseQuery(query, isolated, null);
    }

    protected Bson parseQuery(Query query, boolean isolated, Document authorisation) throws CatalogDBException {
        List<Bson> andBsonList = new ArrayList<>();
        Document annotationDocument = null;

        if (isolated) {
            andBsonList.add(new Document("$isolated", 1));
        }

        fixComplexQueryParam(QueryParams.ATTRIBUTES.key(), query);
        fixComplexQueryParam(QueryParams.BATTRIBUTES.key(), query);
        fixComplexQueryParam(QueryParams.NATTRIBUTES.key(), query);

        for (Map.Entry<String, Object> entry : query.entrySet()) {
            String key = entry.getKey().split("\\.")[0];
            QueryParams queryParam = QueryParams.getParam(entry.getKey()) != null ? QueryParams.getParam(entry.getKey())
                    : QueryParams.getParam(key);
            if (queryParam == null) {
                continue;
            }
            try {
                switch (queryParam) {
                    case ID:
                        addOrQuery(PRIVATE_ID, queryParam.key(), query, queryParam.type(), andBsonList);
                        break;
                    case STUDY_ID:
                        addOrQuery(PRIVATE_STUDY_ID, queryParam.key(), query, queryParam.type(), andBsonList);
                        break;
                    case ATTRIBUTES:
                        addAutoOrQuery(entry.getKey(), entry.getKey(), query, queryParam.type(), andBsonList);
                        break;
                    case BATTRIBUTES:
                        String mongoKey = entry.getKey().replace(QueryParams.BATTRIBUTES.key(), QueryParams.ATTRIBUTES.key());
                        addAutoOrQuery(mongoKey, entry.getKey(), query, queryParam.type(), andBsonList);
                        break;
                    case NATTRIBUTES:
                        mongoKey = entry.getKey().replace(QueryParams.NATTRIBUTES.key(), QueryParams.ATTRIBUTES.key());
                        addAutoOrQuery(mongoKey, entry.getKey(), query, queryParam.type(), andBsonList);
                        break;
                    case PHENOTYPES:
                        addOntologyQueryFilter(queryParam.key(), queryParam.key(), query, andBsonList);
                        break;
                    case ANNOTATION:
                        if (annotationDocument == null) {
                            annotationDocument = createAnnotationQuery(query.getString(QueryParams.ANNOTATION.key()),
                                    query.get(Constants.PRIVATE_ANNOTATION_PARAM_TYPES, ObjectMap.class));
                        }
                        break;
                    case SNAPSHOT:
                        addAutoOrQuery(RELEASE_FROM_VERSION, queryParam.key(), query, queryParam.type(), andBsonList);
                        break;
<<<<<<< HEAD
                    case CREATION_DATE:
                        addAutoOrQuery(PRIVATE_CREATION_DATE, queryParam.key(), query, queryParam.type(), andBsonList);
                        break;
                    case FATHER_ID:
                    case MOTHER_ID:
                    case MEMBER_ID:
=======
                    case MEMBERS_ID:
>>>>>>> 670dccb2
                    case NAME:
                    case DESCRIPTION:
                    case RELEASE:
                    case VERSION:
                    case PHENOTYPES_ID:
                    case PHENOTYPES_NAME:
                    case PHENOTYPES_SOURCE:
                    case STATUS_NAME:
                    case STATUS_MSG:
                    case STATUS_DATE:
//                    case ANNOTATION_SETS:
                        addAutoOrQuery(queryParam.key(), queryParam.key(), query, queryParam.type(), andBsonList);
                        break;
                    default:
                        break;
                }
            } catch (Exception e) {
                if (e instanceof CatalogDBException) {
                    throw e;
                } else {
                    throw new CatalogDBException("Error parsing query : " + query.toJson(), e);
                }
            }
        }

        // If the user doesn't look for a concrete version...
        if (!query.getBoolean(Constants.ALL_VERSIONS) && !query.containsKey(QueryParams.VERSION.key())) {
            if (query.containsKey(QueryParams.SNAPSHOT.key())) {
                // If the user looks for anything from some release, we will try to find the latest from the release (snapshot)
                andBsonList.add(Filters.eq(LAST_OF_RELEASE, true));
            } else {
                // Otherwise, we will always look for the latest version
                andBsonList.add(Filters.eq(LAST_OF_VERSION, true));
            }
        }

        if (annotationDocument != null && !annotationDocument.isEmpty()) {
            andBsonList.add(annotationDocument);
        }
        if (authorisation != null && authorisation.size() > 0) {
            andBsonList.add(authorisation);
        }
        if (!andBsonList.isEmpty()) {
            return Filters.and(andBsonList);
        } else {
            return new Document();
        }
    }
}<|MERGE_RESOLUTION|>--- conflicted
+++ resolved
@@ -750,16 +750,10 @@
                     case SNAPSHOT:
                         addAutoOrQuery(RELEASE_FROM_VERSION, queryParam.key(), query, queryParam.type(), andBsonList);
                         break;
-<<<<<<< HEAD
                     case CREATION_DATE:
                         addAutoOrQuery(PRIVATE_CREATION_DATE, queryParam.key(), query, queryParam.type(), andBsonList);
                         break;
-                    case FATHER_ID:
-                    case MOTHER_ID:
-                    case MEMBER_ID:
-=======
                     case MEMBERS_ID:
->>>>>>> 670dccb2
                     case NAME:
                     case DESCRIPTION:
                     case RELEASE:
