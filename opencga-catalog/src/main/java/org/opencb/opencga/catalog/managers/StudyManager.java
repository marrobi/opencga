/*
 * Copyright 2015-2017 OpenCB
 *
 * Licensed under the Apache License, Version 2.0 (the "License");
 * you may not use this file except in compliance with the License.
 * You may obtain a copy of the License at
 *
 *     http://www.apache.org/licenses/LICENSE-2.0
 *
 * Unless required by applicable law or agreed to in writing, software
 * distributed under the License is distributed on an "AS IS" BASIS,
 * WITHOUT WARRANTIES OR CONDITIONS OF ANY KIND, either express or implied.
 * See the License for the specific language governing permissions and
 * limitations under the License.
 */

package org.opencb.opencga.catalog.managers;

import org.apache.commons.lang3.StringUtils;
import org.opencb.commons.datastore.core.ObjectMap;
import org.opencb.commons.datastore.core.Query;
import org.opencb.commons.datastore.core.QueryOptions;
import org.opencb.commons.datastore.core.QueryResult;
import org.opencb.opencga.catalog.audit.AuditManager;
import org.opencb.opencga.catalog.audit.AuditRecord;
import org.opencb.opencga.catalog.auth.authentication.LDAPUtils;
import org.opencb.opencga.catalog.auth.authorization.AuthorizationManager;
import org.opencb.opencga.catalog.db.DBAdaptorFactory;
import org.opencb.opencga.catalog.db.api.*;
import org.opencb.opencga.catalog.exceptions.*;
import org.opencb.opencga.catalog.io.CatalogIOManager;
import org.opencb.opencga.catalog.io.CatalogIOManagerFactory;
import org.opencb.opencga.catalog.utils.CatalogAnnotationsValidator;
import org.opencb.opencga.catalog.utils.ParamUtils;
import org.opencb.opencga.catalog.utils.UUIDUtils;
import org.opencb.opencga.core.common.TimeUtils;
import org.opencb.opencga.core.config.AuthenticationOrigin;
import org.opencb.opencga.core.config.Configuration;
import org.opencb.opencga.core.models.*;
import org.opencb.opencga.core.models.acls.AclParams;
import org.opencb.opencga.core.models.acls.permissions.*;
import org.opencb.opencga.core.models.summaries.StudySummary;
import org.opencb.opencga.core.models.summaries.VariableSetSummary;
import org.opencb.opencga.core.models.summaries.VariableSummary;
import org.slf4j.Logger;
import org.slf4j.LoggerFactory;

import javax.annotation.Nullable;
import javax.naming.NamingException;
import java.net.URI;
import java.util.*;
import java.util.function.Function;
import java.util.regex.Matcher;
import java.util.regex.Pattern;
import java.util.stream.Collectors;

import static org.opencb.opencga.catalog.auth.authorization.CatalogAuthorizationManager.checkPermissions;

/**
 * @author Jacobo Coll &lt;jacobo167@gmail.com&gt;
 */
public class StudyManager extends AbstractManager {

    private static final String MEMBERS = "@members";
    private static final String ADMINS = "@admins";
//[A-Za-z]([-_.]?[A-Za-z0-9]
    private static final String USER_PATTERN = "[A-Za-z][[-_.]?[A-Za-z0-9]?]*";
    private static final String PROJECT_PATTERN = "[A-Za-z0-9][[-_.]?[A-Za-z0-9]?]*";
    private static final String STUDY_PATTERN = "[A-Za-z0-9\\-_.]+|\\*";
    private static final Pattern USER_PROJECT_STUDY_PATTERN = Pattern.compile("^(" + USER_PATTERN + ")@(" + PROJECT_PATTERN + "):("
            + STUDY_PATTERN + ")$");
    private static final Pattern PROJECT_STUDY_PATTERN = Pattern.compile("^(" + PROJECT_PATTERN + "):(" + STUDY_PATTERN + ")$");

    protected Logger logger;

    StudyManager(AuthorizationManager authorizationManager, AuditManager auditManager, CatalogManager catalogManager,
                 DBAdaptorFactory catalogDBAdaptorFactory, CatalogIOManagerFactory ioManagerFactory, Configuration configuration) {
        super(authorizationManager, auditManager, catalogManager, catalogDBAdaptorFactory, ioManagerFactory, configuration);

        logger = LoggerFactory.getLogger(StudyManager.class);
    }

    public String getProjectId(long studyId) throws CatalogException {
        return studyDBAdaptor.getProjectIdByStudyUid(studyId);
    }

    public List<Study> resolveIds(List<String> studyList, String userId) throws CatalogException {
        if (studyList == null || studyList.isEmpty() || (studyList.size() == 1 && studyList.get(0).endsWith("*"))) {
            String studyStr = "*";
            if (studyList != null && !studyList.isEmpty()) {
                studyStr = studyList.get(0);
            }

            return smartResolutor(studyStr, userId).getResult();
        }

        List<Study> returnList = new ArrayList<>(studyList.size());
        for (String study : studyList) {
            returnList.add(resolveId(study, userId));
        }
        return returnList;
    }

    public Study resolveId(String studyStr, String userId) throws CatalogException {
        QueryResult<Study> studyQueryResult = smartResolutor(studyStr, userId);

        if (studyQueryResult.getNumResults() > 1) {
            throw new CatalogException("More than one study found given '" + studyStr + "'. Please, be more specific."
                    + " The accepted pattern is [ownerId@projectId:studyId]");
        }

        return studyQueryResult.first();
    }

    private QueryResult<Study> smartResolutor(String studyStr, String userId) throws CatalogException {
        String owner = null;
        String project = null;

        Query query = new Query();

        if (StringUtils.isNotEmpty(studyStr)) {
            if (UUIDUtils.isOpenCGAUUID(studyStr)) {
                query.putIfNotEmpty(StudyDBAdaptor.QueryParams.UUID.key(), studyStr);
            } else {
                String study = null;

                Matcher matcher = USER_PROJECT_STUDY_PATTERN.matcher(studyStr);
                if (matcher.find()) {
                    // studyStr contains the full path (owner@project:study)
                    owner = matcher.group(1);
                    project = matcher.group(2);
                    study = matcher.group(3);
                } else {
                    matcher = PROJECT_STUDY_PATTERN.matcher(studyStr);
                    if (matcher.find()) {
                        // studyStr contains the path (project:study)
                        project = matcher.group(1);
                        study = matcher.group(2);
                    } else {
                        // studyStr only contains the study information
                        study = studyStr;
                    }
                }
                query.putIfNotEmpty(StudyDBAdaptor.QueryParams.ID.key(), study);
            }
        }

        query.putIfNotEmpty(StudyDBAdaptor.QueryParams.OWNER.key(), owner);
        query.putIfNotEmpty(StudyDBAdaptor.QueryParams.PROJECT_ID.key(), project);
//        query.putIfNotEmpty(StudyDBAdaptor.QueryParams.ALIAS.key(), study);

        QueryOptions options = new QueryOptions(QueryOptions.INCLUDE, Arrays.asList(
                StudyDBAdaptor.QueryParams.UUID.key(), StudyDBAdaptor.QueryParams.ID.key(), StudyDBAdaptor.QueryParams.UID.key(),
                StudyDBAdaptor.QueryParams.ALIAS.key(), StudyDBAdaptor.QueryParams.CREATION_DATE.key(),
                StudyDBAdaptor.QueryParams.FQN.key(), StudyDBAdaptor.QueryParams.URI.key()
        ));

        QueryResult<Study> studyQueryResult = studyDBAdaptor.get(query, options, userId);

        if (studyQueryResult.getNumResults() == 0) {
            studyQueryResult = studyDBAdaptor.get(query, options);
            if (studyQueryResult.getNumResults() == 0) {
                throw new CatalogException("No study found given '" + studyStr + "' "
                        + "or the user '" + userId + "'  does not have permissions to view any.");
            } else {
                throw CatalogAuthorizationException.deny(userId, "view", "study", studyQueryResult.first().getFqn(), null);
            }
        }

        return studyQueryResult;
    }

    public QueryResult<Study> create(String projectStr, String id, String alias, String name, Study.Type type, String creationDate,
                                     String description, Status status, String cipher, String uriScheme, URI uri,
                                     Map<File.Bioformat, DataStore> datastores, Map<String, Object> stats, Map<String, Object> attributes,
                                     QueryOptions options, String sessionId) throws CatalogException {
        ParamUtils.checkParameter(name, "name");
        ParamUtils.checkParameter(id, "id");
        ParamUtils.checkObj(type, "type");
        ParamUtils.checkAlias(id, "id");

        String userId = catalogManager.getUserManager().getUserId(sessionId);
        Project project = catalogManager.getProjectManager().resolveId(projectStr, userId);

        long projectId = project.getUid();

        description = ParamUtils.defaultString(description, "");
//        creatorId = ParamUtils.defaultString(creatorId, userId);
        creationDate = ParamUtils.defaultString(creationDate, TimeUtils.getTime());
        status = ParamUtils.defaultObject(status, Status::new);
        cipher = ParamUtils.defaultString(cipher, "none");
        if (uri != null) {
            if (uri.getScheme() == null) {
                throw new CatalogException("StudyUri must specify the scheme");
            } else {
                if (uriScheme != null && !uriScheme.isEmpty()) {
                    if (!uriScheme.equals(uri.getScheme())) {
                        throw new CatalogException("StudyUri must specify the scheme");
                    }
                } else {
                    uriScheme = uri.getScheme();
                }
            }
        } else {
            uriScheme = catalogIOManagerFactory.getDefaultCatalogScheme();
        }
        datastores = ParamUtils.defaultObject(datastores, HashMap<File.Bioformat, DataStore>::new);
        stats = ParamUtils.defaultObject(stats, HashMap<String, Object>::new);
        attributes = ParamUtils.defaultObject(attributes, HashMap<String, Object>::new);

        CatalogIOManager catalogIOManager = catalogIOManagerFactory.get(uriScheme);

//        String projectOwnerId = projectDBAdaptor.getProjectOwnerId(projectId);


        /* Check project permissions */
        if (!project.getFqn().startsWith(userId + "@")) {
            throw new CatalogException("Permission denied: Only the owner of the project can create studies.");
        }

        LinkedList<File> files = new LinkedList<>();
        LinkedList<Experiment> experiments = new LinkedList<>();
        LinkedList<Job> jobs = new LinkedList<>();

        File rootFile = new File(".", File.Type.DIRECTORY, null, null, "", "study root folder",
                new File.FileStatus(File.FileStatus.READY), 0, project.getCurrentRelease());
        rootFile.setUuid(UUIDUtils.generateOpenCGAUUID(UUIDUtils.Entity.FILE));
        files.add(rootFile);

        // We set all the permissions for the owner of the study.
        // StudyAcl studyAcl = new StudyAcl(userId, AuthorizationManager.getAdminAcls());

        Study study = new Study(id, name, alias, type, creationDate, description, status, TimeUtils.getTime(),
                0, cipher, Arrays.asList(new Group(MEMBERS, Collections.emptyList()), new Group(ADMINS, Collections.emptyList())),
                experiments, files, jobs, new LinkedList<>(), new LinkedList<>(), new LinkedList<>(), new LinkedList<>(),
                Collections.emptyList(), new LinkedList<>(), null, null, datastores, project.getCurrentRelease(), stats,
                attributes);

        /* CreateStudy */
        study.setUuid(UUIDUtils.generateOpenCGAUUID(UUIDUtils.Entity.STUDY));
        QueryResult<Study> result = studyDBAdaptor.insert(project, study, options);
        study = result.getResult().get(0);

        //URI studyUri;
        if (uri == null) {
            try {
                uri = catalogIOManager.createStudy(userId, Long.toString(projectId), Long.toString(study.getUid()));
            } catch (CatalogIOException e) {
                try {
                    studyDBAdaptor.delete(study.getUid());
                } catch (Exception e1) {
                    logger.error("Can't delete study after failure creating study", e1);
                }
                throw e;
            }
        }

        study = studyDBAdaptor.update(study.getUid(), new ObjectMap("uri", uri), QueryOptions.empty()).first();
        auditManager.recordCreation(AuditRecord.Resource.study, study.getUid(), userId, study, null, null);

        long rootFileId = fileDBAdaptor.getId(study.getUid(), "");    //Set studyUri to the root folder too
        rootFile = fileDBAdaptor.update(rootFileId, new ObjectMap("uri", uri), QueryOptions.empty()).first();
        auditManager.recordCreation(AuditRecord.Resource.file, rootFile.getUid(), userId, rootFile, null, null);

        userDBAdaptor.updateUserLastModified(userId);

        result.setResult(Arrays.asList(study));
        return result;
    }

    int getCurrentRelease(Study study, String userId) throws CatalogException {
        return catalogManager.getProjectManager().resolveId(StringUtils.split(study.getFqn(), ":")[0], userId).getCurrentRelease();
    }

    public MyResourceId getVariableSetId(String variableStr, @Nullable String studyStr, String sessionId) throws CatalogException {
        if (StringUtils.isEmpty(variableStr)) {
            throw new CatalogException("Missing variableSet parameter");
        }

        String userId;
        long studyId;
        long variableSetId;

        if (StringUtils.isNumeric(variableStr) && Long.parseLong(variableStr) > configuration.getCatalog().getOffset()) {
            variableSetId = Long.parseLong(variableStr);
            Query query = new Query(StudyDBAdaptor.QueryParams.VARIABLE_SET_UID.key(), variableSetId);
            QueryResult<Study> studyQueryResult = studyDBAdaptor.get(query, new QueryOptions(QueryOptions.INCLUDE,
                    StudyDBAdaptor.QueryParams.UID.key()));
            if (studyQueryResult.getNumResults() == 0) {
                throw new CatalogException("Variable set " + variableStr + " not found");
            }
            studyId = studyQueryResult.first().getUid();
            userId = catalogManager.getUserManager().getUserId(sessionId);
        } else {
            if (variableStr.contains(",")) {
                throw new CatalogException("More than one variable set found. Please, choose just one variable set");
            }

            userId = catalogManager.getUserManager().getUserId(sessionId);
            Study study = catalogManager.getStudyManager().resolveId(studyStr, userId);
            studyId = study.getUid();

            Query query = new Query()
                    .append(StudyDBAdaptor.VariableSetParams.STUDY_ID.key(), study.getUid())
                    .append(StudyDBAdaptor.VariableSetParams.ID.key(), variableStr);
            QueryOptions queryOptions = new QueryOptions();
            QueryResult<VariableSet> variableSetQueryResult = studyDBAdaptor.getVariableSets(query, queryOptions);
            if (variableSetQueryResult.getNumResults() == 0) {
                throw new CatalogException("Variable set " + variableStr + " not found in study " + studyStr);
            } else if (variableSetQueryResult.getNumResults() > 1) {
                throw new CatalogException("More than one variable set found under " + variableStr + " in study " + studyStr);
            }
            variableSetId = variableSetQueryResult.first().getUid();
        }

        return new MyResourceId(userId, studyId, variableSetId);
    }

    /**
     * Fetch a study from Catalog given a study id or alias.
     *
     * @param studyStr  Study id or alias.
     * @param options   Read options
     * @param sessionId sessionId
     * @return The specified object
     * @throws CatalogException CatalogException
     */
    public QueryResult<Study> get(String studyStr, QueryOptions options, String sessionId) throws CatalogException {
        options = ParamUtils.defaultObject(options, QueryOptions::new);

        String userId = catalogManager.getUserManager().getUserId(sessionId);
        Study study = catalogManager.getStudyManager().resolveId(studyStr, userId);

        Query query = new Query(StudyDBAdaptor.QueryParams.UID.key(), study.getUid());
        QueryResult<Study> studyQueryResult = studyDBAdaptor.get(query, options, userId);
        if (studyQueryResult.getNumResults() <= 0) {
            throw CatalogAuthorizationException.deny(userId, "view", "study", study.getFqn(), "");
        }
        return studyQueryResult;
    }

    public List<QueryResult<Study>> get(List<String> studyList, QueryOptions queryOptions, boolean silent, String sessionId)
            throws CatalogException {
        List<QueryResult<Study>> results = new ArrayList<>(studyList.size());
        for (String study : studyList) {
            try {
                QueryResult<Study> studyObj = get(study, queryOptions, sessionId);
                results.add(studyObj);
            } catch (CatalogException e) {
                if (silent) {
                    results.add(new QueryResult<>(study, 0, 0, 0, "", e.toString(), new ArrayList<>(0)));
                } else {
                    throw e;
                }
            }
        }
        return results;
    }

    /**
     * Fetch all the study objects matching the query.
     *
     * @param projectStr Project id or alias.
     * @param query      Query to catalog.
     * @param options    Query options, like "include", "exclude", "limit" and "skip"
     * @param sessionId  sessionId
     * @return All matching elements.
     * @throws CatalogException CatalogException
     */
    public QueryResult<Study> get(String projectStr, Query query, QueryOptions options, String sessionId) throws CatalogException {
        ParamUtils.checkParameter(projectStr, "project");
        ParamUtils.defaultObject(query, Query::new);
        ParamUtils.defaultObject(options, QueryOptions::new);

        String auxProject = null;
        String auxOwner = null;
        if (StringUtils.isNotEmpty(projectStr)) {
            String[] split = projectStr.split("@");
            if (split.length == 1) {
                auxProject = projectStr;
            } else if (split.length == 2) {
                auxOwner = split[0];
                auxProject = split[1];
            } else {
                throw new CatalogException(projectStr + " does not follow the expected pattern [ownerId@projectId]");
            }
        }

        query.putIfNotNull(StudyDBAdaptor.QueryParams.PROJECT_ID.key(), auxProject);
        query.putIfNotNull(StudyDBAdaptor.QueryParams.OWNER.key(), auxOwner);

        return get(query, options, sessionId);
    }

    public List<QueryResult<Study>> get(List<String> projectList, Query query, QueryOptions options, boolean silent, String sessionId)
            throws CatalogException {
        List<QueryResult<Study>> results = new ArrayList<>(projectList.size());
        for (String project : projectList) {
            try {
                QueryResult<Study> studyObj = get(project, query, options, sessionId);
                results.add(studyObj);
            } catch (CatalogException e) {
                if (silent) {
                    results.add(new QueryResult<>(project, 0, 0, 0, "", e.toString(), new ArrayList<>(0)));
                } else {
                    throw e;
                }
            }
        }
        return results;
    }


    /**
     * Fetch all the study objects matching the query.
     *
     * @param query     Query to catalog.
     * @param options   Query options, like "include", "exclude", "limit" and "skip"
     * @param sessionId sessionId
     * @return All matching elements.
     * @throws CatalogException CatalogException
     */
    public QueryResult<Study> get(Query query, QueryOptions options, String sessionId) throws CatalogException {
        query = ParamUtils.defaultObject(query, Query::new);
        QueryOptions qOptions = options != null ? new QueryOptions(options) : new QueryOptions();

        String userId = catalogManager.getUserManager().getUserId(sessionId);

        if (!qOptions.containsKey("include") || qOptions.get("include") == null || qOptions.getAsStringList("include").isEmpty()) {
            qOptions.addToListOption("exclude", "projects.studies.attributes.studyConfiguration");
        }

        return studyDBAdaptor.get(query, qOptions, userId);
    }

    /**
     * Update an existing catalog study.
     *
     * @param studyStr   Study id or alias.
     * @param parameters Parameters to change.
     * @param options    options
     * @param sessionId  sessionId
     * @return The modified entry.
     * @throws CatalogException CatalogException
     */
    public QueryResult<Study> update(String studyStr, ObjectMap parameters, QueryOptions options, String sessionId)
            throws CatalogException {
        ParamUtils.checkObj(parameters, "Parameters");
        String userId = catalogManager.getUserManager().getUserId(sessionId);
        Study study = resolveId(studyStr, userId);

        authorizationManager.checkCanEditStudy(study.getUid(), userId);

        if (parameters.containsKey("alias")) {
            rename(study.getUid(), parameters.getString("alias"), sessionId);

            //Clone and remove alias from parameters. Do not modify the original parameter
            parameters = new ObjectMap(parameters);
            parameters.remove("alias");
        }
        for (String s : parameters.keySet()) {
            if (!s.matches("name|type|description|attributes|stats")) {
                throw new CatalogDBException("Parameter '" + s + "' can't be changed");
            }
        }

        String ownerId = getOwner(study);
        userDBAdaptor.updateUserLastModified(ownerId);
        QueryResult<Study> result = studyDBAdaptor.update(study.getUid(), parameters, options);
        auditManager.recordUpdate(AuditRecord.Resource.study, study.getUid(), userId, parameters, null, null);
        return result;
    }

    public QueryResult<PermissionRule> createPermissionRule(String studyStr, Study.Entity entry, PermissionRule permissionRule,
                                                            String sessionId) throws CatalogException {
        ParamUtils.checkObj(entry, "entry");
        ParamUtils.checkObj(permissionRule, "permission rule");

        String userId = catalogManager.getUserManager().getUserId(sessionId);
        Study study = resolveId(studyStr, userId);

        authorizationManager.checkCanUpdatePermissionRules(study.getUid(), userId);
        validatePermissionRules(study.getUid(), entry, permissionRule);

        studyDBAdaptor.createPermissionRule(study.getUid(), entry, permissionRule);

        return new QueryResult<>(study.getFqn(), -1, 1, 1, "", "", Collections.singletonList(permissionRule));
    }

    public void markDeletedPermissionRule(String studyStr, Study.Entity entry, String permissionRuleId,
                                          PermissionRule.DeleteAction deleteAction, String sessionId) throws CatalogException {
        ParamUtils.checkObj(entry, "entry");
        ParamUtils.checkObj(deleteAction, "Delete action");
        ParamUtils.checkObj(permissionRuleId, "permission rule id");

        String userId = catalogManager.getUserManager().getUserId(sessionId);
        Study study = resolveId(studyStr, userId);

        authorizationManager.checkCanUpdatePermissionRules(study.getUid(), userId);

        studyDBAdaptor.markDeletedPermissionRule(study.getUid(), entry, permissionRuleId, deleteAction);
    }

    public QueryResult<PermissionRule> getPermissionRules(String studyStr, Study.Entity entry, String sessionId) throws CatalogException {
        String userId = catalogManager.getUserManager().getUserId(sessionId);
        Study study = resolveId(studyStr, userId);

        authorizationManager.checkCanViewStudy(study.getUid(), userId);
        return studyDBAdaptor.getPermissionRules(study.getUid(), entry);
    }

    public QueryResult rank(long projectId, Query query, String field, int numResults, boolean asc, String sessionId)
            throws CatalogException {
        query = ParamUtils.defaultObject(query, Query::new);
        ParamUtils.checkObj(field, "field");
        ParamUtils.checkObj(projectId, "projectId");

        String userId = catalogManager.getUserManager().getUserId(sessionId);
        authorizationManager.checkCanViewProject(projectId, userId);

        // TODO: In next release, we will have to check the count parameter from the queryOptions object.
        boolean count = true;
//        query.append(CatalogFileDBAdaptor.QueryParams.STUDY_UID.key(), studyId);
        QueryResult queryResult = null;
        if (count) {
            // We do not need to check for permissions when we show the count of files
            queryResult = studyDBAdaptor.rank(query, field, numResults, asc);
        }

        return ParamUtils.defaultObject(queryResult, QueryResult::new);
    }

    public QueryResult groupBy(long projectId, Query query, String field, QueryOptions options, String sessionId) throws CatalogException {
        return groupBy(projectId, query, Collections.singletonList(field), options, sessionId);
    }

    public QueryResult groupBy(long projectId, Query query, List<String> fields, QueryOptions options, String sessionId)
            throws CatalogException {
        query = ParamUtils.defaultObject(query, Query::new);
        options = ParamUtils.defaultObject(options, QueryOptions::new);
        ParamUtils.checkObj(fields, "fields");
        ParamUtils.checkObj(projectId, "projectId");

        String userId = catalogManager.getUserManager().getUserId(sessionId);
        authorizationManager.checkCanViewProject(projectId, userId);

        // TODO: In next release, we will have to check the count parameter from the queryOptions object.
        boolean count = true;
        QueryResult queryResult = null;
        if (count) {
            // We do not need to check for permissions when we show the count of files
            queryResult = studyDBAdaptor.groupBy(query, fields, options);
        }

        return ParamUtils.defaultObject(queryResult, QueryResult::new);
    }

    public QueryResult<StudySummary> getSummary(String studyStr, QueryOptions queryOptions, String sessionId) throws CatalogException {
        long startTime = System.currentTimeMillis();

        Study study = get(studyStr, queryOptions, sessionId).first();

        StudySummary studySummary = new StudySummary()
                .setAlias(study.getId())
                .setAttributes(study.getAttributes())
                .setCipher(study.getCipher())
                .setCreationDate(study.getCreationDate())
                .setDatasets(study.getDatasets().size())
                .setDescription(study.getDescription())
                .setDiskUsage(study.getSize())
                .setExperiments(study.getExperiments())
                .setGroups(study.getGroups())
                .setName(study.getName())
                .setStats(study.getStats())
                .setStatus(study.getStatus())
                .setType(study.getType())
                .setVariableSets(study.getVariableSets());

        Long nFiles = fileDBAdaptor.count(
                new Query(FileDBAdaptor.QueryParams.STUDY_UID.key(), study.getUid())
                        .append(FileDBAdaptor.QueryParams.TYPE.key(), File.Type.FILE)
                        .append(FileDBAdaptor.QueryParams.STATUS_NAME.key(), "!=" + File.FileStatus.TRASHED + ";!="
                                + File.FileStatus.DELETED))
                .first();
        studySummary.setFiles(nFiles);

        Long nSamples = sampleDBAdaptor.count(
                new Query(SampleDBAdaptor.QueryParams.STUDY_UID.key(), study.getUid())
                        .append(SampleDBAdaptor.QueryParams.STATUS_NAME.key(), "!=" + File.FileStatus.TRASHED + ";!="
                                + File.FileStatus.DELETED))
                .first();
        studySummary.setSamples(nSamples);

        Long nJobs = jobDBAdaptor.count(
                new Query(JobDBAdaptor.QueryParams.STUDY_UID.key(), study.getUid())
                        .append(JobDBAdaptor.QueryParams.STATUS_NAME.key(), "!=" + File.FileStatus.TRASHED + ";!="
                                + File.FileStatus.DELETED))
                .first();
        studySummary.setJobs(nJobs);

        Long nCohorts = cohortDBAdaptor.count(
                new Query(CohortDBAdaptor.QueryParams.STUDY_UID.key(), study.getUid())
                        .append(CohortDBAdaptor.QueryParams.STATUS_NAME.key(), "!=" + File.FileStatus.TRASHED + ";!="
                                + File.FileStatus.DELETED))
                .first();
        studySummary.setCohorts(nCohorts);

        Long nIndividuals = individualDBAdaptor.count(
                new Query(IndividualDBAdaptor.QueryParams.STUDY_UID.key(), study.getUid())
                        .append(IndividualDBAdaptor.QueryParams.STATUS_NAME.key(), "!=" + File.FileStatus.TRASHED + ";!="
                                + File.FileStatus.DELETED))
                .first();
        studySummary.setIndividuals(nIndividuals);

        return new QueryResult<>("Study summary", (int) (System.currentTimeMillis() - startTime), 1, 1, "", "",
                Collections.singletonList(studySummary));
    }

    public List<QueryResult<StudySummary>> getSummary(List<String> studyList, QueryOptions queryOptions, boolean silent, String sessionId)
            throws CatalogException {
        List<QueryResult<StudySummary>> results = new ArrayList<>(studyList.size());
        for (String aStudyList : studyList) {
            try {
                QueryResult<StudySummary> summaryObj = getSummary(aStudyList, queryOptions, sessionId);
                results.add(summaryObj);
            } catch (CatalogException e) {
                if (silent) {
                    results.add(new QueryResult<>(aStudyList, 0, 0, 0, "", e.toString(), new ArrayList<>(0)));
                } else {
                    throw e;
                }
            }
        }
        return results;
    }

    public QueryResult<Group> createGroup(String studyStr, String groupId, String users, String sessionId) throws CatalogException {
        ParamUtils.checkParameter(groupId, "group name");

        String userId = catalogManager.getUserManager().getUserId(sessionId);
        Study study = resolveId(studyStr, userId);

        // Fix the groupId
        if (!groupId.startsWith("@")) {
            groupId = "@" + groupId;
        }

        authorizationManager.checkCreateDeleteGroupPermissions(study.getUid(), userId, groupId);

        // Create the list of users
        List<String> userList;
        if (StringUtils.isNotEmpty(users)) {
            userList = Arrays.asList(users.split(","));
        } else {
            userList = Collections.emptyList();
        }

        // Check group exists
        if (existsGroup(study.getUid(), groupId)) {
            throw new CatalogException("The group " + groupId + " already exists.");
        }

        // Check the list of users is ok
        if (userList.size() > 0) {
            userDBAdaptor.checkIds(userList);
        }

        // Add those users to the members group
        studyDBAdaptor.addUsersToGroup(study.getUid(), MEMBERS, userList);
        // Create the group
        return studyDBAdaptor.createGroup(study.getUid(), new Group(groupId, userList));
    }

    public QueryResult<Group> getGroup(String studyStr, String groupId, String sessionId) throws CatalogException {
        String userId = catalogManager.getUserManager().getUserId(sessionId);
        Study study = resolveId(studyStr, userId);
        authorizationManager.checkCanViewStudy(study.getUid(), userId);

        // Fix the groupId
        if (groupId != null && !groupId.startsWith("@")) {
            groupId = "@" + groupId;
        }

        return studyDBAdaptor.getGroup(study.getUid(), groupId, Collections.emptyList());
    }

    public List<QueryResult<Group>> getGroup(List<String> studyList, String groupId, boolean silent, String sessionId)
            throws CatalogException {
        List<QueryResult<Group>> results = new ArrayList<>(studyList.size());
        for (String aStudyList : studyList) {
            try {
                QueryResult<Group> groupObj = getGroup(aStudyList, groupId, sessionId);
                results.add(groupObj);
            } catch (CatalogException e) {
                if (silent) {
                    results.add(new QueryResult<>(aStudyList, 0, 0, 0, "", e.toString(), new ArrayList<>(0)));
                } else {
                    throw e;
                }
            }
        }
        return results;
    }

    public QueryResult<Group> updateGroup(String studyStr, String groupId, GroupParams groupParams, String sessionId)
            throws CatalogException {
        ParamUtils.checkObj(groupParams, "Group parameters");
        ParamUtils.checkParameter(groupId, "Group name");
        ParamUtils.checkObj(groupParams.getAction(), "Action");

        String userId = catalogManager.getUserManager().getUserId(sessionId);
        Study study = resolveId(studyStr, userId);

        // Fix the group name
        if (!groupId.startsWith("@")) {
            groupId = "@" + groupId;
        }

        authorizationManager.checkUpdateGroupPermissions(study.getUid(), userId, groupId, groupParams);

        List<String> users;
        if (StringUtils.isNotEmpty(groupParams.getUsers())) {
            users = Arrays.asList(groupParams.getUsers().split(","));
            List<String> tmpUsers = users;
            if (groupId.equals(MEMBERS) || groupId.equals(ADMINS)) {
                // Remove anonymous user if present for the checks.
                // Anonymous user is only allowed in MEMBERS group, otherwise we keep it as if it is present it should fail.
                tmpUsers = users.stream().filter(user -> !user.equals(ANONYMOUS)).collect(Collectors.toList());
            }
            if (tmpUsers.size() > 0) {
                userDBAdaptor.checkIds(tmpUsers);
            }
        } else {
            users = Collections.emptyList();
        }

        // Fix the group name
        if (!groupId.startsWith("@")) {
            groupId = "@" + groupId;
        }

        switch (groupParams.getAction()) {
            case SET:
                studyDBAdaptor.setUsersToGroup(study.getUid(), groupId, users);
                studyDBAdaptor.addUsersToGroup(study.getUid(), MEMBERS, users);
                break;
            case ADD:
                studyDBAdaptor.addUsersToGroup(study.getUid(), groupId, users);
                if (!groupId.equals(MEMBERS)) {
                    studyDBAdaptor.addUsersToGroup(study.getUid(), MEMBERS, users);
                }
                break;
            case REMOVE:
                if (groupId.equals(MEMBERS)) {
                    // We remove the users from all the groups and acls
                    authorizationManager.resetPermissionsFromAllEntities(study.getUid(), users);
                    studyDBAdaptor.removeUsersFromAllGroups(study.getUid(), users);
                } else {
                    studyDBAdaptor.removeUsersFromGroup(study.getUid(), groupId, users);
                }
                break;
            default:
                throw new CatalogException("Unknown action " + groupParams.getAction() + " found.");
        }

        return studyDBAdaptor.getGroup(study.getUid(), groupId, Collections.emptyList());
    }

    public QueryResult<Group> syncGroupWith(String studyStr, String externalGroup, String catalogGroup, String authenticationOriginId,
                                            boolean force, String token) throws CatalogException {
        if (!ROOT.equals(catalogManager.getUserManager().getUserId(token))) {
            throw new CatalogAuthorizationException("Only the root of OpenCGA can synchronise groups");
        }

        ParamUtils.checkObj(studyStr, "study");
        ParamUtils.checkObj(externalGroup, "external group");
        ParamUtils.checkObj(catalogGroup, "catalog group");
        ParamUtils.checkObj(authenticationOriginId, "authentication origin");

        AuthenticationOrigin authenticationOrigin = getAuthenticationOrigin(authenticationOriginId);
        if (authenticationOrigin == null) {
            throw new CatalogException("Authentication origin " + authenticationOriginId + " not found");
        }

        try {
            String base = ((String) authenticationOrigin.getOptions().get(AuthenticationOrigin.GROUPS_SEARCH));
            if (!LDAPUtils.existsLDAPGroup(authenticationOrigin.getHost(), externalGroup, base)) {
                throw new CatalogException("Group " + externalGroup + " not found in origin " + authenticationOriginId);
            }
        } catch (NamingException e) {
            logger.error("{}", e.getMessage(), e);
            throw new CatalogException("Unexpected LDAP error: " + e.getMessage());
        }

        Study study = resolveId(studyStr, ROOT);

        // Fix the groupId
        if (!catalogGroup.startsWith("@")) {
            catalogGroup = "@" + catalogGroup;
        }

        QueryResult<Group> group = studyDBAdaptor.getGroup(study.getUid(), catalogGroup, Collections.emptyList());
        if (group.getNumResults() == 1) {
            if (group.first().getSyncedFrom() != null && StringUtils.isNotEmpty(group.first().getSyncedFrom().getAuthOrigin())
                    && StringUtils.isNotEmpty(group.first().getSyncedFrom().getRemoteGroup())) {
                if (authenticationOriginId.equals(group.first().getSyncedFrom().getAuthOrigin())
                        && externalGroup.equals(group.first().getSyncedFrom().getRemoteGroup())) {
                    // It is already synced with that group from that authentication origin
                    return group;
                } else {
                    throw new CatalogException("The group " + catalogGroup + " is already synced with the group " + externalGroup + " "
                            + "from " + authenticationOriginId + ". If you still want to sync the group with the new external group, "
                            + "please use the force parameter.");
                }
            }

            if (!force) {
                throw new CatalogException("Cannot sync the group " + catalogGroup + " because it already exist in Catalog. Please, use "
                        + "force parameter if you still want sync it.");
            }

            // We remove all the users belonging to that group and resync it with the new external group
            studyDBAdaptor.removeUsersFromGroup(study.getUid(), catalogGroup, group.first().getUserIds());
            studyDBAdaptor.syncGroup(study.getUid(), catalogGroup, new Group.Sync(authenticationOriginId, externalGroup));
        } else {
            // We need to create a new group
            Group newGroup = new Group(catalogGroup, Collections.emptyList(), new Group.Sync(authenticationOriginId, externalGroup));
            studyDBAdaptor.createGroup(study.getUid(), newGroup);
        }

        return studyDBAdaptor.getGroup(study.getUid(), catalogGroup, Collections.emptyList());
    }


    public QueryResult<Group> syncGroupWith(String studyStr, String groupId, Group.Sync syncedFrom, String sessionId)
            throws CatalogException {
        ParamUtils.checkObj(syncedFrom, "sync");

        String userId = catalogManager.getUserManager().getUserId(sessionId);
        Study study = resolveId(studyStr, userId);

        if (StringUtils.isEmpty(groupId)) {
            throw new CatalogException("Missing group name parameter");
        }

        // Fix the groupId
        if (!groupId.startsWith("@")) {
            groupId = "@" + groupId;
        }

        authorizationManager.checkSyncGroupPermissions(study.getUid(), userId, groupId);

        QueryResult<Group> group = studyDBAdaptor.getGroup(study.getUid(), groupId, Collections.emptyList());
        if (group.first().getSyncedFrom() != null && StringUtils.isNotEmpty(group.first().getSyncedFrom().getAuthOrigin())
                && StringUtils.isNotEmpty(group.first().getSyncedFrom().getRemoteGroup())) {
            throw new CatalogException("Cannot modify already existing sync information.");
        }

        // Check the group exists
        Query query = new Query()
                .append(StudyDBAdaptor.QueryParams.UID.key(), study.getUid())
                .append(StudyDBAdaptor.QueryParams.GROUP_NAME.key(), groupId);
        if (studyDBAdaptor.count(query).first() == 0) {
            throw new CatalogException("The group " + groupId + " does not exist.");
        }

        studyDBAdaptor.syncGroup(study.getUid(), groupId, syncedFrom);

        return studyDBAdaptor.getGroup(study.getUid(), groupId, Collections.emptyList());
    }

    public QueryResult<Group> deleteGroup(String studyStr, String groupId, String sessionId) throws CatalogException {
        String userId = catalogManager.getUserManager().getUserId(sessionId);
        Study study = resolveId(studyStr, userId);

        // Fix the groupId
        if (!groupId.startsWith("@")) {
            groupId = "@" + groupId;
        }

        authorizationManager.checkCreateDeleteGroupPermissions(study.getUid(), userId, groupId);

        QueryResult<Group> group = studyDBAdaptor.getGroup(study.getUid(), groupId, Collections.emptyList());
        group.setId("Delete group");

        // Remove the permissions the group might have had
        Study.StudyAclParams aclParams = new Study.StudyAclParams(null, AclParams.Action.RESET, null);
        updateAcl(Collections.singletonList(studyStr), groupId, aclParams, sessionId);

        studyDBAdaptor.deleteGroup(study.getUid(), groupId);

        return group;
    }

<<<<<<< HEAD
    public Long getDiseasePanelId(String userId, String panelStr) throws CatalogException {
        if (StringUtils.isNumeric(panelStr)) {
            return Long.parseLong(panelStr);
        }

        // Resolve the studyIds and filter the panelName
        ObjectMap parsedPanelStr = parseFeatureId(userId, panelStr);
        List<Long> studyIds = getStudyIds(parsedPanelStr);
        String panelName = parsedPanelStr.getString("featureName");

        Query query = new Query(DiseasePanelDBAdaptor.QueryParams.STUDY_ID.key(), studyIds)
                .append(DiseasePanelDBAdaptor.QueryParams.NAME.key(), panelName);
        QueryOptions qOptions = new QueryOptions(QueryOptions.INCLUDE, "projects.studies.panels.id");
        QueryResult<DiseasePanel> queryResult = diseasePanelDBAdaptor.get(query, qOptions);
        if (queryResult.getNumResults() > 1) {
            throw new CatalogException("Error: More than one panel id found based on " + panelName);
        } else if (queryResult.getNumResults() == 0) {
            return -1L;
        } else {
            return queryResult.first().getId();
        }
    }

    public QueryResult<Panel> createDiseasePanel(String study, List<Panel> panels, String token) throws CatalogException {
        ParamUtils.checkParameter(study, "study");
        ParamUtils.checkObj(panels, "panels");

        String userId = catalogManager.getUserManager().getUserId(token);
        long studyId = getId(userId, study);

        for (Panel panel : panels) {
            QueryResult<Panel> queryResult = panelDBAdaptor.insert(studyId, panel, QueryOptions.empty());

        }
//        auditManager.recordCreation(AuditRecord.Resource.panel, queryResult.first().getId(), userId, queryResult.first(), null, null);

        return null;
    }

    @Deprecated
    public QueryResult<DiseasePanel> createDiseasePanel(String studyStr, String name, String disease, String description,
                                                        String genes, String regions, String variants,
                                                        QueryOptions options, String sessionId) throws CatalogException {
        ParamUtils.checkParameter(name, "name");
        String userId = catalogManager.getUserManager().getUserId(sessionId);
        long studyId = getId(userId, studyStr);
        authorizationManager.checkStudyPermission(studyId, userId, StudyAclEntry.StudyPermissions.WRITE_PANELS);
        ParamUtils.checkParameter(disease, "disease");
        description = ParamUtils.defaultString(description, "");
        List<String> geneList = Collections.emptyList();
        List<String> regionList = Collections.emptyList();
        List<String> variantList = Collections.emptyList();
        if (genes != null) {
            geneList = Arrays.asList(genes.split(","));
        }
        if (regions != null) {
            regionList = Arrays.asList(regions.split(","));
        }
        if (variants != null) {
            variantList = Arrays.asList(variants.split(","));
        }

        if (geneList.size() == 0 && regionList.size() == 0 && variantList.size() == 0) {
            throw new CatalogException("Cannot create a new disease panel with no genes, regions and variants. At least, one of them should"
                    + " be provided.");
        }

        DiseasePanel diseasePanel = new DiseasePanel(-1, name, disease, description, geneList, regionList, variantList,
                new DiseasePanel.PanelStatus());

        QueryResult<DiseasePanel> queryResult = diseasePanelDBAdaptor.insert(studyId, diseasePanel, options);
        auditManager.recordCreation(AuditRecord.Resource.panel, queryResult.first().getId(), userId, queryResult.first(), null, null);

        return queryResult;
    }

    public QueryResult<DiseasePanel> getDiseasePanel(String panelStr, QueryOptions options, String sessionId) throws CatalogException {
        String userId = catalogManager.getUserManager().getUserId(sessionId);
        Long panelId = getDiseasePanelId(userId, panelStr);
        long studyId = diseasePanelDBAdaptor.getStudyId(panelId);
        authorizationManager.checkDiseasePanelPermission(studyId, panelId, userId, DiseasePanelAclEntry.DiseasePanelPermissions.VIEW);
        QueryResult<DiseasePanel> queryResult = diseasePanelDBAdaptor.get(panelId, options);
        return queryResult;
    }

    public QueryResult<DiseasePanel> updateDiseasePanel(String panelStr, ObjectMap parameters, String sessionId) throws CatalogException {
        ParamUtils.checkObj(parameters, "Parameters");
        String userId = catalogManager.getUserManager().getUserId(sessionId);
        Long diseasePanelId = getDiseasePanelId(userId, panelStr);
        long studyId = diseasePanelDBAdaptor.getStudyId(diseasePanelId);
        authorizationManager.checkDiseasePanelPermission(studyId, diseasePanelId, userId,
                DiseasePanelAclEntry.DiseasePanelPermissions.UPDATE);

        for (String s : parameters.keySet()) {
            if (!s.matches("name|disease")) {
                throw new CatalogDBException("Parameter '" + s + "' can't be changed");
            }
        }

        QueryResult<DiseasePanel> result = diseasePanelDBAdaptor.update(diseasePanelId, parameters, QueryOptions.empty());
        auditManager.recordUpdate(AuditRecord.Resource.panel, diseasePanelId, userId, parameters, null, null);
        return result;
    }

=======
>>>>>>> 1b1a62f0
    public QueryResult<VariableSetSummary> getVariableSetSummary(String studyStr, String variableSetStr, String sessionId)
            throws CatalogException {
        MyResourceId resource = getVariableSetId(variableSetStr, studyStr, sessionId);

        String userId = resource.getUser();

        QueryResult<VariableSet> variableSet = studyDBAdaptor.getVariableSet(resource.getResourceId(), new QueryOptions(), userId);
        if (variableSet.getNumResults() == 0) {
            logger.error("getVariableSetSummary: Could not find variable set id {}. {} results returned", variableSetStr,
                    variableSet.getNumResults());
            throw new CatalogDBException("Variable set " + variableSetStr + " not found.");
        }

        int dbTime = 0;

        VariableSetSummary variableSetSummary = new VariableSetSummary(resource.getResourceId(), variableSet.first().getId());

        QueryResult<VariableSummary> annotationSummary = sampleDBAdaptor.getAnnotationSummary(resource.getStudyId(),
                resource.getResourceId());
        dbTime += annotationSummary.getDbTime();
        variableSetSummary.setSamples(annotationSummary.getResult());

        annotationSummary = cohortDBAdaptor.getAnnotationSummary(resource.getStudyId(), resource.getResourceId());
        dbTime += annotationSummary.getDbTime();
        variableSetSummary.setCohorts(annotationSummary.getResult());

        annotationSummary = individualDBAdaptor.getAnnotationSummary(resource.getStudyId(), resource.getResourceId());
        dbTime += annotationSummary.getDbTime();
        variableSetSummary.setIndividuals(annotationSummary.getResult());

        annotationSummary = familyDBAdaptor.getAnnotationSummary(resource.getStudyId(), resource.getResourceId());
        dbTime += annotationSummary.getDbTime();
        variableSetSummary.setFamilies(annotationSummary.getResult());

        return new QueryResult<>("Variable set summary", dbTime, 1, 1, "", "", Arrays.asList(variableSetSummary));
    }


    /*
     * Variables Methods
     */
    QueryResult<VariableSet> createVariableSet(Study study, String id, String name, Boolean unique, Boolean confidential,
                                               String description, Map<String, Object> attributes, List<Variable> variables,
                                               String sessionId) throws CatalogException {
        ParamUtils.checkParameter(id, "id");
        ParamUtils.checkObj(variables, "Variables from VariableSet");
        String userId = catalogManager.getUserManager().getUserId(sessionId);
        authorizationManager.checkCanCreateUpdateDeleteVariableSets(study.getUid(), userId);

        unique = ParamUtils.defaultObject(unique, true);
        confidential = ParamUtils.defaultObject(confidential, false);
        description = ParamUtils.defaultString(description, "");
        attributes = ParamUtils.defaultObject(attributes, new HashMap<>());

        for (Variable variable : variables) {
            ParamUtils.checkParameter(variable.getId(), "variable ID");
            ParamUtils.checkObj(variable.getType(), "variable Type");
            variable.setAllowedValues(ParamUtils.defaultObject(variable.getAllowedValues(), Collections.emptyList()));
            variable.setAttributes(ParamUtils.defaultObject(variable.getAttributes(), Collections.emptyMap()));
            variable.setCategory(ParamUtils.defaultString(variable.getCategory(), ""));
            variable.setDependsOn(ParamUtils.defaultString(variable.getDependsOn(), ""));
            variable.setDescription(ParamUtils.defaultString(variable.getDescription(), ""));
            variable.setName(ParamUtils.defaultString(variable.getName(), variable.getId()));
//            variable.setRank(defaultString(variable.getDescription(), ""));
        }

        Set<Variable> variablesSet = new HashSet<>(variables);
        if (variablesSet.size() < variables.size()) {
            throw new CatalogException("Error. Repeated variables");
        }

        VariableSet variableSet = new VariableSet(id, name, unique, confidential, description, variablesSet,
                getCurrentRelease(study, userId), attributes);
        CatalogAnnotationsValidator.checkVariableSet(variableSet);

        QueryResult<VariableSet> queryResult = studyDBAdaptor.createVariableSet(study.getUid(), variableSet);
        auditManager.recordCreation(AuditRecord.Resource.variableSet, queryResult.first().getUid(), userId, queryResult.first(), null,
                null);

        return queryResult;
    }

    public QueryResult<VariableSet> createVariableSet(String studyId, String id, String name, Boolean unique, Boolean confidential,
                                                      String description, Map<String, Object> attributes, List<Variable> variables,
                                                      String sessionId) throws CatalogException {
        String userId = catalogManager.getUserManager().getUserId(sessionId);
        Study study = resolveId(studyId, userId);
        return createVariableSet(study, id, name, unique, confidential, description, attributes, variables, sessionId);
    }

    public QueryResult<VariableSet> getVariableSet(String studyStr, String variableSet, QueryOptions options, String sessionId)
            throws CatalogException {
        options = ParamUtils.defaultObject(options, QueryOptions::new);
        MyResourceId resourceId = getVariableSetId(variableSet, studyStr, sessionId);
        return studyDBAdaptor.getVariableSet(resourceId.getResourceId(), options, resourceId.getUser());
    }

    public QueryResult<VariableSet> searchVariableSets(String studyStr, Query query, QueryOptions options, String sessionId)
            throws CatalogException {
        String userId = catalogManager.getUserManager().getUserId(sessionId);
        Study study = resolveId(studyStr, userId);
//        authorizationManager.checkStudyPermission(studyId, userId, StudyAclEntry.StudyPermissions.VIEW_VARIABLE_SET);
        options = ParamUtils.defaultObject(options, QueryOptions::new);
        query = ParamUtils.defaultObject(query, Query::new);
        if (query.containsKey(StudyDBAdaptor.VariableSetParams.UID.key())) {
            // Id could be either the id or the name
            MyResourceId resource = getVariableSetId(query.getString(StudyDBAdaptor.VariableSetParams.UID.key()), studyStr, sessionId);
            query.put(StudyDBAdaptor.VariableSetParams.UID.key(), resource.getResourceId());
        }
        query.put(StudyDBAdaptor.VariableSetParams.STUDY_ID.key(), study.getUid());
        return studyDBAdaptor.getVariableSets(query, options, userId);
    }

    public QueryResult<VariableSet> deleteVariableSet(String studyStr, String variableSetStr, String sessionId) throws CatalogException {
        MyResourceId resource = getVariableSetId(variableSetStr, studyStr, sessionId);
        String userId = resource.getUser();

        authorizationManager.checkCanCreateUpdateDeleteVariableSets(resource.getStudyId(), userId);
        QueryResult<VariableSet> queryResult = studyDBAdaptor.deleteVariableSet(resource.getResourceId(), QueryOptions.empty(), userId);
        auditManager.recordDeletion(AuditRecord.Resource.variableSet, resource.getResourceId(), userId, queryResult.first(), null, null);
        return queryResult;
    }

    public QueryResult<VariableSet> addFieldToVariableSet(String studyStr, String variableSetStr, Variable variable, String sessionId)
            throws CatalogException {
        MyResourceId resource = getVariableSetId(variableSetStr, studyStr, sessionId);
        String userId = resource.getUser();

        authorizationManager.checkCanCreateUpdateDeleteVariableSets(resource.getStudyId(), userId);
        QueryResult<VariableSet> queryResult = studyDBAdaptor.addFieldToVariableSet(resource.getResourceId(), variable, userId);
        auditManager.recordDeletion(AuditRecord.Resource.variableSet, resource.getResourceId(), userId, queryResult.first(), null, null);
        return queryResult;
    }

    public QueryResult<VariableSet> removeFieldFromVariableSet(String studyStr, String variableSetStr, String name, String sessionId)
            throws CatalogException {
        MyResourceId resource = getVariableSetId(variableSetStr, studyStr, sessionId);
        String userId = resource.getUser();

        authorizationManager.checkCanCreateUpdateDeleteVariableSets(resource.getStudyId(), userId);
        QueryResult<VariableSet> queryResult = studyDBAdaptor.removeFieldFromVariableSet(resource.getResourceId(), name, userId);
        auditManager.recordDeletion(AuditRecord.Resource.variableSet, resource.getResourceId(), userId, queryResult.first(), null, null);
        return queryResult;
    }

    public QueryResult<VariableSet> renameFieldFromVariableSet(String studyStr, String variableSetStr, String oldName, String newName,
                                                               String sessionId) throws CatalogException {
        throw new UnsupportedOperationException("Operation not yet supported");

//        MyResourceId resource = getVariableSetId(variableSetStr, studyStr, sessionId);
//        String userId = resource.getUser();
//
//        authorizationManager.checkCanCreateUpdateDeleteVariableSets(resource.getStudyId(), userId);
//        QueryResult<VariableSet> queryResult = studyDBAdaptor.renameFieldVariableSet(resource.getResourceId(), oldName, newName, userId);
//        auditManager.recordDeletion(AuditRecord.Resource.variableSet, resource.getResourceId(), userId, queryResult.first(), null, null);
//        return queryResult;
    }


    // **************************   ACLs  ******************************** //
    public List<QueryResult<StudyAclEntry>> getAcls(List<String> studyStrList, String member, boolean silent, String sessionId)
            throws CatalogException {
        String userId = catalogManager.getUserManager().getUserId(sessionId);
        List<Study> studyList = resolveIds(studyStrList, userId);
        List<QueryResult<StudyAclEntry>> studyAclList = new ArrayList<>(studyList.size());

        for (int i = 0; i < studyList.size(); i++) {
            long studyId = studyList.get(i).getUid();
            try {
                QueryResult<StudyAclEntry> allStudyAcls;
                if (StringUtils.isNotEmpty(member)) {
                    allStudyAcls = authorizationManager.getStudyAcl(userId, studyId, member);
                } else {
                    allStudyAcls = authorizationManager.getAllStudyAcls(userId, studyId);
                }
                allStudyAcls.setId(studyList.get(i).getFqn());
                studyAclList.add(allStudyAcls);
            } catch (CatalogException e) {
                if (silent) {
                    studyAclList.add(new QueryResult<>(studyList.get(i).getFqn(), 0, 0, 0, "", e.toString(), new ArrayList<>(0)));
                } else {
                    throw e;
                }
            }
        }
        return studyAclList;
    }

    public List<QueryResult<StudyAclEntry>> updateAcl(List<String> studyList, String memberIds, Study.StudyAclParams aclParams,
                                                      String sessionId) throws CatalogException {
        if (studyList == null || studyList.isEmpty()) {
            throw new CatalogException("Missing study parameter");
        }

        if (aclParams.getAction() == null) {
            throw new CatalogException("Invalid action found. Please choose a valid action to be performed.");
        }

        List<String> permissions = Collections.emptyList();
        if (StringUtils.isNotEmpty(aclParams.getPermissions())) {
            permissions = Arrays.asList(aclParams.getPermissions().trim().replaceAll("\\s", "").split(","));
            checkPermissions(permissions, StudyAclEntry.StudyPermissions::valueOf);
        }

        if (StringUtils.isNotEmpty(aclParams.getTemplate())) {
            EnumSet<StudyAclEntry.StudyPermissions> studyPermissions;
            switch (aclParams.getTemplate()) {
                case AuthorizationManager.ROLE_ADMIN:
                    studyPermissions = AuthorizationManager.getAdminAcls();
                    break;
                case AuthorizationManager.ROLE_ANALYST:
                    studyPermissions = AuthorizationManager.getAnalystAcls();
                    break;
                case AuthorizationManager.ROLE_VIEW_ONLY:
                    studyPermissions = AuthorizationManager.getViewOnlyAcls();
                    break;
                default:
                    studyPermissions = null;
                    break;
            }

            if (studyPermissions != null) {
                // Merge permissions from the template with the ones written
                Set<String> uniquePermissions = new HashSet<>(permissions);

                for (StudyAclEntry.StudyPermissions studyPermission : studyPermissions) {
                    uniquePermissions.add(studyPermission.toString());
                }

                permissions = new ArrayList<>(uniquePermissions);
            }
        }

        String userId = catalogManager.getUserManager().getUserId(sessionId);
        List<Study> studies = resolveIds(studyList, userId);

        // Check the user has the permissions needed to change permissions
        for (Study study : studies) {
            authorizationManager.checkCanAssignOrSeePermissions(study.getUid(), userId);
        }

        // Validate that the members are actually valid members
        List<String> members;
        if (memberIds != null && !memberIds.isEmpty()) {
            members = Arrays.asList(memberIds.split(","));
        } else {
            members = Collections.emptyList();
        }
        authorizationManager.checkNotAssigningPermissionsToAdminsGroup(members);
        for (Study study : studies) {
            checkMembers(study.getUid(), members);
        }

        switch (aclParams.getAction()) {
            case SET:
                return authorizationManager.setStudyAcls(studies.
                                stream()
                                .map(Study::getUid)
                                .collect(Collectors.toList()),
                        members, permissions);
            case ADD:
                return authorizationManager.addStudyAcls(studies
                                .stream()
                                .map(Study::getUid)
                                .collect(Collectors.toList()),
                        members, permissions);
            case REMOVE:
                return authorizationManager.removeStudyAcls(studies
                                .stream()
                                .map(Study::getUid)
                                .collect(Collectors.toList()),
                        members, permissions);
            case RESET:
                List<QueryResult<StudyAclEntry>> aclResult = new ArrayList<>(studies.size());
                for (Study study : studies) {
                    authorizationManager.resetPermissionsFromAllEntities(study.getUid(), members);
                    aclResult.add(authorizationManager.getAllStudyAcls(userId, study.getUid()));
                }
                return aclResult;
            default:
                throw new CatalogException("Unexpected error occurred. No valid action found.");
        }
    }


    // **************************   Private methods  ******************************** //
    private int getProjectCurrentRelease(long projectId) throws CatalogException {
        QueryOptions options = new QueryOptions(QueryOptions.INCLUDE, ProjectDBAdaptor.QueryParams.CURRENT_RELEASE.key());
        QueryResult<Project> projectQueryResult = projectDBAdaptor.get(projectId, options);
        if (projectQueryResult.getNumResults() == 0) {
            throw new CatalogException("Internal error. Cannot retrieve current release from project");
        }
        return projectQueryResult.first().getCurrentRelease();
    }

    private QueryResult rename(long studyId, String newStudyAlias, String sessionId) throws CatalogException {
        ParamUtils.checkAlias(newStudyAlias, "newStudyAlias");
        String userId = catalogManager.getUserManager().getUserId(sessionId);
//        String studyOwnerId = studyDBAdaptor.getStudyOwnerId(studyId);

        //User can't write/modify the study
        authorizationManager.checkCanEditStudy(studyId, userId);

        // Both users must bu updated
        userDBAdaptor.updateUserLastModified(userId);
//        userDBAdaptor.updateUserLastModified(studyOwnerId);
        //TODO get all shared users to updateUserLastModified

        //QueryResult queryResult = studyDBAdaptor.renameStudy(studyId, newStudyAlias);
        auditManager.recordUpdate(AuditRecord.Resource.study, studyId, userId, new ObjectMap("alias", newStudyAlias), null, null);
        return new QueryResult();

    }

    private boolean existsGroup(long studyId, String groupId) throws CatalogDBException {
        Query query = new Query()
                .append(StudyDBAdaptor.QueryParams.UID.key(), studyId)
                .append(StudyDBAdaptor.QueryParams.GROUP_NAME.key(), groupId);
        return studyDBAdaptor.count(query).first() > 0;
    }

    private void validatePermissionRules(long studyId, Study.Entity entry, PermissionRule permissionRule) throws CatalogException {
        ParamUtils.checkIdentifier(permissionRule.getId(), "PermissionRules");

        if (permissionRule.getPermissions() == null || permissionRule.getPermissions().isEmpty()) {
            throw new CatalogException("Missing permissions for the Permissions Rule object");
        }

        switch (entry) {
            case SAMPLES:
                validatePermissions(permissionRule.getPermissions(), SampleAclEntry.SamplePermissions::valueOf);
                break;
            case FILES:
                validatePermissions(permissionRule.getPermissions(), FileAclEntry.FilePermissions::valueOf);
                break;
            case COHORTS:
                validatePermissions(permissionRule.getPermissions(), CohortAclEntry.CohortPermissions::valueOf);
                break;
            case INDIVIDUALS:
                validatePermissions(permissionRule.getPermissions(), IndividualAclEntry.IndividualPermissions::valueOf);
                break;
            case FAMILIES:
                validatePermissions(permissionRule.getPermissions(), FamilyAclEntry.FamilyPermissions::valueOf);
                break;
            case JOBS:
                validatePermissions(permissionRule.getPermissions(), JobAclEntry.JobPermissions::valueOf);
                break;
            case CLINICAL_ANALYSES:
                validatePermissions(permissionRule.getPermissions(), ClinicalAnalysisAclEntry.ClinicalAnalysisPermissions::valueOf);
                break;
            default:
                throw new CatalogException("Unexpected entry found");
        }

        checkMembers(studyId, permissionRule.getMembers());
    }

    private void validatePermissions(List<String> permissions, Function<String, Object> valueOf) throws CatalogException {
        for (String permission : permissions) {
            try {
                valueOf.apply(permission);
            } catch (IllegalArgumentException e) {
                logger.error("Detected unsupported " + permission + " permission: {}", e.getMessage(), e);
                throw new CatalogException("Detected unsupported " + permission + " permission.");
            }
        }
    }

    private String getOwner(Study study) throws CatalogDBException {
        if (!StringUtils.isEmpty(study.getFqn())) {
            return StringUtils.split(study.getFqn(), "@")[0];
        }
        return studyDBAdaptor.getOwnerId(study.getUid());
    }

    public String getProjectFqn(String studyFqn) throws CatalogException {
        Matcher matcher = USER_PROJECT_STUDY_PATTERN.matcher(studyFqn);
        if (matcher.find()) {
            // studyStr contains the full path (owner@project:study)
            String owner = matcher.group(1);
            String project = matcher.group(2);
            return owner + '@' + project;
        } else {
            throw new CatalogException("Invalid Study FQN. The accepted pattern is [ownerId@projectId:studyId]");
        }
    }
}<|MERGE_RESOLUTION|>--- conflicted
+++ resolved
@@ -27,7 +27,10 @@
 import org.opencb.opencga.catalog.auth.authorization.AuthorizationManager;
 import org.opencb.opencga.catalog.db.DBAdaptorFactory;
 import org.opencb.opencga.catalog.db.api.*;
-import org.opencb.opencga.catalog.exceptions.*;
+import org.opencb.opencga.catalog.exceptions.CatalogAuthorizationException;
+import org.opencb.opencga.catalog.exceptions.CatalogDBException;
+import org.opencb.opencga.catalog.exceptions.CatalogException;
+import org.opencb.opencga.catalog.exceptions.CatalogIOException;
 import org.opencb.opencga.catalog.io.CatalogIOManager;
 import org.opencb.opencga.catalog.io.CatalogIOManagerFactory;
 import org.opencb.opencga.catalog.utils.CatalogAnnotationsValidator;
@@ -892,113 +895,6 @@
         return group;
     }
 
-<<<<<<< HEAD
-    public Long getDiseasePanelId(String userId, String panelStr) throws CatalogException {
-        if (StringUtils.isNumeric(panelStr)) {
-            return Long.parseLong(panelStr);
-        }
-
-        // Resolve the studyIds and filter the panelName
-        ObjectMap parsedPanelStr = parseFeatureId(userId, panelStr);
-        List<Long> studyIds = getStudyIds(parsedPanelStr);
-        String panelName = parsedPanelStr.getString("featureName");
-
-        Query query = new Query(DiseasePanelDBAdaptor.QueryParams.STUDY_ID.key(), studyIds)
-                .append(DiseasePanelDBAdaptor.QueryParams.NAME.key(), panelName);
-        QueryOptions qOptions = new QueryOptions(QueryOptions.INCLUDE, "projects.studies.panels.id");
-        QueryResult<DiseasePanel> queryResult = diseasePanelDBAdaptor.get(query, qOptions);
-        if (queryResult.getNumResults() > 1) {
-            throw new CatalogException("Error: More than one panel id found based on " + panelName);
-        } else if (queryResult.getNumResults() == 0) {
-            return -1L;
-        } else {
-            return queryResult.first().getId();
-        }
-    }
-
-    public QueryResult<Panel> createDiseasePanel(String study, List<Panel> panels, String token) throws CatalogException {
-        ParamUtils.checkParameter(study, "study");
-        ParamUtils.checkObj(panels, "panels");
-
-        String userId = catalogManager.getUserManager().getUserId(token);
-        long studyId = getId(userId, study);
-
-        for (Panel panel : panels) {
-            QueryResult<Panel> queryResult = panelDBAdaptor.insert(studyId, panel, QueryOptions.empty());
-
-        }
-//        auditManager.recordCreation(AuditRecord.Resource.panel, queryResult.first().getId(), userId, queryResult.first(), null, null);
-
-        return null;
-    }
-
-    @Deprecated
-    public QueryResult<DiseasePanel> createDiseasePanel(String studyStr, String name, String disease, String description,
-                                                        String genes, String regions, String variants,
-                                                        QueryOptions options, String sessionId) throws CatalogException {
-        ParamUtils.checkParameter(name, "name");
-        String userId = catalogManager.getUserManager().getUserId(sessionId);
-        long studyId = getId(userId, studyStr);
-        authorizationManager.checkStudyPermission(studyId, userId, StudyAclEntry.StudyPermissions.WRITE_PANELS);
-        ParamUtils.checkParameter(disease, "disease");
-        description = ParamUtils.defaultString(description, "");
-        List<String> geneList = Collections.emptyList();
-        List<String> regionList = Collections.emptyList();
-        List<String> variantList = Collections.emptyList();
-        if (genes != null) {
-            geneList = Arrays.asList(genes.split(","));
-        }
-        if (regions != null) {
-            regionList = Arrays.asList(regions.split(","));
-        }
-        if (variants != null) {
-            variantList = Arrays.asList(variants.split(","));
-        }
-
-        if (geneList.size() == 0 && regionList.size() == 0 && variantList.size() == 0) {
-            throw new CatalogException("Cannot create a new disease panel with no genes, regions and variants. At least, one of them should"
-                    + " be provided.");
-        }
-
-        DiseasePanel diseasePanel = new DiseasePanel(-1, name, disease, description, geneList, regionList, variantList,
-                new DiseasePanel.PanelStatus());
-
-        QueryResult<DiseasePanel> queryResult = diseasePanelDBAdaptor.insert(studyId, diseasePanel, options);
-        auditManager.recordCreation(AuditRecord.Resource.panel, queryResult.first().getId(), userId, queryResult.first(), null, null);
-
-        return queryResult;
-    }
-
-    public QueryResult<DiseasePanel> getDiseasePanel(String panelStr, QueryOptions options, String sessionId) throws CatalogException {
-        String userId = catalogManager.getUserManager().getUserId(sessionId);
-        Long panelId = getDiseasePanelId(userId, panelStr);
-        long studyId = diseasePanelDBAdaptor.getStudyId(panelId);
-        authorizationManager.checkDiseasePanelPermission(studyId, panelId, userId, DiseasePanelAclEntry.DiseasePanelPermissions.VIEW);
-        QueryResult<DiseasePanel> queryResult = diseasePanelDBAdaptor.get(panelId, options);
-        return queryResult;
-    }
-
-    public QueryResult<DiseasePanel> updateDiseasePanel(String panelStr, ObjectMap parameters, String sessionId) throws CatalogException {
-        ParamUtils.checkObj(parameters, "Parameters");
-        String userId = catalogManager.getUserManager().getUserId(sessionId);
-        Long diseasePanelId = getDiseasePanelId(userId, panelStr);
-        long studyId = diseasePanelDBAdaptor.getStudyId(diseasePanelId);
-        authorizationManager.checkDiseasePanelPermission(studyId, diseasePanelId, userId,
-                DiseasePanelAclEntry.DiseasePanelPermissions.UPDATE);
-
-        for (String s : parameters.keySet()) {
-            if (!s.matches("name|disease")) {
-                throw new CatalogDBException("Parameter '" + s + "' can't be changed");
-            }
-        }
-
-        QueryResult<DiseasePanel> result = diseasePanelDBAdaptor.update(diseasePanelId, parameters, QueryOptions.empty());
-        auditManager.recordUpdate(AuditRecord.Resource.panel, diseasePanelId, userId, parameters, null, null);
-        return result;
-    }
-
-=======
->>>>>>> 1b1a62f0
     public QueryResult<VariableSetSummary> getVariableSetSummary(String studyStr, String variableSetStr, String sessionId)
             throws CatalogException {
         MyResourceId resource = getVariableSetId(variableSetStr, studyStr, sessionId);
