--- conflicted
+++ resolved
@@ -76,11 +76,7 @@
 
     @Deprecated
     default QueryResult<Sample> deleteSample(long sampleId) throws CatalogDBException {
-<<<<<<< HEAD
-        return delete(sampleId, false);
-=======
         return delete(sampleId, new QueryOptions());
->>>>>>> c6ea2d61
         /*
         // TODO check that the sample is not in use!
 
