--- conflicted
+++ resolved
@@ -104,11 +104,7 @@
                 return studyAclEntry;
             }
         }
-<<<<<<< HEAD
-        return new StudyAclEntry("", Collections.emptyList());
-=======
         return new StudyAclEntry(member, Collections.emptyList());
->>>>>>> c43a8d44
     }
 
     @Override
