--- conflicted
+++ resolved
@@ -336,17 +336,12 @@
 
     @Override
     public QueryResult<Long> count(Query query) throws CatalogDBException {
-<<<<<<< HEAD
-        Bson bson = parseQuery(query);
-        return panelCollection.count(bson);
-=======
         return count(null, query);
     }
 
     QueryResult<Long> count(ClientSession clientSession, Query query) throws CatalogDBException {
         Bson bson = parseQuery(query);
         return panelCollection.count(clientSession, bson);
->>>>>>> 44140c6d
     }
 
     @Override
@@ -374,13 +369,8 @@
         Document queryForAuthorisedEntries = getQueryForAuthorisedEntries((Document) queryResult.first(), user,
                 studyPermission.name(), studyPermission.getPanelPermission().name(), Entity.PANEL.name());
         Bson bson = parseQuery(query, queryForAuthorisedEntries);
-<<<<<<< HEAD
-        logger.debug("Panel count: query : {}, dbTime: {}", bson.toBsonDocument(Document.class, MongoClient.getDefaultCodecRegistry()));
-        return panelCollection.count(bson);
-=======
         logger.debug("Panel count: query : {}", bson.toBsonDocument(Document.class, MongoClient.getDefaultCodecRegistry()));
         return panelCollection.count(clientSession, bson);
->>>>>>> 44140c6d
     }
 
     @Override
@@ -418,16 +408,9 @@
             }
         }
 
-<<<<<<< HEAD
-        if (panelParameters.containsKey(QueryParams.STATUS_NAME.key())) {
-            query.put(Constants.ALL_VERSIONS, true);
-            QueryResult<UpdateResult> update = panelCollection.update(parseQuery(query),
-                    new Document("$set", panelParameters), new QueryOptions("multi", true));
-=======
         QueryOptions options = new QueryOptions(QueryOptions.INCLUDE,
                 Arrays.asList(QueryParams.ID.key(), QueryParams.UID.key(), QueryParams.VERSION.key(), QueryParams.STUDY_UID.key()));
         DBIterator<Panel> iterator = iterator(query, options);
->>>>>>> 44140c6d
 
         int numMatches = 0;
         int numModified = 0;
@@ -437,13 +420,6 @@
             Panel panel = iterator.next();
             numMatches += 1;
 
-<<<<<<< HEAD
-        if (!panelParameters.isEmpty()) {
-            QueryResult<UpdateResult> update = panelCollection.update(parseQuery(query),
-                    new Document("$set", panelParameters), new QueryOptions("multi", true));
-            return endQuery("Update panel", startTime, Arrays.asList(update.getNumTotalResults()));
-        }
-=======
             ClientSession clientSession = getClientSession();
             TransactionBody<WriteResult> txnBody = () -> {
                 long tmpStartTime = startQuery();
@@ -451,7 +427,6 @@
                     Query tmpQuery = new Query()
                             .append(QueryParams.STUDY_UID.key(), panel.getStudyUid())
                             .append(QueryParams.UID.key(), panel.getUid());
->>>>>>> 44140c6d
 
                     if (queryOptions.getBoolean(Constants.INCREMENT_VERSION)) {
                         createNewVersion(clientSession, panel.getStudyUid(), panel.getUid());
@@ -595,13 +570,6 @@
     }
 
     @Override
-<<<<<<< HEAD
-    public void delete(Query query) throws CatalogDBException {
-        Bson bson = parseQuery(query);
-        QueryResult<DeleteResult> remove = panelCollection.remove(bson, QueryOptions.empty());
-        if (remove.getNumResults() == 0 || remove.first().getDeletedCount() == 0) {
-            throw new CatalogDBException("Could not delete disease panel(s)");
-=======
     public WriteResult delete(Query query) throws CatalogDBException {
         QueryOptions options = new QueryOptions(QueryOptions.INCLUDE,
                 Arrays.asList(QueryParams.ID.key(), QueryParams.UID.key(), QueryParams.VERSION.key(), QueryParams.STUDY_UID.key()));
@@ -670,7 +638,6 @@
                     logger.error("Could not delete panel {}", panel.getId());
                 }
             }
->>>>>>> 44140c6d
         }
 
         Error error = null;
