/*
 * Copyright 2015-2017 OpenCB
 *
 * Licensed under the Apache License, Version 2.0 (the "License");
 * you may not use this file except in compliance with the License.
 * You may obtain a copy of the License at
 *
 *     http://www.apache.org/licenses/LICENSE-2.0
 *
 * Unless required by applicable law or agreed to in writing, software
 * distributed under the License is distributed on an "AS IS" BASIS,
 * WITHOUT WARRANTIES OR CONDITIONS OF ANY KIND, either express or implied.
 * See the License for the specific language governing permissions and
 * limitations under the License.
 */

package org.opencb.opencga.catalog.auth.authentication;

import org.apache.commons.lang3.StringUtils;
import org.opencb.opencga.catalog.exceptions.CatalogException;

import javax.naming.Context;
import javax.naming.NamingEnumeration;
import javax.naming.NamingException;
import javax.naming.directory.*;
import java.util.ArrayList;
import java.util.Hashtable;
import java.util.List;

/**
 * Created by pfurio on 11/04/17.
 */
public class LDAPUtils {

    private static DirContext dctx;

    private static DirContext getDirContext(String host) throws NamingException {
        int count = 0;
        if (dctx == null || !isConnectionAlive()) {
            // Obtain users from external origin
            Hashtable env = new Hashtable();
            env.put(Context.INITIAL_CONTEXT_FACTORY, "com.sun.jndi.ldap.LdapCtxFactory");
            env.put(Context.PROVIDER_URL, host);

            dctx = null;
            while (dctx == null) {
                try {
                    dctx = new InitialDirContext(env);
                } catch (NamingException e) {
                    if (count == 3) {
                        // After 3 attempts, we will raise an error.
                        throw e;
                    }
                    count++;
                    try {
                        // Sleep 1 seconds
                        Thread.sleep(1000);
                    } catch (InterruptedException e1) {
                        e1.printStackTrace();
                    }

                }

            }

        }

        return dctx;
    }

    private static boolean isConnectionAlive() {
        try {
            dctx.getAttributes("");
            return true;
        } catch (NamingException e) {
            return false;
        }
    }

<<<<<<< HEAD
    public static List<String> getUsersFromLDAPGroup(String host, String groupName, String groupBase) throws NamingException {
=======
    public static List<String> getUsersFromLDAPGroup(String host, String groupName, String groupBase)
            throws NamingException, CatalogException {


>>>>>>> 5f7681ca
        String groupFilter = "(cn=" + groupName + ")";

        String[] attributeFilter = {"uniqueMember"};
        SearchControls sc = new SearchControls();
        sc.setSearchScope(SearchControls.SUBTREE_SCOPE);
        sc.setReturningAttributes(attributeFilter);
        NamingEnumeration<SearchResult> search = getDirContext(host).search(groupBase, groupFilter, sc);

        List<String> users = new ArrayList<>();
        if (!search.hasMore()) {
            throw new CatalogException("Group '" + groupName + "' not found");
        }
        while (search.hasMore()) {
            SearchResult sr = search.next();
            Attributes attrs = sr.getAttributes();

            BasicAttribute uniquemember = (BasicAttribute) attrs.get("uniqueMember");
            if (uniquemember != null) {
                NamingEnumeration<?> all = uniquemember.getAll();

                while (all.hasMore()) {
                    String next = (String) all.next();
                    for (String s : next.split(",")) {
                        if (s.contains("uid")) {
                            users.add(s.split("=")[1]);
                            continue;
                        }
                    }
                }
            }
        }

        return users;
    }

    public static boolean existsLDAPGroup(String host, String groupName, String groupBase) throws NamingException {
        String groupFilter = "(cn=" + groupName + ")";
        SearchControls sc = new SearchControls();
        sc.setSearchScope(SearchControls.SUBTREE_SCOPE);
        NamingEnumeration<SearchResult> search = getDirContext(host).search(groupBase, groupFilter, sc);

        if (search.hasMore()) {
            return true;
        }
        return false;
    }

    public static List<Attributes> getUserInfoFromLDAP(String host, List<String> userList, String userBase) throws NamingException {
        String userFilter;

        if (userList.size() == 1) {
            userFilter = "(uid=" + userList.get(0) + ")";
        } else {
            userFilter = StringUtils.join(userList, ")(uid=");
            userFilter = "(|(uid=" + userFilter + "))";
        }

//        String[] attributeFilter = {"displayname", "mail", "uid", "gecos"};
        SearchControls sc = new SearchControls();
        sc.setSearchScope(SearchControls.SUBTREE_SCOPE);
//        sc.setReturningAttributes(attributeFilter);
        NamingEnumeration<SearchResult> search = getDirContext(host).search(userBase, userFilter, sc);

        List<Attributes> resultList = new ArrayList<>();
        while (search.hasMore()) {
            resultList.add(search.next().getAttributes());
        }

        return resultList;
    }

    public static String getMail(Attributes attributes) throws NamingException {
        return (String) attributes.get("mail").get(0);
    }

    public static String getUID(Attributes attributes) throws NamingException {
        return (String) attributes.get("uid").get(0);
    }

    public static String getRDN(Attributes attributes) throws NamingException {
        if (attributes.get("gecos") != null) {
            return (String) attributes.get("gecos").get(0);
        } else {
            return "";
        }
    }

    public static String getFullName(Attributes attributes) throws NamingException {
        return (String) attributes.get("displayname").get(0);
    }

    public static List<String> getGroupsFromLdapUser(String host, String user, String base) throws NamingException {
        String userFilter = "(uniqueMember=" + user + ")";

        SearchControls sc = new SearchControls();
        sc.setSearchScope(SearchControls.SUBTREE_SCOPE);
        sc.setReturningAttributes(new String[]{"cn"});
        NamingEnumeration<SearchResult> search = getDirContext(host).search(base, userFilter, sc);

        List<String> resultList = new ArrayList<>();
        while (search.hasMore()) {
            resultList.add((String) search.next().getAttributes().get("cn").get(0));
        }
        return resultList;
    }

}<|MERGE_RESOLUTION|>--- conflicted
+++ resolved
@@ -77,14 +77,9 @@
         }
     }
 
-<<<<<<< HEAD
-    public static List<String> getUsersFromLDAPGroup(String host, String groupName, String groupBase) throws NamingException {
-=======
     public static List<String> getUsersFromLDAPGroup(String host, String groupName, String groupBase)
             throws NamingException, CatalogException {
 
-
->>>>>>> 5f7681ca
         String groupFilter = "(cn=" + groupName + ")";
 
         String[] attributeFilter = {"uniqueMember"};
