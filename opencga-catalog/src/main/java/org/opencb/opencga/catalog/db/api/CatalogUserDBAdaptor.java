/*
 * Copyright 2015 OpenCB
 *
 * Licensed under the Apache License, Version 2.0 (the "License");
 * you may not use this file except in compliance with the License.
 * You may obtain a copy of the License at
 *
 *     http://www.apache.org/licenses/LICENSE-2.0
 *
 * Unless required by applicable law or agreed to in writing, software
 * distributed under the License is distributed on an "AS IS" BASIS,
 * WITHOUT WARRANTIES OR CONDITIONS OF ANY KIND, either express or implied.
 * See the License for the specific language governing permissions and
 * limitations under the License.
 */

package org.opencb.opencga.catalog.db.api;

import org.apache.commons.collections.map.LinkedMap;
import org.apache.commons.lang3.StringUtils;
import org.opencb.commons.datastore.core.*;
import org.opencb.opencga.catalog.exceptions.CatalogDBException;
import org.opencb.opencga.catalog.exceptions.CatalogException;
import org.opencb.opencga.catalog.models.Filter;
import org.opencb.opencga.catalog.models.Session;
import org.opencb.opencga.catalog.models.User;

import java.util.Map;

import static org.opencb.commons.datastore.core.QueryParam.Type.*;
import static org.opencb.commons.datastore.core.QueryParam.Type.BOOLEAN;

/**
 * @author Jacobo Coll &lt;jacobo167@gmail.com&gt;
 */
public interface CatalogUserDBAdaptor extends CatalogDBAdaptor<User> {

    /*
     * User methods
     */
    default boolean userExists(String userId) throws CatalogDBException {
        return count(new Query(QueryParams.ID.key(), userId)).getResult().get(0) > 0;
    }

    default void checkUserExists(String userId) throws CatalogDBException {
        if (StringUtils.isEmpty(userId)) {
            throw CatalogDBException.newInstance("User id '{}' is not valid: ", userId);
        }

        if (!userExists(userId)) {
            throw CatalogDBException.newInstance("User id '{}' does not exist", userId);
        }
    }

    QueryResult<User> insertUser(User user, QueryOptions options) throws CatalogDBException;

    QueryResult<User> getUser(String userId, QueryOptions options, String lastActivity) throws CatalogDBException;

//    @Deprecated
//    default QueryResult<User> modifyUser(String userId, ObjectMap parameters) throws CatalogDBException {
//        return update(userId, parameters);
//    }

    QueryResult<User> update(String userId, ObjectMap parameters) throws CatalogDBException;

//    @Deprecated
//    default QueryResult<User> deleteUser(String userId) throws CatalogDBException {
//        return delete(userId, false);
//    }

<<<<<<< HEAD
    QueryResult<User> delete(String userId, boolean force) throws CatalogDBException;
=======
    QueryResult<User> delete(String userId, QueryOptions queryOptions) throws CatalogDBException;
>>>>>>> ad26dc09

    QueryResult<ObjectMap> login(String userId, String password, Session session) throws CatalogDBException;

    QueryResult<Session> addSession(String userId, Session session) throws CatalogDBException;

    QueryResult logout(String userId, String sessionId) throws CatalogDBException;

    QueryResult<ObjectMap> loginAsAnonymous(Session session) throws CatalogException;

    QueryResult logoutAnonymous(String sessionId) throws CatalogDBException;

    QueryResult changePassword(String userId, String oldPassword, String newPassword) throws CatalogDBException;

    void updateUserLastActivity(String userId) throws CatalogDBException;

    QueryResult resetPassword(String userId, String email, String newCryptPass) throws CatalogDBException;

    QueryResult<Session> getSession(String userId, String sessionId) throws CatalogDBException;

    String getUserIdBySessionId(String sessionId);

    void addQueryFilter(String userId, Filter filter) throws CatalogDBException;

    QueryResult<Long> deleteQueryFilter(String userId, String filterId) throws CatalogDBException;

    QueryResult<Filter> getQueryFilter(String userId, String filterId) throws CatalogDBException;

    enum QueryParams implements QueryParam {
        ID("id", TEXT_ARRAY, ""),
        NAME("name", TEXT_ARRAY, ""),
        EMAIL("email", TEXT_ARRAY, ""),
        PASSWORD("password", TEXT_ARRAY, ""),
        ORGANIZATION("organization", TEXT_ARRAY, ""),
        STATUS_STATUS("status.status", TEXT, ""),
        STATUS_MSG("status.msg", TEXT, ""),
        STATUS_DATE("status.date", TEXT, ""),
        LAST_ACTIVITY("lastActivity", TEXT_ARRAY, ""),
        DISK_USAGE("diskUsage", INTEGER_ARRAY, ""),
        DISK_QUOTA("diskQuota", INTEGER_ARRAY, ""),
        ATTRIBUTES("attributes", TEXT, ""), // "Format: <key><operation><stringValue> where <operation> is [<|<=|>|>=|==|!=|~|!~]"
        NATTRIBUTES("nattributes", DECIMAL, ""), // "Format: <key><operation><numericalValue> where <operation> is [<|<=|>|>=|==|!=|~|!~]"
        BATTRIBUTES("battributes", BOOLEAN, ""), // "Format: <key><operation><true|false> where <operation> is [==|!=]"

<<<<<<< HEAD
=======
        PROJECTS("projects", TEXT_ARRAY, ""),
>>>>>>> ad26dc09
        PROJECT_ID("projects.id", INTEGER_ARRAY, ""),
        PROJECT_NAME("projects.name", TEXT_ARRAY, ""),
        PROJECT_ALIAS("projects.alias", TEXT_ARRAY, ""),
        PROJECT_ORGANIZATION("projects.organization", TEXT_ARRAY, ""),
        PROJECT_STATUS("projects.status", TEXT_ARRAY, ""),
        PROJECT_LAST_ACTIVITY("projects.lastActivity", TEXT_ARRAY, ""),

        TOOL_ID("tools.id", INTEGER_ARRAY, ""),
        TOOL_NAME("tools.name", TEXT_ARRAY, ""),
        TOOL_ALIAS("tools.alias", TEXT_ARRAY, ""),

        // TOCHECK: Pedro. Check whether login, logout makes sense.
        SESSION_ID("sessions.id", TEXT_ARRAY, ""),
        SESSION_IP("sessions.ip", TEXT_ARRAY, ""),
        SESSION_LOGIN("sessions.login", TEXT_ARRAY, ""),
        SESSION_LOGOUT("sessions.logout", TEXT_ARRAY, ""),

        CONFIG_OPENCGA_FILTERS("configs.opencga-filters", TEXT_ARRAY, "");

        private static Map<String, QueryParams> map;
        static {
            map = new LinkedMap();
            for (QueryParams params : QueryParams.values()) {
                map.put(params.key(), params);
            }
        }

        private final String key;
        private Type type;
        private String description;

        QueryParams(String key, Type type, String description) {
            this.key = key;
            this.type = type;
            this.description = description;
        }

        @Override
        public String key() {
            return key;
        }

        @Override
        public Type type() {
            return type;
        }

        @Override
        public String description() {
            return description;
        }

        public static Map<String, QueryParams> getMap() {
            return map;
        }

        public static QueryParams getParam(String key) {
            return map.get(key);
        }
    }

    enum ToolQueryParams implements QueryParam {
        ID("id", TEXT, ""),
        ALIAS("alias", TEXT, ""),
        NAME("name", TEXT, ""),
        DESCRIPTION("description", TEXT, ""),
        MANIFEST("manifest", TEXT, ""),
        RESULT("result", TEXT, ""),
        PATH("path", TEXT, ""),
        ACL_USER_ID("acl.userId", TEXT_ARRAY, ""),
        ACL_READ("acl.read", BOOLEAN, ""),
        ACL_WRITE("acl.write", BOOLEAN, ""),
        ACL_EXECUTE("acl.execute", BOOLEAN, ""),
        ACL_DELETE("acl.delete", BOOLEAN, "");

        private static Map<String, ToolQueryParams> map;
        static {
            map = new LinkedMap();
            for (ToolQueryParams params : ToolQueryParams.values()) {
                map.put(params.key(), params);
            }
        }

        private final String key;
        private Type type;
        private String description;

        ToolQueryParams(String key, Type type, String description) {
            this.key = key;
            this.type = type;
            this.description = description;
        }

        @Override
        public String key() {
            return key;
        }

        @Override
        public Type type() {
            return type;
        }

        @Override
        public String description() {
            return description;
        }

        public static Map<String, ToolQueryParams> getMap() {
            return map;
        }

        public static ToolQueryParams getParam(String key) {
            return map.get(key);
        }
    }

    /**
     * Project methods moved to ProjectDBAdaptor
     * ***************************
     */

//    QueryResult<Project> createProject(String userId, Project project, QueryOptions options) throws CatalogDBException;
//
//    boolean projectExists(int projectId);
//
//    QueryResult<Project> getAllProjects(String userId, QueryOptions options) throws CatalogDBException;
//
//    QueryResult<Project> getProject(int project, QueryOptions options) throws CatalogDBException;
//
//    QueryResult<Integer> deleteProject(int projectId) throws CatalogDBException;
//
//    QueryResult renameProjectAlias(int projectId, String newProjectName) throws CatalogDBException;
//
//    QueryResult<Project> modifyProject(int projectId, ObjectMap parameters) throws CatalogDBException;
//
//    int getProjectId(String userId, String projectAlias) throws CatalogDBException;
//
//    String getProjectOwnerId(int projectId) throws CatalogDBException;
//
//    QueryResult<AclEntry> getProjectAcl(int projectId, String userId) throws CatalogDBException;
//
//    QueryResult setProjectAcl(int projectId, AclEntry newAcl) throws CatalogDBException;

}<|MERGE_RESOLUTION|>--- conflicted
+++ resolved
@@ -68,11 +68,7 @@
 //        return delete(userId, false);
 //    }
 
-<<<<<<< HEAD
-    QueryResult<User> delete(String userId, boolean force) throws CatalogDBException;
-=======
     QueryResult<User> delete(String userId, QueryOptions queryOptions) throws CatalogDBException;
->>>>>>> ad26dc09
 
     QueryResult<ObjectMap> login(String userId, String password, Session session) throws CatalogDBException;
 
@@ -116,10 +112,7 @@
         NATTRIBUTES("nattributes", DECIMAL, ""), // "Format: <key><operation><numericalValue> where <operation> is [<|<=|>|>=|==|!=|~|!~]"
         BATTRIBUTES("battributes", BOOLEAN, ""), // "Format: <key><operation><true|false> where <operation> is [==|!=]"
 
-<<<<<<< HEAD
-=======
         PROJECTS("projects", TEXT_ARRAY, ""),
->>>>>>> ad26dc09
         PROJECT_ID("projects.id", INTEGER_ARRAY, ""),
         PROJECT_NAME("projects.name", TEXT_ARRAY, ""),
         PROJECT_ALIAS("projects.alias", TEXT_ARRAY, ""),
