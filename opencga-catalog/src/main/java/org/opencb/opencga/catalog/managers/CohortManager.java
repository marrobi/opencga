/*
 * Copyright 2015-2016 OpenCB
 *
 * Licensed under the Apache License, Version 2.0 (the "License");
 * you may not use this file except in compliance with the License.
 * You may obtain a copy of the License at
 *
 *     http://www.apache.org/licenses/LICENSE-2.0
 *
 * Unless required by applicable law or agreed to in writing, software
 * distributed under the License is distributed on an "AS IS" BASIS,
 * WITHOUT WARRANTIES OR CONDITIONS OF ANY KIND, either express or implied.
 * See the License for the specific language governing permissions and
 * limitations under the License.
 */

package org.opencb.opencga.catalog.managers;

import org.apache.commons.lang3.StringUtils;
import org.opencb.commons.datastore.core.ObjectMap;
import org.opencb.commons.datastore.core.Query;
import org.opencb.commons.datastore.core.QueryOptions;
import org.opencb.commons.datastore.core.QueryResult;
import org.opencb.opencga.catalog.audit.AuditManager;
import org.opencb.opencga.catalog.audit.AuditRecord;
import org.opencb.opencga.catalog.auth.authorization.AuthorizationManager;
import org.opencb.opencga.catalog.config.Configuration;
import org.opencb.opencga.catalog.db.DBAdaptorFactory;
import org.opencb.opencga.catalog.db.api.CohortDBAdaptor;
import org.opencb.opencga.catalog.db.api.IndividualDBAdaptor;
import org.opencb.opencga.catalog.db.api.SampleDBAdaptor;
import org.opencb.opencga.catalog.db.mongodb.MongoDBAdaptorFactory;
import org.opencb.opencga.catalog.exceptions.CatalogAuthorizationException;
import org.opencb.opencga.catalog.exceptions.CatalogException;
import org.opencb.opencga.catalog.io.CatalogIOManagerFactory;
import org.opencb.opencga.catalog.managers.api.ICohortManager;
import org.opencb.opencga.catalog.managers.api.IUserManager;
import org.opencb.opencga.catalog.models.*;
import org.opencb.opencga.catalog.models.acls.AclParams;
import org.opencb.opencga.catalog.models.acls.permissions.CohortAclEntry;
import org.opencb.opencga.catalog.models.acls.permissions.StudyAclEntry;
import org.opencb.opencga.catalog.utils.AnnotationManager;
import org.opencb.opencga.catalog.utils.CatalogMemberValidator;
import org.opencb.opencga.catalog.utils.ParamUtils;
import org.opencb.opencga.core.common.TimeUtils;
import org.slf4j.Logger;
import org.slf4j.LoggerFactory;

import javax.annotation.Nullable;
import java.io.IOException;
import java.util.*;
import java.util.stream.Collectors;

import static org.opencb.opencga.catalog.auth.authorization.CatalogAuthorizationManager.checkPermissions;

/**
 * Created by pfurio on 06/07/16.
 */
public class CohortManager extends AbstractManager implements ICohortManager {

    protected static Logger logger = LoggerFactory.getLogger(CohortManager.class);
    private IUserManager userManager;

    public CohortManager(AuthorizationManager authorizationManager, AuditManager auditManager, CatalogManager catalogManager,
                         DBAdaptorFactory catalogDBAdaptorFactory, CatalogIOManagerFactory ioManagerFactory,
                         Configuration configuration) {
        super(authorizationManager, auditManager, catalogManager, catalogDBAdaptorFactory, ioManagerFactory,
                configuration);
        this.userManager = catalogManager.getUserManager();
    }

    @Override
    public QueryResult<Cohort> create(long studyId, String name, Study.Type type, String description, List<Sample> samples,
                                      List<AnnotationSet> annotationSetList, Map<String, Object> attributes, String sessionId)
            throws CatalogException {
        ParamUtils.checkParameter(name, "name");
        ParamUtils.checkObj(samples, "Sample list");
        type = ParamUtils.defaultObject(type, Study.Type.COLLECTION);
        description = ParamUtils.defaultString(description, "");
        annotationSetList = ParamUtils.defaultObject(annotationSetList, Collections::emptyList);
        annotationSetList = AnnotationManager.validateAnnotationSets(annotationSetList, studyDBAdaptor);
        attributes = ParamUtils.defaultObject(attributes, HashMap<String, Object>::new);

        if (!samples.isEmpty()) {
            Query query = new Query()
                    .append(SampleDBAdaptor.QueryParams.STUDY_ID.key(), studyId)
                    .append(SampleDBAdaptor.QueryParams.ID.key(), samples.stream().map(Sample::getId).collect(Collectors.toList()));
            QueryResult<Long> count = sampleDBAdaptor.count(query);
            if (count.first() != samples.size()) {
                throw new CatalogException("Error: Some samples do not exist in the study " + studyId);
            }
        }
        String userId = userManager.getId(sessionId);
        authorizationManager.checkStudyPermission(studyId, userId, StudyAclEntry.StudyPermissions.WRITE_COHORTS);
<<<<<<< HEAD
        Cohort cohort = new Cohort(name, type, TimeUtils.getTime(), description, samples, annotationSetList, attributes);
=======
        Cohort cohort = new Cohort(name, type, TimeUtils.getTime(), description, sampleIds, annotationSetList,
                catalogManager.getStudyManager().getCurrentRelease(studyId), attributes);
>>>>>>> aac94afb
        QueryResult<Cohort> queryResult = cohortDBAdaptor.insert(cohort, studyId, null);
        auditManager.recordAction(AuditRecord.Resource.cohort, AuditRecord.Action.create, AuditRecord.Magnitude.low,
                queryResult.first().getId(), userId, null, queryResult.first(), null, null);
        return queryResult;
    }

    @Override
    public Long getStudyId(long cohortId) throws CatalogException {
        return cohortDBAdaptor.getStudyId(cohortId);
    }

    @Override
    public Long getId(String userId, String cohortStr) throws CatalogException {
        if (StringUtils.isNumeric(cohortStr) && Long.parseLong(cohortStr) > configuration.getCatalog().getOffset()) {
            return Long.parseLong(cohortStr);
        }

        // Resolve the studyIds and filter the cohortName
        ObjectMap parsedSampleStr = parseFeatureId(userId, cohortStr);
        List<Long> studyIds = getStudyIds(parsedSampleStr);
        String cohortName = parsedSampleStr.getString("featureName");
        if (StringUtils.isNumeric(cohortName) && Long.parseLong(cohortName) > configuration.getCatalog().getOffset()) {
            return Long.parseLong(cohortName);
        }

        Query query = new Query(CohortDBAdaptor.QueryParams.STUDY_ID.key(), studyIds)
                .append(CohortDBAdaptor.QueryParams.NAME.key(), cohortName);
        QueryOptions qOptions = new QueryOptions(QueryOptions.INCLUDE, "projects.studies.cohorts.id");
        QueryResult<Cohort> queryResult = cohortDBAdaptor.get(query, qOptions);
        if (queryResult.getNumResults() > 1) {
            throw new CatalogException("Error: More than one cohort id found based on " + cohortName);
        } else if (queryResult.getNumResults() == 0) {
            return -1L;
        } else {
            return queryResult.first().getId();
        }
    }

    @Override
    public QueryResult<Cohort> get(Long cohortId, QueryOptions options, String sessionId) throws CatalogException {
        //options = ParamUtils.defaultObject(options, QueryOptions::new);

        long studyId = cohortDBAdaptor.getStudyId(cohortId);
        String userId = userManager.getId(sessionId);

        authorizationManager.checkCohortPermission(cohortId, userId, CohortAclEntry.CohortPermissions.VIEW);

        QueryResult<Cohort> queryResult = cohortDBAdaptor.get(cohortId, options);
        authorizationManager.filterCohorts(userId, studyId, queryResult.getResult());

        return queryResult;
    }

    @Override
    public QueryResult<Cohort> get(long studyId, Query query, QueryOptions options, String sessionId) throws CatalogException {
        options = ParamUtils.defaultObject(options, QueryOptions::new);
        query = ParamUtils.defaultObject(query, Query::new);

        String userId = userManager.getId(sessionId);
        if (!authorizationManager.memberHasPermissionsInStudy(studyId, userId)) {
            throw CatalogAuthorizationException.deny(userId, "view", "cohorts", studyId, null);
        }

        if (query.containsKey(CohortDBAdaptor.QueryParams.SAMPLES.key())) {
            // First look for the sample ids.
            AbstractManager.MyResourceIds samples = catalogManager.getSampleManager()
                    .getIds(query.getString(CohortDBAdaptor.QueryParams.SAMPLES.key()), Long.toString(studyId), sessionId);
            query.remove(CohortDBAdaptor.QueryParams.SAMPLES.key());
            query.append(CohortDBAdaptor.QueryParams.SAMPLE_IDS.key(), samples.getResourceIds());
        }

        QueryResult<Cohort> queryResult = cohortDBAdaptor.get(new Query(query)
                .append(CohortDBAdaptor.QueryParams.STUDY_ID.key(), studyId), options);
        authorizationManager.filterCohorts(userId, studyId, queryResult.getResult());
        queryResult.setNumResults(queryResult.getResult().size());
        return queryResult;
    }

    @Override
    public MyResourceId getId(String cohortStr, @Nullable String studyStr, String sessionId) throws CatalogException {
        if (StringUtils.isEmpty(cohortStr)) {
            throw new CatalogException("Missing cohort parameter");
        }

        String userId;
        long studyId;
        long cohortId;

        if (StringUtils.isNumeric(cohortStr) && Long.parseLong(cohortStr) > configuration.getCatalog().getOffset()) {
            cohortId = Long.parseLong(cohortStr);
            cohortDBAdaptor.exists(cohortId);
            studyId = cohortDBAdaptor.getStudyId(cohortId);
            userId = userManager.getId(sessionId);
        } else {
            if (cohortStr.contains(",")) {
                throw new CatalogException("More than one cohort found");
            }

            userId = userManager.getId(sessionId);
            studyId = catalogManager.getStudyManager().getId(userId, studyStr);

            Query query = new Query()
                    .append(CohortDBAdaptor.QueryParams.STUDY_ID.key(), studyId)
                    .append(CohortDBAdaptor.QueryParams.NAME.key(), cohortStr);
            QueryOptions queryOptions = new QueryOptions(QueryOptions.INCLUDE, CohortDBAdaptor.QueryParams.ID.key());
            QueryResult<Cohort> cohortQueryResult = cohortDBAdaptor.get(query, queryOptions);
            if (cohortQueryResult.getNumResults() == 1) {
                cohortId = cohortQueryResult.first().getId();
            } else {
                if (cohortQueryResult.getNumResults() == 0) {
                    throw new CatalogException("Cohort " + cohortStr + " not found in study " + studyStr);
                } else {
                    throw new CatalogException("More than one cohort found under " + cohortStr + " in study " + studyStr);
                }
            }
        }

        return new MyResourceId(userId, studyId, cohortId);
    }

    @Override
    public MyResourceIds getIds(String cohortStr, @Nullable String studyStr, String sessionId) throws CatalogException {
        if (StringUtils.isEmpty(cohortStr)) {
            throw new CatalogException("Missing cohort parameter");
        }

        String userId;
        long studyId;
        List<Long> cohortIds;

        if (StringUtils.isNumeric(cohortStr) && Long.parseLong(cohortStr) > configuration.getCatalog().getOffset()) {
            cohortIds = Arrays.asList(Long.parseLong(cohortStr));
            cohortDBAdaptor.exists(cohortIds.get(0));
            studyId = cohortDBAdaptor.getStudyId(cohortIds.get(0));
            userId = userManager.getId(sessionId);
        } else {
            userId = userManager.getId(sessionId);
            studyId = catalogManager.getStudyManager().getId(userId, studyStr);

            List<String> cohortSplit = Arrays.asList(cohortStr.split(","));
            Query query = new Query()
                    .append(CohortDBAdaptor.QueryParams.STUDY_ID.key(), studyId)
                    .append(CohortDBAdaptor.QueryParams.NAME.key(), cohortSplit);
            QueryOptions queryOptions = new QueryOptions(QueryOptions.INCLUDE, CohortDBAdaptor.QueryParams.ID.key());
            QueryResult<Cohort> cohortQueryResult = cohortDBAdaptor.get(query, queryOptions);
            if (cohortQueryResult.getNumResults() == cohortSplit.size()) {
                cohortIds = cohortQueryResult.getResult().stream().map(Cohort::getId).collect(Collectors.toList());
            } else {
                throw new CatalogException("Found only " + cohortQueryResult.getNumResults() + " out of the " + cohortSplit.size()
                        + " cohorts looked for in study " + studyStr);
            }
        }

        return new MyResourceIds(userId, studyId, cohortIds);
    }

    @Override
    public QueryResult<Cohort> search(String studyStr, Query query, QueryOptions options, String sessionId) throws CatalogException {
        String userId = userManager.getId(sessionId);
        List<Long> studyIds = catalogManager.getStudyManager().getIds(userId, studyStr);

        // Check any permission in studies
        for (Long studyId : studyIds) {
            authorizationManager.memberHasPermissionsInStudy(studyId, userId);
        }

        if (query.containsKey(CohortDBAdaptor.QueryParams.SAMPLES.key())) {
            // First look for the sample ids.
            AbstractManager.MyResourceIds samples = catalogManager.getSampleManager()
                    .getIds(query.getString(CohortDBAdaptor.QueryParams.SAMPLES.key()), studyStr, sessionId);
            query.remove(CohortDBAdaptor.QueryParams.SAMPLES.key());
            query.append(CohortDBAdaptor.QueryParams.SAMPLE_IDS.key(), samples.getResourceIds());
        }

        QueryResult<Cohort> queryResult = null;
        for (Long studyId : studyIds) {
            query.append(CohortDBAdaptor.QueryParams.STUDY_ID.key(), studyId);
            QueryResult<Cohort> queryResultAux = cohortDBAdaptor.get(query, options);
            authorizationManager.filterCohorts(userId, studyId, queryResultAux.getResult());

            if (queryResult == null) {
                queryResult = queryResultAux;
            } else {
                queryResult.getResult().addAll(queryResultAux.getResult());
                queryResult.setNumTotalResults(queryResult.getNumTotalResults() + queryResultAux.getNumTotalResults());
                queryResult.setDbTime(queryResult.getDbTime() + queryResultAux.getDbTime());
            }
        }
        queryResult.setNumResults(queryResult.getResult().size());

        return queryResult;
    }

    @Override
    @Deprecated
    public QueryResult<Cohort> get(Query query, QueryOptions options, String sessionId) throws CatalogException {
        return null;
    }

    @Override
    public QueryResult<Cohort> update(Long cohortId, ObjectMap parameters, QueryOptions options, String sessionId) throws CatalogException {
        ParamUtils.checkObj(parameters, "Update parameters");
        String userId = userManager.getId(sessionId);

        authorizationManager.checkCohortPermission(cohortId, userId, CohortAclEntry.CohortPermissions.UPDATE);

        for (Map.Entry<String, Object> param : parameters.entrySet()) {
            CohortDBAdaptor.QueryParams queryParam = CohortDBAdaptor.QueryParams.getParam(param.getKey());
            if (queryParam == null) {
                throw new CatalogException("Cannot update " + param.getKey());
            }
            switch (queryParam) {
                case NAME:
                case CREATION_DATE:
                case DESCRIPTION:
                case SAMPLES:
                case ATTRIBUTES:
                    break;
                default:
                    throw new CatalogException("Cannot update " + queryParam);
            }
        }

        Cohort cohort = get(cohortId, new QueryOptions(QueryOptions.INCLUDE, CohortDBAdaptor.QueryParams.STATUS_NAME.key()), sessionId)
                .first();
        if (parameters.containsKey(CohortDBAdaptor.QueryParams.SAMPLES.key())
                || parameters.containsKey(CohortDBAdaptor.QueryParams.NAME.key())/* || params.containsKey("type")*/) {
            switch (cohort.getStatus().getName()) {
                case Cohort.CohortStatus.CALCULATING:
                    throw new CatalogException("Unable to modify a cohort while it's in status \"" + Cohort.CohortStatus.CALCULATING
                            + "\"");
                case Cohort.CohortStatus.READY:
                    parameters.putIfAbsent("status.name", Cohort.CohortStatus.INVALID);
                    break;
                case Cohort.CohortStatus.NONE:
                case Cohort.CohortStatus.INVALID:
                    break;
                default:
                    break;
            }
        }

        QueryResult<Cohort> queryResult = cohortDBAdaptor.update(cohortId, parameters, options);
        auditManager.recordUpdate(AuditRecord.Resource.cohort, cohortId, userId, parameters, null, null);
        return queryResult;
    }

    @Override
    public List<QueryResult<Cohort>> delete(String cohortIdStr, @Nullable String studyStr, QueryOptions options, String sessionId)
            throws CatalogException {
        ParamUtils.checkParameter(cohortIdStr, "id");
        options = ParamUtils.defaultObject(options, QueryOptions::new);

        MyResourceIds resource = getIds(cohortIdStr, studyStr, sessionId);
        List<Long> cohortIds = resource.getResourceIds();
        String userId = resource.getUser();

        List<QueryResult<Cohort>> queryResultList = new ArrayList<>(cohortIds.size());
        for (Long cohortId : cohortIds) {
            QueryResult<Cohort> queryResult = null;
            try {
                authorizationManager.checkCohortPermission(cohortId, userId, CohortAclEntry.CohortPermissions.DELETE);
                queryResult = cohortDBAdaptor.delete(cohortId, options);
                auditManager.recordDeletion(AuditRecord.Resource.cohort, cohortId, userId, queryResult.first(), null, null);
            } catch (CatalogAuthorizationException e) {
                auditManager.recordAction(AuditRecord.Resource.cohort, AuditRecord.Action.delete, AuditRecord.Magnitude.high, cohortId,
                        userId, null, null, e.getMessage(), null);
                queryResult = new QueryResult<>("Delete cohort " + cohortId);
                queryResult.setErrorMsg(e.getMessage());
            } catch (CatalogException e) {
                e.printStackTrace();
                queryResult = new QueryResult<>("Delete cohort " + cohortId);
                queryResult.setErrorMsg(e.getMessage());
            } finally {
                queryResultList.add(queryResult);
            }
        }

        return queryResultList;
    }

    @Override
    public QueryResult groupBy(@Nullable String studyStr, Query query, List<String> fields, QueryOptions options, String sessionId)
            throws CatalogException {
        query = ParamUtils.defaultObject(query, Query::new);
        options = ParamUtils.defaultObject(options, QueryOptions::new);
        ParamUtils.checkObj(fields, "fields");

        String userId = userManager.getId(sessionId);
        long studyId = catalogManager.getStudyManager().getId(userId, studyStr);
        authorizationManager.checkStudyPermission(studyId, userId, StudyAclEntry.StudyPermissions.VIEW_COHORTS);

        // Add study id to the query
        query.put(IndividualDBAdaptor.QueryParams.STUDY_ID.key(), studyId);

        // TODO: In next release, we will have to check the count parameter from the queryOptions object.
        boolean count = true;
//        query.append(CatalogFileDBAdaptor.QueryParams.STUDY_ID.key(), studyId);
        QueryResult queryResult = null;
        if (count) {
            // We do not need to check for permissions when we show the count of files
            queryResult = cohortDBAdaptor.groupBy(query, fields, options);
        }

        return ParamUtils.defaultObject(queryResult, QueryResult::new);
    }

    @Override
    public List<QueryResult<Cohort>> delete(Query query, QueryOptions options, String sessionId) throws CatalogException, IOException {
        QueryOptions queryOptions = new QueryOptions(QueryOptions.INCLUDE, CohortDBAdaptor.QueryParams.ID.key());
        QueryResult<Cohort> cohortQueryResult = cohortDBAdaptor.get(query, queryOptions);
        List<Long> cohortIds = cohortQueryResult.getResult().stream().map(Cohort::getId).collect(Collectors.toList());
        String cohortIdStr = StringUtils.join(cohortIds, ",");
        return delete(cohortIdStr, null, options, sessionId);
    }

    @Override
    public List<QueryResult<Cohort>> restore(String cohortIdStr, QueryOptions options, String sessionId) throws CatalogException {
        ParamUtils.checkParameter(cohortIdStr, "id");
        options = ParamUtils.defaultObject(options, QueryOptions::new);

        String userId = userManager.getId(sessionId);
        List<Long> cohortIds = getIds(userId, cohortIdStr);

        List<QueryResult<Cohort>> queryResultList = new ArrayList<>(cohortIds.size());
        for (Long cohortId : cohortIds) {
            QueryResult<Cohort> queryResult = null;
            try {
            authorizationManager.checkCohortPermission(cohortId, userId, CohortAclEntry.CohortPermissions.DELETE);
            queryResult = cohortDBAdaptor.restore(cohortId, options);
            auditManager.recordAction(AuditRecord.Resource.cohort, AuditRecord.Action.restore, AuditRecord.Magnitude.medium, cohortId,
                    userId, Status.DELETED, Cohort.CohortStatus.INVALID, "Cohort restore", new ObjectMap());
            } catch (CatalogAuthorizationException e) {
                auditManager.recordAction(AuditRecord.Resource.cohort, AuditRecord.Action.restore, AuditRecord.Magnitude.high, cohortId,
                        userId, null, null, e.getMessage(), null);
                queryResult = new QueryResult<>("Restore cohort " + cohortId);
                queryResult.setErrorMsg(e.getMessage());
            } catch (CatalogException e) {
                e.printStackTrace();
                queryResult = new QueryResult<>("Restore cohort " + cohortId);
                queryResult.setErrorMsg(e.getMessage());
            } finally {
                queryResultList.add(queryResult);
            }
        }

        return queryResultList;
    }

    @Override
    public List<QueryResult<Cohort>> restore(Query query, QueryOptions options, String sessionId) throws CatalogException {
        QueryOptions queryOptions = new QueryOptions(QueryOptions.INCLUDE, CohortDBAdaptor.QueryParams.ID.key());
        QueryResult<Cohort> cohortQueryResult = cohortDBAdaptor.get(query, queryOptions);
        List<Long> cohortIds = cohortQueryResult.getResult().stream().map(Cohort::getId).collect(Collectors.toList());
        String cohortIdStr = StringUtils.join(cohortIds, ",");
        return restore(cohortIdStr, options, sessionId);
    }

    @Override
    public void setStatus(String id, String status, String message, String sessionId) throws CatalogException {
        String userId = userManager.getId(sessionId);
        long cohortId = getId(userId, id);

        authorizationManager.checkCohortPermission(cohortId, userId, CohortAclEntry.CohortPermissions.UPDATE);

        if (status != null && !Cohort.CohortStatus.isValid(status)) {
            throw new CatalogException("The status " + status + " is not valid cohort status.");
        }

        ObjectMap parameters = new ObjectMap();
        parameters.putIfNotNull(CohortDBAdaptor.QueryParams.STATUS_NAME.key(), status);
        parameters.putIfNotNull(CohortDBAdaptor.QueryParams.STATUS_MSG.key(), message);

        cohortDBAdaptor.update(cohortId, parameters, new QueryOptions());
        auditManager.recordUpdate(AuditRecord.Resource.cohort, cohortId, userId, parameters, null, null);
    }

    @Override
    public QueryResult rank(long studyId, Query query, String field, int numResults, boolean asc, String sessionId)
            throws CatalogException {
        query = ParamUtils.defaultObject(query, Query::new);
        ParamUtils.checkObj(field, "field");
        ParamUtils.checkObj(studyId, "studyId");

        String userId = userManager.getId(sessionId);
        authorizationManager.checkStudyPermission(studyId, userId, StudyAclEntry.StudyPermissions.VIEW_COHORTS);

        // TODO: In next release, we will have to check the count parameter from the queryOptions object.
        boolean count = true;
        QueryResult queryResult = null;
        if (count) {
            // We do not need to check for permissions when we show the count of files
            queryResult = cohortDBAdaptor.rank(query, field, numResults, asc);
        }

        return ParamUtils.defaultObject(queryResult, QueryResult::new);
    }

    @Override
    public List<QueryResult<CohortAclEntry>> updateAcl(String cohort, String studyStr, String memberIds, AclParams aclParams,
                                                       String sessionId) throws CatalogException {
        if (StringUtils.isEmpty(cohort)) {
            throw new CatalogException("Missing cohort parameter");
        }

        if (aclParams.getAction() == null) {
            throw new CatalogException("Invalid action found. Please choose a valid action to be performed.");
        }

        List<String> permissions = Collections.emptyList();
        if (StringUtils.isNotEmpty(aclParams.getPermissions())) {
            permissions = Arrays.asList(aclParams.getPermissions().trim().replaceAll("\\s", "").split(","));
            checkPermissions(permissions, CohortAclEntry.CohortPermissions::valueOf);
        }

        // Obtain the resource ids
        MyResourceIds resourceIds = getIds(cohort, studyStr, sessionId);

        // Check the user has the permissions needed to change permissions
        for (Long cohortId : resourceIds.getResourceIds()) {
            authorizationManager.checkCohortPermission(cohortId, resourceIds.getUser(), CohortAclEntry.CohortPermissions.SHARE);
        }

        // Validate that the members are actually valid members
        List<String> members;
        if (memberIds != null && !memberIds.isEmpty()) {
            members = Arrays.asList(memberIds.split(","));
        } else {
            members = Collections.emptyList();
        }
        CatalogMemberValidator.checkMembers(catalogDBAdaptorFactory, resourceIds.getStudyId(), members);
        catalogManager.getStudyManager().membersHavePermissionsInStudy(resourceIds.getStudyId(), members);

        String collectionName = MongoDBAdaptorFactory.COHORT_COLLECTION;

        switch (aclParams.getAction()) {
            case SET:
                return authorizationManager.setAcls(resourceIds.getResourceIds(), members, permissions, collectionName);
            case ADD:
                return authorizationManager.addAcls(resourceIds.getResourceIds(), members, permissions, collectionName);
            case REMOVE:
                return authorizationManager.removeAcls(resourceIds.getResourceIds(), members, permissions, collectionName);
            case RESET:
                return authorizationManager.removeAcls(resourceIds.getResourceIds(), members, null, collectionName);
            default:
                throw new CatalogException("Unexpected error occurred. No valid action found.");
        }
    }

    @Override
    public QueryResult<AnnotationSet> createAnnotationSet(String id, @Nullable String studyStr, String variableSetId,
                                                          String annotationSetName, Map<String, Object> annotations,
                                                          Map<String, Object> attributes, String sessionId) throws CatalogException {
        ParamUtils.checkParameter(annotationSetName, "annotationSetName");
        ParamUtils.checkObj(annotations, "annotations");
        attributes = ParamUtils.defaultObject(attributes, HashMap<String, Object>::new);

        MyResourceId resource = getId(id, studyStr, sessionId);
        authorizationManager.checkCohortPermission(resource.getResourceId(), resource.getUser(),
                CohortAclEntry.CohortPermissions.WRITE_ANNOTATIONS);
        MyResourceId variableSetResource = catalogManager.getStudyManager().getVariableSetId(variableSetId,
                Long.toString(resource.getStudyId()), sessionId);

        VariableSet variableSet = studyDBAdaptor.getVariableSet(variableSetResource.getResourceId(), null).first();

        QueryResult<AnnotationSet> annotationSet = AnnotationManager.createAnnotationSet(resource.getResourceId(), variableSet,
                annotationSetName, annotations, catalogManager.getStudyManager().getCurrentRelease(resource.getStudyId()), attributes,
                cohortDBAdaptor);

        auditManager.recordUpdate(AuditRecord.Resource.cohort, resource.getResourceId(), resource.getUser(),
                new ObjectMap("annotationSets", annotationSet.first()), "annotate", null);

        return annotationSet;
    }

    @Override
    public QueryResult<AnnotationSet> getAllAnnotationSets(String id, @Nullable String studyStr, String sessionId) throws CatalogException {
        long cohortId = commonGetAllAnnotationSets(id, studyStr, sessionId);
        return cohortDBAdaptor.getAnnotationSet(cohortId, null);
    }

    @Override
    public QueryResult<ObjectMap> getAllAnnotationSetsAsMap(String id, @Nullable String studyStr, String sessionId) throws
            CatalogException {
        long cohortId = commonGetAllAnnotationSets(id, studyStr, sessionId);
        return cohortDBAdaptor.getAnnotationSetAsMap(cohortId, null);
    }

    private long commonGetAllAnnotationSets(String id, @Nullable String studyStr, String sessionId) throws CatalogException {
        ParamUtils.checkParameter(id, "id");
        MyResourceId resource = getId(id, studyStr, sessionId);
        authorizationManager.checkCohortPermission(resource.getResourceId(), resource.getUser(),
                CohortAclEntry.CohortPermissions.VIEW_ANNOTATIONS);
        return resource.getResourceId();
    }

    @Override
    public QueryResult<AnnotationSet> getAnnotationSet(String id, @Nullable String studyStr, String annotationSetName, String sessionId)
            throws CatalogException {
        long cohortId = commonGetAnnotationSet(id, studyStr, annotationSetName, sessionId);
        return cohortDBAdaptor.getAnnotationSet(cohortId, annotationSetName);
    }

    @Override
    public QueryResult<ObjectMap> getAnnotationSetAsMap(String id, @Nullable String studyStr, String annotationSetName, String sessionId)
            throws CatalogException {
        long cohortId = commonGetAnnotationSet(id, studyStr, annotationSetName, sessionId);
        return cohortDBAdaptor.getAnnotationSetAsMap(cohortId, annotationSetName);
    }

    private long commonGetAnnotationSet(String id, @Nullable String studyStr, String annotationSetName, String sessionId)
            throws CatalogException {
        ParamUtils.checkParameter(id, "id");
        ParamUtils.checkAlias(annotationSetName, "annotationSetName", configuration.getCatalog().getOffset());
        MyResourceId resource = getId(id, studyStr, sessionId);
        authorizationManager.checkCohortPermission(resource.getResourceId(), resource.getUser(),
                CohortAclEntry.CohortPermissions.VIEW_ANNOTATIONS);
        return resource.getResourceId();
    }

    @Override
    public QueryResult<AnnotationSet> updateAnnotationSet(String id, @Nullable String studyStr, String annotationSetName,
                                                          Map<String, Object> newAnnotations, String sessionId) throws CatalogException {
        ParamUtils.checkParameter(id, "id");
        ParamUtils.checkParameter(annotationSetName, "annotationSetName");
        ParamUtils.checkObj(newAnnotations, "newAnnotations");

        MyResourceId resource = getId(id, studyStr, sessionId);
        long cohortId = resource.getResourceId();
        authorizationManager.checkCohortPermission(cohortId, resource.getUser(), CohortAclEntry.CohortPermissions.WRITE_ANNOTATIONS);

        // Update the annotation
        QueryResult<AnnotationSet> queryResult =
                AnnotationManager.updateAnnotationSet(cohortId, annotationSetName, newAnnotations, cohortDBAdaptor, studyDBAdaptor);

        if (queryResult == null || queryResult.getNumResults() == 0) {
            throw new CatalogException("There was an error with the update");
        }

        AnnotationSet annotationSet = queryResult.first();

        // Audit the changes
        AnnotationSet annotationSetUpdate = new AnnotationSet(annotationSet.getName(), annotationSet.getVariableSetId(),
                newAnnotations.entrySet().stream()
                        .map(entry -> new Annotation(entry.getKey(), entry.getValue()))
                        .collect(Collectors.toSet()), annotationSet.getCreationDate(), 1, null);
        auditManager.recordUpdate(AuditRecord.Resource.cohort, cohortId, resource.getUser(), new ObjectMap("annotationSets",
                Collections.singletonList(annotationSetUpdate)), "update annotation", null);

        return queryResult;
    }

    @Override
    public QueryResult<AnnotationSet> deleteAnnotationSet(String id, @Nullable String studyStr, String annotationSetName, String sessionId)
            throws CatalogException {
        ParamUtils.checkParameter(id, "id");
        ParamUtils.checkParameter(annotationSetName, "annotationSetName");

        MyResourceId resource = getId(id, studyStr, sessionId);
        long cohortId = resource.getResourceId();
        authorizationManager.checkCohortPermission(cohortId, resource.getUser(), CohortAclEntry.CohortPermissions.DELETE_ANNOTATIONS);

        QueryResult<AnnotationSet> annotationSet = cohortDBAdaptor.getAnnotationSet(cohortId, annotationSetName);
        if (annotationSet == null || annotationSet.getNumResults() == 0) {
            throw new CatalogException("Could not delete annotation set. The annotation set with name " + annotationSetName + " could not "
                    + "be found in the database.");
        }

        cohortDBAdaptor.deleteAnnotationSet(cohortId, annotationSetName);

        auditManager.recordDeletion(AuditRecord.Resource.cohort, cohortId, resource.getUser(), new ObjectMap("annotationSets",
                Collections.singletonList(annotationSet.first())), "delete annotation", null);

        return annotationSet;
    }

    @Override
    public QueryResult<ObjectMap> searchAnnotationSetAsMap(String id, @Nullable String studyStr, String variableSetStr,
                                                           @Nullable String annotation, String sessionId) throws CatalogException {
        ParamUtils.checkParameter(id, "id");

        MyResourceId resource = getId(id, studyStr, sessionId);
        authorizationManager.checkCohortPermission(resource.getResourceId(), resource.getUser(),
                CohortAclEntry.CohortPermissions.VIEW_ANNOTATIONS);

        long variableSetId = -1;
        if (StringUtils.isNotEmpty(variableSetStr)) {
            variableSetId = catalogManager.getStudyManager().getVariableSetId(variableSetStr, Long.toString(resource.getStudyId()),
                    sessionId).getResourceId();
        }

        return cohortDBAdaptor.searchAnnotationSetAsMap(resource.getResourceId(), variableSetId, annotation);
    }

    @Override
    public QueryResult<AnnotationSet> searchAnnotationSet(String id, @Nullable String studyStr, String variableSetStr,
                                                          @Nullable String annotation, String sessionId) throws CatalogException {
        ParamUtils.checkParameter(id, "id");

        MyResourceId resource = getId(id, studyStr, sessionId);
        authorizationManager.checkCohortPermission(resource.getResourceId(), resource.getUser(),
                CohortAclEntry.CohortPermissions.VIEW_ANNOTATIONS);

        long variableSetId = -1;
        if (StringUtils.isNotEmpty(variableSetStr)) {
            variableSetId = catalogManager.getStudyManager().getVariableSetId(variableSetStr, Long.toString(resource.getStudyId()),
                    sessionId).getResourceId();
        }

        return cohortDBAdaptor.searchAnnotationSet(resource.getResourceId(), variableSetId, annotation);
    }
}<|MERGE_RESOLUTION|>--- conflicted
+++ resolved
@@ -92,12 +92,8 @@
         }
         String userId = userManager.getId(sessionId);
         authorizationManager.checkStudyPermission(studyId, userId, StudyAclEntry.StudyPermissions.WRITE_COHORTS);
-<<<<<<< HEAD
-        Cohort cohort = new Cohort(name, type, TimeUtils.getTime(), description, samples, annotationSetList, attributes);
-=======
-        Cohort cohort = new Cohort(name, type, TimeUtils.getTime(), description, sampleIds, annotationSetList,
+        Cohort cohort = new Cohort(name, type, TimeUtils.getTime(), description, samples, annotationSetList,
                 catalogManager.getStudyManager().getCurrentRelease(studyId), attributes);
->>>>>>> aac94afb
         QueryResult<Cohort> queryResult = cohortDBAdaptor.insert(cohort, studyId, null);
         auditManager.recordAction(AuditRecord.Resource.cohort, AuditRecord.Action.create, AuditRecord.Magnitude.low,
                 queryResult.first().getId(), userId, null, queryResult.first(), null, null);
