--- conflicted
+++ resolved
@@ -45,15 +45,11 @@
     public static final String CATALOG_MAIN_ROOTDIR = "OPENCGA.CATALOG.MAIN.ROOTDIR";
     /* Manager policies properties */
     public static final String CATALOG_MANAGER_POLICY_CREATION_USER = "OPENCGA.CATALOG.MANAGER.POLICY.CREATION_USER";
-<<<<<<< HEAD
-
-=======
     /* Other properties */
     public static final String CATALOG_MAIL_USER = "CATALOG.MAIL.USER";
     public static final String CATALOG_MAIL_PASSWORD = "CATALOG.MAIL.PASSWORD";
     public static final String CATALOG_MAIL_HOST = "CATALOG.MAIL.HOST";
     public static final String CATALOG_MAIL_PORT = "CATALOG.MAIL.PORT";
->>>>>>> c74e4cf9
 
 
     private CatalogDBAdaptor catalogDBAdaptor;
@@ -159,11 +155,7 @@
 
     private void configureManager(Properties properties) {
         creationUserPolicy = properties.getProperty(CATALOG_MANAGER_POLICY_CREATION_USER, "always");
-<<<<<<< HEAD
-        catalogClient = new CatalogDBClient(this, "");
-=======
         catalogClient = new CatalogDBClient(this);
->>>>>>> c74e4cf9
     }
 
     /**
