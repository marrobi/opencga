--- conflicted
+++ resolved
@@ -23,12 +23,7 @@
 import org.opencb.opencga.catalog.authentication.CatalogAuthenticationManager;
 import org.opencb.opencga.catalog.authorization.AuthorizationManager;
 import org.opencb.opencga.catalog.authorization.CatalogAuthorizationManager;
-<<<<<<< HEAD
-import org.opencb.opencga.catalog.client.CatalogClient;
-import org.opencb.opencga.catalog.client.CatalogDBClient;
-=======
 import org.opencb.opencga.catalog.config.Admin;
->>>>>>> c6ea2d61
 import org.opencb.opencga.catalog.config.CatalogConfiguration;
 import org.opencb.opencga.catalog.db.CatalogDBAdaptorFactory;
 import org.opencb.opencga.catalog.db.api.CatalogStudyDBAdaptor;
@@ -71,12 +66,6 @@
     public static final String CATALOG_MAIL_PASSWORD = "CATALOG.MAIL.PASSWORD";
     public static final String CATALOG_MAIL_HOST = "CATALOG.MAIL.HOST";
     public static final String CATALOG_MAIL_PORT = "CATALOG.MAIL.PORT";
-<<<<<<< HEAD
-    protected static Logger logger = LoggerFactory.getLogger(CatalogManager.class);
-    private CatalogDBAdaptorFactory catalogDBAdaptorFactory;
-    private CatalogIOManagerFactory catalogIOManagerFactory;
-    private CatalogClient catalogClient;
-=======
 
     protected static Logger logger = LoggerFactory.getLogger(CatalogManager.class);
 
@@ -84,7 +73,6 @@
     private CatalogIOManagerFactory catalogIOManagerFactory;
 //    private CatalogClient catalogClient;
 
->>>>>>> c6ea2d61
     private IUserManager userManager;
     private IProjectManager projectManager;
     private IStudyManager studyManager;
@@ -118,22 +106,12 @@
         logger.debug("CatalogManager configureManager");
         configureManagers(catalogConfiguration);
 
-<<<<<<< HEAD
-        if (!catalogDBAdaptorFactory.isCatalogDBReady()) {
-            catalogDBAdaptorFactory.initializeCatalogDB();
-            User admin = new User(catalogConfiguration.getAdmin(), catalogConfiguration.getPassword(), catalogConfiguration.getAdminEmail(),
-                    "", "openCB", User.Role.ADMIN, new Status());
-            catalogDBAdaptorFactory.getCatalogUserDBAdaptor().insertUser(admin, null);
-            authenticationManager.newPassword(catalogConfiguration.getAdmin(), catalogConfiguration.getPassword());
-        }
-=======
 //        if (!catalogDBAdaptorFactory.isCatalogDBReady()) {
 //            catalogDBAdaptorFactory.installCatalogDB(catalogConfiguration);
 ////            Admin admin = catalogConfiguration.getAdmin();
 ////            admin.setPassword(CatalogAuthenticationManager.cipherPassword(admin.getPassword()));
 ////            catalogDBAdaptorFactory.initializeCatalogDB(admin);
 //        }
->>>>>>> c6ea2d61
     }
 
     @Deprecated
@@ -147,11 +125,7 @@
         configureManagers(properties);
 
         if (!catalogDBAdaptorFactory.isCatalogDBReady()) {
-<<<<<<< HEAD
-            catalogDBAdaptorFactory.initializeCatalogDB();
-=======
             catalogDBAdaptorFactory.initializeCatalogDB(new Admin());
->>>>>>> c6ea2d61
             User admin = new User("admin", "admin", "admin@email.com", "", "openCB", User.Role.ADMIN, new Status());
             catalogDBAdaptorFactory.getCatalogUserDBAdaptor().insertUser(admin, null);
             authenticationManager.newPassword("admin", "admin");
@@ -186,11 +160,7 @@
     }
 
     private void configureManagers(CatalogConfiguration catalogConfiguration) {
-<<<<<<< HEAD
-        catalogClient = new CatalogDBClient(this);
-=======
 //        catalogClient = new CatalogDBClient(this);
->>>>>>> c6ea2d61
         //TODO: Check if catalog is empty
         //TODO: Setup catalog if it's empty.
 
@@ -212,8 +182,6 @@
                 catalogIOManagerFactory, catalogConfiguration);
         individualManager = new IndividualManager(authorizationManager, authenticationManager, auditManager, catalogDBAdaptorFactory,
                 catalogIOManagerFactory, catalogConfiguration);
-<<<<<<< HEAD
-=======
     }
 
     /**
@@ -223,7 +191,6 @@
      */
     public boolean existsCatalogDB() {
         return catalogDBAdaptorFactory.isCatalogDBReady();
->>>>>>> c6ea2d61
     }
 
     public void installCatalogDB() throws CatalogException {
@@ -259,9 +226,7 @@
     }
 
     @Deprecated
-<<<<<<< HEAD
-    private void configureIOManager(Properties properties)
-            throws CatalogIOException {
+    private void configureIOManager(Properties properties) throws CatalogIOException {
         catalogIOManagerFactory = new CatalogIOManagerFactory(properties);
     }
 
@@ -269,16 +234,6 @@
         catalogIOManagerFactory = new CatalogIOManagerFactory(properties);
     }
 
-=======
-    private void configureIOManager(Properties properties) throws CatalogIOException {
-        catalogIOManagerFactory = new CatalogIOManagerFactory(properties);
-    }
-
-    private void configureIOManager(CatalogConfiguration properties) throws CatalogIOException {
-        catalogIOManagerFactory = new CatalogIOManagerFactory(properties);
-    }
-
->>>>>>> c6ea2d61
     @Deprecated
     private void configureDBAdaptor(Properties properties)
             throws CatalogDBException {
@@ -564,11 +519,7 @@
                                           Map<File.Bioformat, DataStore> datastores, Map<String, Object> stats,
                                           Map<String, Object> attributes, QueryOptions options, String sessionId)
             throws CatalogException {
-<<<<<<< HEAD
-        QueryResult<Study> result = studyManager.create(projectId, name, alias, type, creatorId, creationDate, description, status,
-=======
         QueryResult<Study> result = studyManager.create(projectId, name, alias, type, creationDate, description, status,
->>>>>>> c6ea2d61
                 cipher, uriScheme,
                 uri, datastores, stats, attributes, options, sessionId);
         createFolder(result.getResult().get(0).getId(), Paths.get("data"), true, null, sessionId);
