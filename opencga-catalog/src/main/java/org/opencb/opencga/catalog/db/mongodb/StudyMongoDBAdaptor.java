--- conflicted
+++ resolved
@@ -52,7 +52,6 @@
 import java.util.function.Function;
 import java.util.stream.Collectors;
 
-import static org.opencb.opencga.catalog.db.api.DBAdaptor.FORCE;
 import static org.opencb.opencga.catalog.db.mongodb.AuthorizationMongoDBUtils.checkCanViewStudy;
 import static org.opencb.opencga.catalog.db.mongodb.AuthorizationMongoDBUtils.checkStudyPermission;
 import static org.opencb.opencga.catalog.db.mongodb.MongoDBUtils.*;
@@ -1118,11 +1117,7 @@
                 study.setFiles(dbAdaptorFactory.getCatalogFileDBAdaptor().getAllInStudy(studyId, options).getResults());
             } else {
                 Query query = new Query(FileDBAdaptor.QueryParams.STUDY_UID.key(), studyId);
-<<<<<<< HEAD
-                study.setFiles(dbAdaptorFactory.getCatalogFileDBAdaptor().get(query, options, user).getResults());
-=======
-                study.setFiles(dbAdaptorFactory.getCatalogFileDBAdaptor().get(studyId, query, options, user).getResult());
->>>>>>> 21755a24
+                study.setFiles(dbAdaptorFactory.getCatalogFileDBAdaptor().get(studyId, query, options, user).getResults());
             }
         }
         if (options.getBoolean("includeJobs")) {
@@ -1130,11 +1125,7 @@
                 study.setJobs(dbAdaptorFactory.getCatalogJobDBAdaptor().getAllInStudy(studyId, options).getResults());
             } else {
                 Query query = new Query(JobDBAdaptor.QueryParams.STUDY_UID.key(), studyId);
-<<<<<<< HEAD
-                study.setJobs(dbAdaptorFactory.getCatalogJobDBAdaptor().get(query, options, user).getResults());
-=======
-                study.setJobs(dbAdaptorFactory.getCatalogJobDBAdaptor().get(studyId, query, options, user).getResult());
->>>>>>> 21755a24
+                study.setJobs(dbAdaptorFactory.getCatalogJobDBAdaptor().get(studyId, query, options, user).getResults());
             }
         }
         if (options.getBoolean("includeSamples")) {
@@ -1142,11 +1133,7 @@
                 study.setSamples(dbAdaptorFactory.getCatalogSampleDBAdaptor().getAllInStudy(studyId, options).getResults());
             } else {
                 Query query = new Query(SampleDBAdaptor.QueryParams.STUDY_UID.key(), studyId);
-<<<<<<< HEAD
-                study.setSamples(dbAdaptorFactory.getCatalogSampleDBAdaptor().get(query, options, user).getResults());
-=======
-                study.setSamples(dbAdaptorFactory.getCatalogSampleDBAdaptor().get(studyId, query, options, user).getResult());
->>>>>>> 21755a24
+                study.setSamples(dbAdaptorFactory.getCatalogSampleDBAdaptor().get(studyId, query, options, user).getResults());
             }
         }
         if (options.getBoolean("includeIndividuals")) {
@@ -1154,11 +1141,7 @@
             if (StringUtils.isEmpty(user)) {
                 study.setIndividuals(dbAdaptorFactory.getCatalogIndividualDBAdaptor().get(query, options).getResults());
             } else {
-<<<<<<< HEAD
-                study.setIndividuals(dbAdaptorFactory.getCatalogIndividualDBAdaptor().get(query, options, user).getResults());
-=======
-                study.setIndividuals(dbAdaptorFactory.getCatalogIndividualDBAdaptor().get(studyId, query, options, user).getResult());
->>>>>>> 21755a24
+                study.setIndividuals(dbAdaptorFactory.getCatalogIndividualDBAdaptor().get(studyId, query, options, user).getResults());
             }
         }
     }
