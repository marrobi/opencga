/*
 * Copyright 2015-2017 OpenCB
 *
 * Licensed under the Apache License, Version 2.0 (the "License");
 * you may not use this file except in compliance with the License.
 * You may obtain a copy of the License at
 *
 *     http://www.apache.org/licenses/LICENSE-2.0
 *
 * Unless required by applicable law or agreed to in writing, software
 * distributed under the License is distributed on an "AS IS" BASIS,
 * WITHOUT WARRANTIES OR CONDITIONS OF ANY KIND, either express or implied.
 * See the License for the specific language governing permissions and
 * limitations under the License.
 */

package org.opencb.opencga.catalog.db.mongodb;

import com.mongodb.MongoClient;
import com.mongodb.client.ClientSession;
import com.mongodb.client.MongoCursor;
import com.mongodb.client.TransactionBody;
import com.mongodb.client.model.*;
import com.mongodb.client.result.DeleteResult;
import com.mongodb.client.result.UpdateResult;
import org.apache.commons.lang3.NotImplementedException;
import org.apache.commons.lang3.StringUtils;
import org.bson.Document;
import org.bson.conversions.Bson;
import org.opencb.commons.datastore.core.ObjectMap;
import org.opencb.commons.datastore.core.Query;
import org.opencb.commons.datastore.core.QueryOptions;
import org.opencb.commons.datastore.core.QueryResult;
import org.opencb.commons.datastore.core.result.Error;
import org.opencb.commons.datastore.core.result.WriteResult;
import org.opencb.commons.datastore.mongodb.MongoDBCollection;
import org.opencb.commons.utils.ListUtils;
import org.opencb.opencga.catalog.db.api.*;
import org.opencb.opencga.catalog.db.mongodb.converters.StudyConverter;
import org.opencb.opencga.catalog.db.mongodb.converters.VariableSetConverter;
import org.opencb.opencga.catalog.db.mongodb.iterators.StudyMongoDBIterator;
import org.opencb.opencga.catalog.exceptions.CatalogAuthorizationException;
import org.opencb.opencga.catalog.exceptions.CatalogDBException;
import org.opencb.opencga.catalog.utils.Constants;
import org.opencb.opencga.catalog.utils.ParamUtils;
import org.opencb.opencga.catalog.utils.UUIDUtils;
import org.opencb.opencga.core.common.TimeUtils;
import org.opencb.opencga.core.models.Variable;
import org.opencb.opencga.core.models.*;
import org.opencb.opencga.core.models.acls.permissions.StudyAclEntry;
import org.slf4j.LoggerFactory;

import javax.annotation.Nullable;
import java.net.URI;
import java.util.*;
import java.util.function.Consumer;
import java.util.function.Function;
import java.util.stream.Collectors;

import static org.opencb.opencga.catalog.db.mongodb.AuthorizationMongoDBUtils.checkCanViewStudy;
import static org.opencb.opencga.catalog.db.mongodb.AuthorizationMongoDBUtils.checkStudyPermission;
import static org.opencb.opencga.catalog.db.mongodb.MongoDBUtils.*;

/**
 * Created on 07/09/15.
 *
 * @author Jacobo Coll &lt;jacobo167@gmail.com&gt;
 */
public class StudyMongoDBAdaptor extends MongoDBAdaptor implements StudyDBAdaptor {

    private final MongoDBCollection studyCollection;
    private StudyConverter studyConverter;
    private VariableSetConverter variableSetConverter;

    public StudyMongoDBAdaptor(MongoDBCollection studyCollection, MongoDBAdaptorFactory dbAdaptorFactory) {
        super(LoggerFactory.getLogger(StudyMongoDBAdaptor.class));
        this.dbAdaptorFactory = dbAdaptorFactory;
        this.studyCollection = studyCollection;
        this.studyConverter = new StudyConverter();
        this.variableSetConverter = new VariableSetConverter();
    }

    public void checkId(ClientSession clientSession, long studyId) throws CatalogDBException {
        if (studyId < 0) {
            throw CatalogDBException.newInstance("Study id '{}' is not valid: ", studyId);
        }
        Long count = count(clientSession, new Query(QueryParams.UID.key(), studyId)).first();
        if (count <= 0) {
            throw CatalogDBException.newInstance("Study id '{}' does not exist", studyId);
        } else if (count > 1) {
            throw CatalogDBException.newInstance("'{}' documents found with the Study id '{}'", count, studyId);
        }
    }

    private boolean studyIdExists(ClientSession clientSession, long projectId, String studyId) throws CatalogDBException {
        if (projectId < 0) {
            throw CatalogDBException.newInstance("Project id '{}' is not valid: ", projectId);
        }

        Query query = new Query(QueryParams.PROJECT_ID.key(), projectId).append(QueryParams.ID.key(), studyId);
        QueryResult<Long> count = count(clientSession, query);
        return count.first() != 0;
    }

    @Override
    public void nativeInsert(Map<String, Object> study, String userId) throws CatalogDBException {
        Document studyDocument = getMongoDBDocument(study, "study");
        studyDocument.put(PRIVATE_OWNER_ID, userId);
        studyCollection.insert(studyDocument, null);
    }

    @Override
    public QueryResult<Study> insert(Project project, Study study, QueryOptions options) throws CatalogDBException {
        long startQuery = startQuery();

        ClientSession clientSession = getClientSession();
        TransactionBody<WriteResult> txnBody = () -> {
            long tmpStartTime = startQuery();

            logger.debug("Starting study insert transaction for study id '{}'", study.getId());

            try {
                Study createdStudy = insert(clientSession, project, study);
                return endWrite(String.valueOf(createdStudy.getUid()), tmpStartTime, 1, 1, null);
            } catch (CatalogDBException e) {
                logger.error("Could not create study {}: {}", study.getId(), e.getMessage());
                clientSession.abortTransaction();
                return endWrite(study.getId(), tmpStartTime, 1, 0,
                        Collections.singletonList(new WriteResult.Fail(study.getId(), e.getMessage())));
            }
        };

        WriteResult result = commitTransaction(clientSession, txnBody);

        if (result.getNumModified() == 1) {
            Query query = new Query(QueryParams.UID.key(), Long.parseLong(result.getId()));
            return endQuery("createdStudy", startQuery, get(query, options));
        } else {
            throw new CatalogDBException(result.getFailed().get(0).getMessage());
        }
    }

    Study insert(ClientSession clientSession, Project project, Study study) throws CatalogDBException {
        if (project.getUid() < 0) {
            throw CatalogDBException.uidNotFound("Project", project.getUid());
        }
        if (StringUtils.isEmpty(project.getId())) {
            throw CatalogDBException.idNotFound("Project", project.getId());
        }

        // Check if study.id already exists.
        if (studyIdExists(clientSession, project.getUid(), study.getId())) {
            throw new CatalogDBException("Study {id:\"" + study.getId() + "\"} already exists");
        }

        //Set new ID
        long studyUid = getNewUid(clientSession);
        study.setUid(studyUid);

        if (StringUtils.isEmpty(study.getUuid())) {
            study.setUuid(UUIDUtils.generateOpenCGAUUID(UUIDUtils.Entity.STUDY));
        }
        if (StringUtils.isEmpty(study.getCreationDate())) {
            study.setCreationDate(TimeUtils.getTime());
        }

        //Empty nested fields
        List<File> files = study.getFiles();
        study.setFiles(Collections.emptyList());

        List<Job> jobs = study.getJobs();
        study.setJobs(Collections.emptyList());

        List<Cohort> cohorts = study.getCohorts();
        study.setCohorts(Collections.emptyList());

        List<Panel> panels = study.getPanels();
        study.setPanels(Collections.emptyList());

        study.setFqn(project.getFqn() + ":" + study.getId());

        //Create DBObject
        Document studyObject = studyConverter.convertToStorageType(study);
        studyObject.put(PRIVATE_UID, studyUid);

        //Set ProjectId
        studyObject.put(PRIVATE_PROJECT, new Document()
                .append(PRIVATE_ID, project.getId())
                .append(PRIVATE_UID, project.getUid())
                .append(PRIVATE_UUID, project.getUuid())
        );
        studyObject.put(PRIVATE_OWNER_ID, StringUtils.split(project.getFqn(), "@")[0]);

        studyObject.put(PRIVATE_CREATION_DATE, TimeUtils.toDate(study.getCreationDate()));

        studyCollection.insert(clientSession, studyObject, null);

        for (File file : files) {
            dbAdaptorFactory.getCatalogFileDBAdaptor().insert(clientSession, study.getUid(), file, Collections.emptyList());
        }

        for (Job job : jobs) {
            dbAdaptorFactory.getCatalogJobDBAdaptor().insert(clientSession, study.getUid(), job);
        }

        for (Cohort cohort : cohorts) {
            dbAdaptorFactory.getCatalogCohortDBAdaptor().insert(clientSession, study.getUid(), cohort, Collections.emptyList());
        }

        for (Panel panel : panels) {
            dbAdaptorFactory.getCatalogPanelDBAdaptor().insert(clientSession, study.getUid(), panel);
        }

        return study;
    }

    @Override
    public QueryResult<Study> getAllStudiesInProject(long projectId, QueryOptions options) throws CatalogDBException {
        long startTime = startQuery();
        dbAdaptorFactory.getCatalogProjectDbAdaptor().checkId(projectId);
        Query query = new Query(QueryParams.PROJECT_ID.key(), projectId);
        return endQuery("getAllSudiesInProject", startTime, get(query, options));
    }

    @Override
    public boolean hasStudyPermission(long studyId, String user, StudyAclEntry.StudyPermissions permission) throws CatalogDBException {
        Query query = new Query(QueryParams.UID.key(), studyId);
        QueryResult queryResult = nativeGet(query, QueryOptions.empty());
        if (queryResult.getNumResults() == 0) {
            throw new CatalogDBException("Study " + studyId + " not found");
        }

        return checkStudyPermission((Document) queryResult.first(), user, permission.name());
    }

    @Override
    public void updateStudyLastModified(long studyId) throws CatalogDBException {
        update(studyId, new ObjectMap("lastModified", TimeUtils.getTime()), QueryOptions.empty());
    }

    @Override
    public long getId(long projectId, String studyAlias) throws CatalogDBException {
        Query query1 = new Query(QueryParams.PROJECT_ID.key(), projectId).append(QueryParams.ID.key(), studyAlias);
        QueryOptions queryOptions = new QueryOptions(MongoDBCollection.INCLUDE, QueryParams.UID.key());
        QueryResult<Study> studyQueryResult = get(query1, queryOptions);
        List<Study> studies = studyQueryResult.getResult();
        return studies == null || studies.isEmpty() ? -1 : studies.get(0).getUid();
    }

    @Override
    public long getProjectUidByStudyUid(long studyUid) throws CatalogDBException {
        Document privateProjet = getPrivateProject(studyUid);
        Object id = privateProjet.get(PRIVATE_UID);
        return id instanceof Number ? ((Number) id).longValue() : Long.parseLong(id.toString());
    }

    @Override
    public String getProjectIdByStudyUid(long studyUid) throws CatalogDBException {
        Document privateProjet = getPrivateProject(studyUid);
        return privateProjet.getString(PRIVATE_ID);
    }

    private Document getPrivateProject(long studyUid) throws CatalogDBException {
        Query query = new Query(QueryParams.UID.key(), studyUid);
        QueryOptions queryOptions = new QueryOptions("include", FILTER_ROUTE_STUDIES + PRIVATE_PROJECT_UID);
        QueryResult result = nativeGet(query, queryOptions);

        Document privateProjet;
        if (!result.getResult().isEmpty()) {
            Document study = (Document) result.getResult().get(0);
            privateProjet = study.get(PRIVATE_PROJECT, Document.class);
        } else {
            throw CatalogDBException.uidNotFound("Study", studyUid);
        }
        return privateProjet;
    }

    @Override
    public String getOwnerId(long studyId) throws CatalogDBException {
        Query query = new Query(QueryParams.UID.key(), studyId);
        QueryOptions options = new QueryOptions(QueryOptions.INCLUDE, PRIVATE_OWNER_ID);
        QueryResult<Document> documentQueryResult = nativeGet(query, options);
        if (documentQueryResult.getNumResults() == 0) {
            throw CatalogDBException.uidNotFound("Study", studyId);
        }
        return documentQueryResult.first().getString(PRIVATE_OWNER_ID);
    }

    @Override
    public QueryResult<Group> createGroup(long studyId, Group group) throws CatalogDBException {
        long startTime = startQuery();

        Document query = new Document()
                .append(PRIVATE_UID, studyId)
                .append(QueryParams.GROUP_ID.key(), new Document("$ne", group.getId()));
        Document update = new Document("$push", new Document(QueryParams.GROUPS.key(), getMongoDBDocument(group, "Group")));

        QueryResult<UpdateResult> queryResult = studyCollection.update(query, update, null);

        if (queryResult.first().getModifiedCount() != 1) {
            QueryResult<Group> group1 = getGroup(studyId, group.getId(), Collections.emptyList());
            if (group1.getNumResults() > 0) {
                throw new CatalogDBException("Unable to create the group " + group.getId() + ". Group already existed.");
            } else {
                throw new CatalogDBException("Unable to create the group " + group.getId() + ".");
            }
        }

        return endQuery("Create group", startTime, getGroup(studyId, group.getId(), Collections.emptyList()));
    }

    private long getDiskUsageByStudy(int studyId) {

        List<Bson> operations = new ArrayList<>();
        operations.add(Aggregates.match(Filters.eq(PRIVATE_STUDY_UID, studyId)));
        operations.add(Aggregates.group("$" + PRIVATE_STUDY_UID, Accumulators.sum("size", "$diskUsage")));

        QueryResult<Document> aggregate = dbAdaptorFactory.getCatalogFileDBAdaptor().getCollection()
                .aggregate(operations, null);
        if (aggregate.getNumResults() == 1) {
            Object size = aggregate.getResult().get(0).get("size");
            if (size instanceof Integer) {
                return ((Integer) size).longValue();
            } else if (size instanceof Long) {
                return ((Long) size);
            } else {
                return Long.parseLong(size.toString());
            }
        } else {
            return 0;
        }
    }

    @Override
    public QueryResult<Group> getGroup(long studyId, @Nullable String groupId, List<String> userIds) throws CatalogDBException {
        long startTime = startQuery();
        checkId(studyId);

        if (userIds == null) {
            userIds = Collections.emptyList();
        }

        List<Bson> aggregation = new ArrayList<>();
        aggregation.add(Aggregates.match(Filters.eq(PRIVATE_UID, studyId)));
        aggregation.add(Aggregates.project(Projections.include(QueryParams.GROUPS.key())));
        aggregation.add(Aggregates.unwind("$" + QueryParams.GROUPS.key()));

        if (userIds.size() > 0) {
            aggregation.add(Aggregates.match(Filters.in(QueryParams.GROUP_USER_IDS.key(), userIds)));
        }
        if (groupId != null && groupId.length() > 0) {
            aggregation.add(Aggregates.match(Filters.eq(QueryParams.GROUP_ID.key(), groupId)));
        }

        QueryResult<Document> queryResult = studyCollection.aggregate(aggregation, null);

        List<Study> studies = MongoDBUtils.parseStudies(queryResult);
        List<Group> groups = new ArrayList<>();
        studies.stream().filter(study -> study.getGroups() != null).forEach(study -> groups.addAll(study.getGroups()));
        return endQuery("getGroup", startTime, groups);
    }

    @Override
    public void setUsersToGroup(long studyId, String groupId, List<String> members) throws CatalogDBException {
        if (members == null) {
            members = Collections.emptyList();
        }

        // Check that the members exist.
        if (members.size() > 0) {
            dbAdaptorFactory.getCatalogUserDBAdaptor().checkIds(members);
        }

        Document query = new Document()
                .append(PRIVATE_UID, studyId)
                .append(QueryParams.GROUP_ID.key(), groupId);
        Document update = new Document("$set", new Document("groups.$.userIds", members));
        QueryResult<UpdateResult> queryResult = studyCollection.update(query, update, null);

        if (queryResult.first().getMatchedCount() != 1) {
            throw new CatalogDBException("Unable to set users to group " + groupId + ". The group does not exist.");
        }
    }

    void addUsersToGroup(long studyId, String groupId, List<String> members, ClientSession clientSession) throws CatalogDBException {
        if (ListUtils.isEmpty(members)) {
            return;
        }

        Document query = new Document()
                .append(PRIVATE_UID, studyId)
                .append(QueryParams.GROUP_ID.key(), groupId);
        Document update = new Document("$addToSet", new Document("groups.$.userIds", new Document("$each", members)));
        QueryResult<UpdateResult> queryResult = studyCollection.update(clientSession, query, update, null);

        if (queryResult.first().getMatchedCount() != 1) {
            throw new CatalogDBException("Unable to add members to group " + groupId + ". The group does not exist.");
        }
    }

    @Override
    public void addUsersToGroup(long studyId, String groupId, List<String> members) throws CatalogDBException {
        if (ListUtils.isEmpty(members)) {
            return;
        }

        Document query = new Document()
                .append(PRIVATE_UID, studyId)
                .append(QueryParams.GROUP_ID.key(), groupId);
        Document update = new Document("$addToSet", new Document("groups.$.userIds", new Document("$each", members)));
        QueryResult<UpdateResult> queryResult = studyCollection.update(query, update, null);

        if (queryResult.first().getMatchedCount() != 1) {
            throw new CatalogDBException("Unable to add members to group " + groupId + ". The group does not exist.");
        }
    }

    @Override
    public void removeUsersFromGroup(long studyId, String groupId, List<String> members) throws CatalogDBException {
        if (members == null || members.size() == 0) {
            throw new CatalogDBException("Unable to remove members from group. List of members is empty");
        }

        Document query = new Document()
                .append(PRIVATE_UID, studyId)
                .append(QueryParams.GROUP_ID.key(), groupId);
        Bson pull = Updates.pullAll("groups.$.userIds", members);
        QueryResult<UpdateResult> update = studyCollection.update(query, pull, null);
        if (update.first().getMatchedCount() != 1) {
            throw new CatalogDBException("Unable to remove members from group " + groupId + ". The group does not exist.");
        }
    }

    @Override
    public void removeUsersFromAllGroups(long studyId, List<String> users) throws CatalogDBException {
        if (users == null || users.size() == 0) {
            throw new CatalogDBException("Unable to remove users from groups. List of users is empty");
        }

        Document query = new Document()
                .append(PRIVATE_UID, studyId)
                .append(QueryParams.GROUP_USER_IDS.key(), new Document("$in", users));
        Bson pull = Updates.pullAll("groups.$.userIds", users);

        // Pull those users while they are still there
        QueryResult<UpdateResult> update;
        do {
            update = studyCollection.update(query, pull, null);
        } while (update.first().getModifiedCount() > 0);
    }

    @Override
    public void deleteGroup(long studyId, String groupId) throws CatalogDBException {
        Bson queryBson = new Document()
                .append(PRIVATE_UID, studyId)
                .append(QueryParams.GROUP_ID.key(), groupId);
        Document pull = new Document("$pull", new Document("groups", new Document("id", groupId)));
        QueryResult<UpdateResult> update = studyCollection.update(queryBson, pull, null);

        if (update.first().getModifiedCount() != 1) {
            throw new CatalogDBException("Could not remove the group " + groupId);
        }
    }

    @Override
    public void syncGroup(long studyId, String groupId, Group.Sync syncedFrom) throws CatalogDBException {
        Document mongoDBDocument = getMongoDBDocument(syncedFrom, "Group.Sync");

        Document query = new Document()
                .append(PRIVATE_UID, studyId)
                .append(QueryParams.GROUP_ID.key(), groupId);
        Document updates = new Document("$set", new Document("groups.$.syncedFrom", mongoDBDocument));
        studyCollection.update(query, updates, null);
    }

    @Override
    public void resyncUserWithSyncedGroups(String user, List<String> groupList, String authOrigin) throws CatalogDBException {
        if (StringUtils.isEmpty(user)) {
            throw new CatalogDBException("Missing user field");
        }

        // 1. Take the user out from all synced groups
        Document query = new Document()
                .append(QueryParams.GROUPS.key(), new Document("$elemMatch", new Document()
                        .append("userIds", user)
                        .append("syncedFrom.authOrigin", authOrigin)
                ));
        Bson pull = Updates.pull("groups.$.userIds", user);

        // Pull the user while it still belongs to a synced group
        QueryOptions multi = new QueryOptions(MongoDBCollection.MULTI, true);
        QueryResult<UpdateResult> update;
        do {
            update = studyCollection.update(query, pull, multi);
        } while (update.first().getModifiedCount() > 0);

        // 2. Add user to all synced groups
        if (groupList != null && groupList.size() > 0) {
            // Add the user to all the synced groups matching
            query = new Document()
                    .append(QueryParams.GROUPS.key(), new Document("$elemMatch", new Document()
                            .append("userIds", new Document("$ne", user))
                            .append("syncedFrom.remoteGroup", new Document("$in", groupList))
                            .append("syncedFrom.authOrigin", authOrigin)
                    ));
            Document push = new Document("$addToSet", new Document("groups.$.userIds", user));
            do {
                update = studyCollection.update(query, push, multi);
            } while (update.first().getModifiedCount() > 0);

            // We need to be updated with the internal @members group, so we fetch all the studies where the user has been added
            // and attempt to add it to the each @members group
            query = new Document()
                    .append(QueryParams.GROUP_USER_IDS.key(), user)
                    .append(QueryParams.GROUP_SYNCED_FROM_AUTH_ORIGIN.key(), authOrigin);
            QueryResult<Study> studyQueryResult = studyCollection.find(query, studyConverter, new QueryOptions(QueryOptions.INCLUDE,
                    QueryParams.UID.key()));
            for (Study study : studyQueryResult.getResult()) {
                addUsersToGroup(study.getUid(), "@members", Arrays.asList(user));
            }
        }
    }

    @Override
    public void createPermissionRule(long studyId, Study.Entity entry, PermissionRule permissionRule) throws CatalogDBException {
        if (entry == null) {
            throw new CatalogDBException("Missing entry parameter");
        }

        // Get permission rules from study
        QueryResult<PermissionRule> permissionRulesResult = getPermissionRules(studyId, entry);

        List<Document> permissionDocumentList = new ArrayList<>();
        if (permissionRulesResult.getNumResults() > 0) {
            for (PermissionRule rule : permissionRulesResult.getResult()) {
                // We add all the permission rules with different id
                if (!rule.getId().equals(permissionRule.getId())) {
                    permissionDocumentList.add(getMongoDBDocument(rule, "PermissionRules"));
                } else {
                    throw new CatalogDBException("Permission rule " + permissionRule.getId() + " already exists.");
                }
            }
        }

        permissionDocumentList.add(getMongoDBDocument(permissionRule, "PermissionRules"));

        // We update the study document to contain the new permission rules
        Query query = new Query(QueryParams.UID.key(), studyId);
        Document update = new Document("$set", new Document(QueryParams.PERMISSION_RULES.key() + "." + entry, permissionDocumentList));
        QueryResult<UpdateResult> updateResult = studyCollection.update(parseQuery(query), update, QueryOptions.empty());

        if (updateResult.first().getModifiedCount() == 0) {
            throw new CatalogDBException("Unexpected error occurred when adding new permission rules to study");
        }
    }

    @Override
    public void markDeletedPermissionRule(long studyId, Study.Entity entry, String permissionRuleId,
                                          PermissionRule.DeleteAction deleteAction) throws CatalogDBException {
        if (entry == null) {
            throw new CatalogDBException("Missing entry parameter");
        }

        String newPermissionRuleId = permissionRuleId + INTERNAL_DELIMITER + "DELETE_" + deleteAction.name();

        Document query = new Document()
                .append(PRIVATE_UID, studyId)
                .append(QueryParams.PERMISSION_RULES.key() + "." + entry + ".id", permissionRuleId);
        // Change permissionRule id
        Document update = new Document("$set", new Document(QueryParams.PERMISSION_RULES.key() + "." + entry + ".$.id",
                newPermissionRuleId));

        logger.debug("Mark permission rule for deletion: Query {}, Update {}",
                query.toBsonDocument(Document.class, MongoClient.getDefaultCodecRegistry()),
                update.toBsonDocument(Document.class, MongoClient.getDefaultCodecRegistry()));

        QueryResult<UpdateResult> updateQueryResult = studyCollection.update(query, update, QueryOptions.empty());
        if (updateQueryResult.first().getMatchedCount() == 0) {
            throw new CatalogDBException("Permission rule " + permissionRuleId + " not found");
        }

        if (updateQueryResult.first().getModifiedCount() == 0) {
            throw new CatalogDBException("Unexpected error: Permission rule " + permissionRuleId + " could not be marked for deletion");
        }
    }

    @Override
    public QueryResult<PermissionRule> getPermissionRules(long studyId, Study.Entity entry) throws CatalogDBException {
        // Get permission rules from study
        Query query = new Query(QueryParams.UID.key(), studyId);
        QueryOptions options = new QueryOptions(QueryOptions.INCLUDE, QueryParams.PERMISSION_RULES.key());

        QueryResult<Study> studyQueryResult = get(query, options);
        if (studyQueryResult.getNumResults() == 0) {
            throw new CatalogDBException("Unexpected error: Study " + studyId + " not found");
        }

        List<PermissionRule> permissionRules = studyQueryResult.first().getPermissionRules().get(entry);
        if (permissionRules == null) {
            permissionRules = Collections.emptyList();
        }

        // Remove all permission rules that are pending of some actions such as deletion
        permissionRules.removeIf(permissionRule ->
                StringUtils.splitByWholeSeparatorPreserveAllTokens(permissionRule.getId(), INTERNAL_DELIMITER, 2).length == 2);

        return new QueryResult<>(String.valueOf(studyId), studyQueryResult.getDbTime(), permissionRules.size(), permissionRules.size(),
                "", "", permissionRules);
    }

    /*
     * Variables Methods
     * ***************************
     */

    @Override
    public Long variableSetExists(long variableSetId) {
        List<Bson> aggregation = new ArrayList<>();
        aggregation.add(Aggregates.match(Filters.elemMatch(QueryParams.VARIABLE_SET.key(),
                Filters.eq(VariableSetParams.UID.key(), variableSetId))));
        aggregation.add(Aggregates.project(Projections.include(QueryParams.VARIABLE_SET.key())));
        aggregation.add(Aggregates.unwind("$" + QueryParams.VARIABLE_SET.key()));
        aggregation.add(Aggregates.match(Filters.eq(QueryParams.VARIABLE_SET_UID.key(), variableSetId)));
        QueryResult<VariableSet> queryResult = studyCollection.aggregate(aggregation, variableSetConverter, new QueryOptions());

        return (long) queryResult.getResult().size();
    }

    @Override
    public QueryResult<VariableSet> createVariableSet(long studyId, VariableSet variableSet) throws CatalogDBException {
        long startTime = startQuery();

        if (variableSetExists(variableSet.getId(), studyId) > 0) {
            throw new CatalogDBException("VariableSet { name: '" + variableSet.getId() + "'} already exists.");
        }

        long variableSetId = getNewUid();
        variableSet.setUid(variableSetId);
        Document object = getMongoDBDocument(variableSet, "VariableSet");
        object.put(PRIVATE_UID, variableSetId);

        Bson bsonQuery = Filters.eq(PRIVATE_UID, studyId);
        Bson update = Updates.push("variableSets", object);
        QueryResult<UpdateResult> queryResult = studyCollection.update(bsonQuery, update, null);

        if (queryResult.first().getModifiedCount() == 0) {
            throw new CatalogDBException("createVariableSet: Could not create a new variable set in study " + studyId);
        }

        return endQuery("createVariableSet", startTime, getVariableSet(variableSetId, null));
    }

    @Override
    public QueryResult<VariableSet> addFieldToVariableSet(long variableSetId, Variable variable, String user)
            throws CatalogDBException, CatalogAuthorizationException {
        long startTime = startQuery();

        QueryResult<VariableSet> variableSet = getVariableSet(variableSetId, new QueryOptions(), user);
        checkVariableNotInVariableSet(variableSet.first(), variable.getId());

        Bson bsonQuery = Filters.eq(QueryParams.VARIABLE_SET_UID.key(), variableSetId);
        Bson update = Updates.push(QueryParams.VARIABLE_SET.key() + ".$." + VariableSetParams.VARIABLE.key(),
                getMongoDBDocument(variable, "variable"));
        QueryResult<UpdateResult> queryResult = studyCollection.update(bsonQuery, update, null);
        if (queryResult.first().getModifiedCount() == 0) {
            throw CatalogDBException.updateError("VariableSet", variableSetId);
        }
        if (variable.isRequired()) {
            dbAdaptorFactory.getCatalogSampleDBAdaptor().addVariableToAnnotations(variableSetId, variable);
            dbAdaptorFactory.getCatalogCohortDBAdaptor().addVariableToAnnotations(variableSetId, variable);
            dbAdaptorFactory.getCatalogIndividualDBAdaptor().addVariableToAnnotations(variableSetId, variable);
            dbAdaptorFactory.getCatalogFamilyDBAdaptor().addVariableToAnnotations(variableSetId, variable);
            dbAdaptorFactory.getCatalogFileDBAdaptor().addVariableToAnnotations(variableSetId, variable);
        }
        return endQuery("Add field to variable set", startTime, getVariableSet(variableSetId, null));
    }

    @Override
    public QueryResult<VariableSet> renameFieldVariableSet(long variableSetId, String oldName, String newName, String user)
            throws CatalogDBException, CatalogAuthorizationException {
        // TODO
        throw new UnsupportedOperationException("Operation not yet supported");
//        long startTime = startQuery();
//
//        QueryResult<VariableSet> variableSet = getVariableSet(variableSetId, new QueryOptions(), user);
//        checkVariableNotInVariableSet(variableSet.first(), newName);
//
//        // The field can be changed if we arrive to this point.
//        // 1. we obtain the variable
//        Variable variable = getVariable(variableSet.first(), oldName);
//        if (variable == null) {
//            throw new CatalogDBException("VariableSet {id: " + variableSet.getId() + "}. The variable {id: " + oldName + "} does not "
//                    + "exist.");
//        }
//
//        // 2. we take it out from the array.
//        Bson bsonQuery = Filters.eq(QueryParams.VARIABLE_SET_UID.key(), variableSetId);
//        Bson update = Updates.pull(QueryParams.VARIABLE_SET.key() + ".$." + VariableSetParams.VARIABLE.key(),
// Filters.eq("name", oldName));
//        QueryResult<UpdateResult> queryResult = studyCollection.update(bsonQuery, update, null);
//
//        if (queryResult.first().getModifiedCount() == 0) {
//            throw new CatalogDBException("VariableSet {id: " + variableSetId + "} - Could not rename the field " + oldName);
//        }
//        if (queryResult.first().getModifiedCount() > 1) {
//            throw new CatalogDBException("VariableSet {id: " + variableSetId + "} - An unexpected error happened when extracting the "
//                    + "variable from the variableSet to do the rename. Please, report this error to the OpenCGA developers.");
//        }
//
//        // 3. we change the name in the variable object and push it again in the array.
//        variable.setName(newName);
//        update = Updates.push(QueryParams.VARIABLE_SET.key() + ".$." + VariableSetParams.VARIABLE.key(),
//                getMongoDBDocument(variable, "Variable"));
//        queryResult = studyCollection.update(bsonQuery, update, null);
//
//        if (queryResult.first().getModifiedCount() != 1) {
//            throw new CatalogDBException("VariableSet {id: " + variableSetId + "} - A critical error happened when trying to rename one "
//                    + "of the variables of the variableSet object. Please, report this error to the OpenCGA developers.");
//        }
//
//        // 4. Change the field id in the annotations
//        dbAdaptorFactory.getCatalogSampleDBAdaptor().renameAnnotationField(variableSetId, oldName, newName);
//        dbAdaptorFactory.getCatalogCohortDBAdaptor().renameAnnotationField(variableSetId, oldName, newName);
//        dbAdaptorFactory.getCatalogFamilyDBAdaptor().renameAnnotationField(variableSetId, oldName, newName);
//        dbAdaptorFactory.getCatalogIndividualDBAdaptor().renameAnnotationField(variableSetId, oldName, newName);
//
//        return endQuery("Rename field in variableSet", startTime, getVariableSet(variableSetId, null));
    }

    @Override
    public QueryResult<VariableSet> removeFieldFromVariableSet(long variableSetId, String name, String user)
            throws CatalogDBException, CatalogAuthorizationException {
        long startTime = startQuery();

        QueryResult<VariableSet> variableSet = getVariableSet(variableSetId, new QueryOptions(), user);
        checkVariableInVariableSet(variableSet.first(), name);

        Bson bsonQuery = Filters.eq(QueryParams.VARIABLE_SET_UID.key(), variableSetId);
        Bson update = Updates.pull(QueryParams.VARIABLE_SET.key() + ".$." + VariableSetParams.VARIABLE.key(),
                Filters.eq("id", name));
        QueryResult<UpdateResult> queryResult = studyCollection.update(bsonQuery, update, null);
        if (queryResult.first().getModifiedCount() != 1) {
            throw new CatalogDBException("Remove field from Variable Set. Could not remove the field " + name
                    + " from the variableSet id " + variableSetId);
        }

        // Remove all the annotations from that field
        dbAdaptorFactory.getCatalogSampleDBAdaptor().removeAnnotationField(variableSetId, name);
        dbAdaptorFactory.getCatalogCohortDBAdaptor().removeAnnotationField(variableSetId, name);
        dbAdaptorFactory.getCatalogIndividualDBAdaptor().removeAnnotationField(variableSetId, name);
        dbAdaptorFactory.getCatalogFamilyDBAdaptor().removeAnnotationField(variableSetId, name);
        dbAdaptorFactory.getCatalogFileDBAdaptor().removeAnnotationField(variableSetId, name);

        return endQuery("Remove field from Variable Set", startTime, getVariableSet(variableSetId, null));
    }

    private Variable getVariable(VariableSet variableSet, String variableId) throws CatalogDBException {
        for (Variable variable : variableSet.getVariables()) {
            if (variable.getId().equals(variableId)) {
                return variable;
            }
        }
        return null;
    }

    /**
     * Checks if the variable given is present in the variableSet.
     *
     * @param variableSet Variable set.
     * @param variableId  VariableId that will be checked.
     * @throws CatalogDBException when the variableId is not present in the variableSet.
     */
    private void checkVariableInVariableSet(VariableSet variableSet, String variableId) throws CatalogDBException {
        if (getVariable(variableSet, variableId) == null) {
            throw new CatalogDBException("VariableSet {id: " + variableSet.getUid() + "}. The variable {id: " + variableId + "} does not "
                    + "exist.");
        }
    }

    /**
     * Checks if the variable given is not present in the variableSet.
     *
     * @param variableSet Variable set.
     * @param variableId  VariableId that will be checked.
     * @throws CatalogDBException when the variableId is present in the variableSet.
     */
    private void checkVariableNotInVariableSet(VariableSet variableSet, String variableId) throws CatalogDBException {
        if (getVariable(variableSet, variableId) != null) {
            throw new CatalogDBException("VariableSet {id: " + variableSet.getUid() + "}. The variable {id: " + variableId + "} already "
                    + "exists.");
        }
    }

    @Override
    public QueryResult<VariableSet> getVariableSet(long variableSetId, QueryOptions options) throws CatalogDBException {
        long startTime = startQuery();

        Query query = new Query(QueryParams.VARIABLE_SET_UID.key(), variableSetId);
        Bson projection = Projections.elemMatch("variableSets", Filters.eq(PRIVATE_UID, variableSetId));
        if (options == null) {
            options = new QueryOptions();
        }
        QueryOptions qOptions = new QueryOptions(options);
        qOptions.put(MongoDBCollection.ELEM_MATCH, projection);
        QueryResult<Study> studyQueryResult = get(query, qOptions);

        if (studyQueryResult.getResult().isEmpty() || studyQueryResult.first().getVariableSets().isEmpty()) {
            throw new CatalogDBException("VariableSet {id: " + variableSetId + "} does not exist.");
        }

        return endQuery("", startTime, studyQueryResult.first().getVariableSets());
    }

    @Override
    public QueryResult<VariableSet> getVariableSet(long variableSetId, QueryOptions options, String user)
            throws CatalogDBException, CatalogAuthorizationException {
        long startTime = startQuery();

        Bson query = new Document("variableSets", new Document("$elemMatch", new Document(PRIVATE_UID, variableSetId)));
        QueryOptions qOptions = new QueryOptions(QueryOptions.INCLUDE, "variableSets.$,_ownerId,groups,_acl");
        QueryResult<Document> studyQueryResult = studyCollection.find(query, qOptions);

        if (studyQueryResult.getNumResults() == 0) {
            throw new CatalogDBException("Variable set not found.");
        }
        if (!checkCanViewStudy(studyQueryResult.first(), user)) {
            throw CatalogAuthorizationException.deny(user, "view", "VariableSet", variableSetId, "");
        }
        Study study = studyConverter.convertToDataModelType(studyQueryResult.first());
        if (study.getVariableSets() == null || study.getVariableSets().isEmpty()) {
            throw new CatalogDBException("Variable set not found.");
        }
        // Check if it is confidential
        if (study.getVariableSets().get(0).isConfidential()) {
            if (!checkStudyPermission(studyQueryResult.first(), user,
                    StudyAclEntry.StudyPermissions.CONFIDENTIAL_VARIABLE_SET_ACCESS.toString())) {
                throw CatalogAuthorizationException.deny(user, StudyAclEntry.StudyPermissions.CONFIDENTIAL_VARIABLE_SET_ACCESS.toString(),
                        "VariableSet", variableSetId, "");
            }
        }

        return endQuery("", startTime, study.getVariableSets());
    }

    @Override
    public QueryResult<VariableSet> getVariableSets(Query query, QueryOptions queryOptions) throws CatalogDBException {
        long startTime = startQuery();

        List<Document> mongoQueryList = new LinkedList<>();
        long studyId = -1;

        for (Map.Entry<String, Object> entry : query.entrySet()) {
            String key = entry.getKey().split("\\.")[0];
            try {
                if (isDataStoreOption(key) || isOtherKnownOption(key)) {
                    continue;   //Exclude DataStore options
                }
                StudyDBAdaptor.VariableSetParams option = StudyDBAdaptor.VariableSetParams.getParam(key) != null
                        ? StudyDBAdaptor.VariableSetParams.getParam(key)
                        : StudyDBAdaptor.VariableSetParams.getParam(entry.getKey());
                if (option == null) {
                    logger.warn("{} unknown", entry.getKey());
                    continue;
                }
                switch (option) {
                    case STUDY_ID:
                        studyId = query.getLong(VariableSetParams.STUDY_ID.key());
                        break;
                    default:
                        String optionsKey = "variableSets." + entry.getKey().replaceFirst(option.name(), option.key());
                        addCompQueryFilter(option, entry.getKey(), optionsKey, query, mongoQueryList);
                        break;
                }
            } catch (IllegalArgumentException e) {
                throw new CatalogDBException(e);
            }
        }

        if (studyId == -1) {
            throw new CatalogDBException("Cannot look for variable sets if studyId is not passed");
        }

        List<Bson> aggregation = new ArrayList<>();
        aggregation.add(Aggregates.match(Filters.eq(PRIVATE_UID, studyId)));
        aggregation.add(Aggregates.project(Projections.include("variableSets")));
        aggregation.add(Aggregates.unwind("$variableSets"));
        if (mongoQueryList.size() > 0) {
            List<Bson> bsonList = new ArrayList<>(mongoQueryList.size());
            bsonList.addAll(mongoQueryList);
            aggregation.add(Aggregates.match(Filters.and(bsonList)));
        }

        QueryResult<Document> queryResult = studyCollection.aggregate(aggregation, filterOptions(queryOptions, FILTER_ROUTE_STUDIES));

        List<VariableSet> variableSets = parseObjects(queryResult, Study.class).stream().map(study -> study.getVariableSets().get(0))
                .collect(Collectors.toList());

        return endQuery("", startTime, variableSets);
    }

    @Override
    public QueryResult<VariableSet> getVariableSets(Query query, QueryOptions queryOptions, String user)
            throws CatalogDBException, CatalogAuthorizationException {
        long startTime = startQuery();

        List<Document> mongoQueryList = new LinkedList<>();
        long studyId = -1;

        for (Map.Entry<String, Object> entry : query.entrySet()) {
            String key = entry.getKey().split("\\.")[0];
            try {
                if (isDataStoreOption(key) || isOtherKnownOption(key)) {
                    continue;   //Exclude DataStore options
                }
                StudyDBAdaptor.VariableSetParams option = StudyDBAdaptor.VariableSetParams.getParam(key) != null
                        ? StudyDBAdaptor.VariableSetParams.getParam(key)
                        : StudyDBAdaptor.VariableSetParams.getParam(entry.getKey());
                if (option == null) {
                    logger.warn("{} unknown", entry.getKey());
                    continue;
                }
                switch (option) {
                    case STUDY_ID:
                        studyId = query.getLong(VariableSetParams.STUDY_ID.key());
                        break;
                    default:
                        String optionsKey = "variableSets." + entry.getKey().replaceFirst(option.name(), option.key());
                        addCompQueryFilter(option, entry.getKey(), optionsKey, query, mongoQueryList);
                        break;
                }
            } catch (IllegalArgumentException e) {
                throw new CatalogDBException(e);
            }
        }

        if (studyId == -1) {
            throw new CatalogDBException("Cannot look for variable sets if studyId is not passed");
        }

        List<Bson> aggregation = new ArrayList<>();
        aggregation.add(Aggregates.match(Filters.eq(PRIVATE_UID, studyId)));
        aggregation.add(Aggregates.unwind("$variableSets"));
        if (mongoQueryList.size() > 0) {
            List<Bson> bsonList = new ArrayList<>(mongoQueryList.size());
            bsonList.addAll(mongoQueryList);
            aggregation.add(Aggregates.match(Filters.and(bsonList)));
        }

        QueryResult<Document> queryResult = studyCollection.aggregate(aggregation, filterOptions(queryOptions, FILTER_ROUTE_STUDIES));
        if (queryResult.getNumResults() == 0) {
            return endQuery("", startTime, Collections.emptyList());
        }

        if (!checkCanViewStudy(queryResult.first(), user)) {
            throw new CatalogAuthorizationException("Permission denied: " + user + " cannot see any variable set");
        }

        boolean hasConfidentialPermission = checkStudyPermission(queryResult.first(), user,
                StudyAclEntry.StudyPermissions.CONFIDENTIAL_VARIABLE_SET_ACCESS.toString());
        List<VariableSet> variableSets = new ArrayList<>();
        for (Document studyDocument : queryResult.getResult()) {
            Study study = studyConverter.convertToDataModelType(studyDocument);
            VariableSet vs = study.getVariableSets().get(0);
            if (!vs.isConfidential() || hasConfidentialPermission) {
                variableSets.add(vs);
            }
        }

        return endQuery("", startTime, variableSets);
    }

    @Override
    public QueryResult<VariableSet> deleteVariableSet(long variableSetId, QueryOptions queryOptions, String user)
            throws CatalogDBException, CatalogAuthorizationException {
        long startTime = startQuery();

        QueryResult<VariableSet> variableSet = getVariableSet(variableSetId, queryOptions, user);
        checkVariableSetInUse(variableSetId);

        Bson query = Filters.eq(QueryParams.VARIABLE_SET_UID.key(), variableSetId);
        Bson operation = Updates.pull("variableSets", Filters.eq(PRIVATE_UID, variableSetId));
        QueryResult<UpdateResult> update = studyCollection.update(query, operation, null);

        if (update.first().getModifiedCount() == 0) {
            throw CatalogDBException.uidNotFound("VariableSet", variableSetId);
        }
        return endQuery("Delete VariableSet", startTime, variableSet);
    }

    public void checkVariableSetInUse(long variableSetId) throws CatalogDBException {
        QueryResult<Sample> samples = dbAdaptorFactory.getCatalogSampleDBAdaptor().get(
                new Query(SampleDBAdaptor.QueryParams.ANNOTATION.key(), Constants.VARIABLE_SET + "=" + variableSetId), new QueryOptions());
        if (samples.getNumResults() != 0) {
            String msg = "Can't delete VariableSetId, still in use as \"variableSetId\" of samples : [";
            for (Sample sample : samples.getResult()) {
                msg += " { id: " + sample.getUid() + ", name: \"" + sample.getId() + "\" },";
            }
            msg += "]";
            throw new CatalogDBException(msg);
        }
        QueryResult<Individual> individuals = dbAdaptorFactory.getCatalogIndividualDBAdaptor().get(
                new Query(IndividualDBAdaptor.QueryParams.ANNOTATION.key(), Constants.VARIABLE_SET + "=" + variableSetId),
                new QueryOptions());
        if (individuals.getNumResults() != 0) {
            String msg = "Can't delete VariableSetId, still in use as \"variableSetId\" of individuals : [";
            for (Individual individual : individuals.getResult()) {
                msg += " { id: " + individual.getUid() + ", name: \"" + individual.getName() + "\" },";
            }
            msg += "]";
            throw new CatalogDBException(msg);
        }
        QueryResult<Cohort> cohorts = dbAdaptorFactory.getCatalogCohortDBAdaptor().get(
                new Query(CohortDBAdaptor.QueryParams.ANNOTATION.key(), Constants.VARIABLE_SET + "=" + variableSetId), new QueryOptions());
        if (cohorts.getNumResults() != 0) {
            String msg = "Can't delete VariableSetId, still in use as \"variableSetId\" of cohorts : [";
            for (Cohort cohort : cohorts.getResult()) {
                msg += " { id: " + cohort.getUid() + ", name: \"" + cohort.getId() + "\" },";
            }
            msg += "]";
            throw new CatalogDBException(msg);
        }
        QueryResult<Family> families = dbAdaptorFactory.getCatalogFamilyDBAdaptor().get(
                new Query(FamilyDBAdaptor.QueryParams.ANNOTATION.key(), Constants.VARIABLE_SET + "=" + variableSetId), new QueryOptions());
        if (cohorts.getNumResults() != 0) {
            String msg = "Can't delete VariableSetId, still in use as \"variableSetId\" of families : [";
            for (Family family : families.getResult()) {
                msg += " { id: " + family.getUid() + ", name: \"" + family.getName() + "\" },";
            }
            msg += "]";
            throw new CatalogDBException(msg);
        }
    }


    @Override
    public long getStudyIdByVariableSetId(long variableSetId) throws CatalogDBException {
//        DBObject query = new BasicDBObject("variableSets.id", variableSetId);
        Bson query = Filters.eq("variableSets." + PRIVATE_UID, variableSetId);
        Bson projection = Projections.include(PRIVATE_UID);

//        QueryResult<DBObject> queryResult = studyCollection.find(query, new BasicDBObject(PRIVATE_UID, true), null);
        QueryResult<Document> queryResult = studyCollection.find(query, projection, null);

        if (!queryResult.getResult().isEmpty()) {
            Object id = queryResult.getResult().get(0).get(PRIVATE_UID);
            return id instanceof Number ? ((Number) id).intValue() : (int) Double.parseDouble(id.toString());
        } else {
            throw CatalogDBException.uidNotFound("VariableSet", variableSetId);
        }
    }


    @Override
    public QueryResult<Study> getStudiesFromUser(String userId, QueryOptions queryOptions) throws CatalogDBException {
        QueryResult<Study> result = new QueryResult<>("Get studies from user");

        QueryResult<Project> allProjects = dbAdaptorFactory.getCatalogProjectDbAdaptor().get(userId, new QueryOptions());
        if (allProjects.getNumResults() == 0) {
            return result;
        }

        for (Project project : allProjects.getResult()) {
            QueryResult<Study> allStudiesInProject = getAllStudiesInProject(project.getUid(), queryOptions);
            if (allStudiesInProject.getNumResults() > 0) {
                result.getResult().addAll(allStudiesInProject.getResult());
                result.setDbTime(result.getDbTime() + allStudiesInProject.getDbTime());
            }
        }

        result.setNumTotalResults(result.getResult().size());
        result.setNumResults(result.getResult().size());

        return result;
    }

    /*
    * Helper methods
    ********************/


    //Join fields from other collections
    private void joinFields(User user, QueryOptions options) throws CatalogDBException {
        if (options == null) {
            return;
        }
        if (user.getProjects() != null) {
            for (Project project : user.getProjects()) {
                joinFields(project, options);
            }
        }
    }

    private void joinFields(Project project, QueryOptions options) throws CatalogDBException {
        if (options == null) {
            return;
        }
        if (options.getBoolean("includeStudies")) {
            project.setStudies(getAllStudiesInProject(project.getUid(), options).getResult());
        }
    }

    private void joinFields(Study study, QueryOptions options) throws CatalogDBException {
        try {
            joinFields(study, options, null);
        } catch (CatalogAuthorizationException e) {
            throw new CatalogDBException(e);
        }
    }

    private void joinFields(Study study, QueryOptions options, String user) throws CatalogDBException, CatalogAuthorizationException {
        long studyId = study.getUid();
        if (studyId <= 0 || options == null) {
            return;
        }

        if (options.getBoolean("includeFiles")) {
            if (StringUtils.isEmpty(user)) {
                study.setFiles(dbAdaptorFactory.getCatalogFileDBAdaptor().getAllInStudy(studyId, options).getResult());
            } else {
                Query query = new Query(FileDBAdaptor.QueryParams.STUDY_UID.key(), studyId);
                study.setFiles(dbAdaptorFactory.getCatalogFileDBAdaptor().get(query, options, user).getResult());
            }
        }
        if (options.getBoolean("includeJobs")) {
            if (StringUtils.isEmpty(user)) {
                study.setJobs(dbAdaptorFactory.getCatalogJobDBAdaptor().getAllInStudy(studyId, options).getResult());
            } else {
                Query query = new Query(JobDBAdaptor.QueryParams.STUDY_UID.key(), studyId);
                study.setJobs(dbAdaptorFactory.getCatalogJobDBAdaptor().get(query, options, user).getResult());
            }
        }
        if (options.getBoolean("includeSamples")) {
            if (StringUtils.isEmpty(user)) {
                study.setSamples(dbAdaptorFactory.getCatalogSampleDBAdaptor().getAllInStudy(studyId, options).getResult());
            } else {
                Query query = new Query(SampleDBAdaptor.QueryParams.STUDY_UID.key(), studyId);
                study.setSamples(dbAdaptorFactory.getCatalogSampleDBAdaptor().get(query, options, user).getResult());
            }
        }
        if (options.getBoolean("includeIndividuals")) {
            Query query = new Query(IndividualDBAdaptor.QueryParams.STUDY_UID.key(), studyId);
            if (StringUtils.isEmpty(user)) {
                study.setIndividuals(dbAdaptorFactory.getCatalogIndividualDBAdaptor().get(query, options).getResult());
            } else {
                study.setIndividuals(dbAdaptorFactory.getCatalogIndividualDBAdaptor().get(query, options, user).getResult());
            }
        }
    }

    @Override
    public QueryResult<Long> count(Query query) throws CatalogDBException {
<<<<<<< HEAD
        Bson bson = parseQuery(query);
        return studyCollection.count(bson);
=======
        return count(null, query);
    }

    public QueryResult<Long> count(ClientSession clientSession, Query query) throws CatalogDBException {
        Bson bson = parseQuery(query);
        return studyCollection.count(clientSession, bson);
>>>>>>> 44140c6d
    }

    @Override
    public QueryResult<Long> count(Query query, String user, StudyAclEntry.StudyPermissions studyPermission) throws CatalogDBException {
        throw new NotImplementedException("Count not implemented for study collection");
    }

    @Override
    public QueryResult distinct(Query query, String field) throws CatalogDBException {
        Bson bson = parseQuery(query);
        return studyCollection.distinct(field, bson);
    }

    @Override
    public QueryResult stats(Query query) {
        return null;
    }

    @Override
    public WriteResult update(Query query, ObjectMap parameters, QueryOptions queryOptions) throws CatalogDBException {
        long startTime = startQuery();

        Document updateParams = getDocumentUpdateParams(parameters);

        if (updateParams.isEmpty()) {
            throw new CatalogDBException("Nothing to update");
        }

        Document updates = new Document("$set", updateParams);

        QueryOptions options = new QueryOptions(QueryOptions.INCLUDE,
                Arrays.asList(QueryParams.ID.key(), QueryParams.UID.key(), QueryParams.PROJECT_UID.key()));
        DBIterator<Study> iterator = iterator(query, options);

        int numMatches = 0;
        int numModified = 0;
        List<WriteResult.Fail> failList = new ArrayList<>();

        while (iterator.hasNext()) {
            Study study = iterator.next();
            numMatches += 1;

            ClientSession clientSession = getClientSession();
            TransactionBody<WriteResult> txnBody = () -> {
                long tmpStartTime = startQuery();
                try {
                    Query tmpQuery = new Query(QueryParams.UID.key(), study.getUid());
                    Bson finalQuery = parseQuery(tmpQuery);

                    logger.debug("Update study. Query: {}, update: {}",
                            finalQuery.toBsonDocument(Document.class, MongoClient.getDefaultCodecRegistry()),
                            updates.toBsonDocument(Document.class, MongoClient.getDefaultCodecRegistry()));
                    studyCollection.update(clientSession, finalQuery, updates, null);

                    return endWrite(study.getId(), tmpStartTime, 1, 1, null);
                } catch (CatalogDBException e) {
                    logger.error("Error updating study {}({}). {}", study.getId(), study.getUid(), e.getMessage(), e);
                    clientSession.abortTransaction();
                    return endWrite(study.getId(), tmpStartTime, 1, 0,
                            Collections.singletonList(new WriteResult.Fail(study.getId(), e.getMessage())));
                }
            };

            WriteResult result = commitTransaction(clientSession, txnBody);

            if (result.getNumModified() == 1) {
                logger.info("Study {} successfully updated", study.getId());
                numModified += 1;
            } else {
                if (result.getFailed() != null && !result.getFailed().isEmpty()) {
                    logger.error("Could not update study {}: {}", study.getId(), result.getFailed().get(0).getMessage());
                    failList.addAll(result.getFailed());
                } else {
                    logger.error("Could not update study {}", study.getId());
                }
            }
        }

        Error error = null;
        if (!failList.isEmpty()) {
            error = new Error(-1, "update", (numModified == 0
                    ? "None of the studies could be updated"
                    : "Some of the studies could not be updated"));
        }

        return endWrite("update", startTime, numMatches, numModified, failList, null, error);
    }

    Document getDocumentUpdateParams(ObjectMap parameters) throws CatalogDBException {
        Document studyParameters = new Document();

        String[] acceptedParams = {QueryParams.NAME.key(), QueryParams.CREATION_DATE.key(), QueryParams.DESCRIPTION.key(),
                QueryParams.CIPHER.key(), };
        filterStringParams(parameters, studyParameters, acceptedParams);

        String[] acceptedLongParams = {QueryParams.SIZE.key()};
        filterLongParams(parameters, studyParameters, acceptedLongParams);

        String[] acceptedMapParams = {QueryParams.ATTRIBUTES.key(), QueryParams.STATS.key()};
        filterMapParams(parameters, studyParameters, acceptedMapParams);

        Map<String, Class<? extends Enum>> acceptedEnums = Collections.singletonMap((QueryParams.TYPE.key()), Study.Type.class);
        filterEnumParams(parameters, studyParameters, acceptedEnums);

        if (parameters.containsKey(QueryParams.URI.key())) {
            URI uri = parameters.get(QueryParams.URI.key(), URI.class);
            studyParameters.put(QueryParams.URI.key(), uri.toString());
        }

        if (parameters.containsKey(QueryParams.STATUS_NAME.key())) {
            studyParameters.put(QueryParams.STATUS_NAME.key(), parameters.get(QueryParams.STATUS_NAME.key()));
            studyParameters.put(QueryParams.STATUS_DATE.key(), TimeUtils.getTime());
        }

        if (!studyParameters.isEmpty()) {
            // Update modificationDate param
            String time = TimeUtils.getTime();
            Date date = TimeUtils.toDate(time);
            studyParameters.put(QueryParams.MODIFICATION_DATE.key(), time);
            studyParameters.put(PRIVATE_MODIFICATION_DATE, date);
<<<<<<< HEAD

            Document updates = new Document("$set", studyParameters);
            Long nModified = studyCollection.update(parseQuery(query), updates, null).getNumTotalResults();
            return endQuery("Study update", startTime, Collections.singletonList(nModified));
=======
>>>>>>> 44140c6d
        }
        return studyParameters;
    }

    @Override
    public WriteResult delete(long id) throws CatalogDBException {
        Query query = new Query(QueryParams.UID.key(), id);
        WriteResult delete = delete(query);
        if (delete.getNumMatches() == 0) {
            throw new CatalogDBException("Could not delete study. Uid " + id + " not found.");
        } else if (delete.getNumModified() == 0) {
            throw new CatalogDBException("Could not delete study. " + delete.getFailed().get(0).getMessage());
        }
        return delete;
    }

    @Override
<<<<<<< HEAD
    public void delete(Query query) throws CatalogDBException {
        QueryResult<DeleteResult> remove = studyCollection.remove(parseQuery(query), null);
=======
    public WriteResult delete(Query query) throws CatalogDBException {
        QueryOptions options = new QueryOptions(QueryOptions.INCLUDE,
                Arrays.asList(QueryParams.ID.key(), QueryParams.UID.key()));
        DBIterator<Study> iterator = iterator(query, options);

        long startTime = startQuery();
        int numMatches = 0;
        int numModified = 0;
        List<WriteResult.Fail> failList = new ArrayList<>();

        while (iterator.hasNext()) {
            Study study = iterator.next();
            numMatches += 1;

            ClientSession clientSession = getClientSession();
            TransactionBody<WriteResult> txnBody = () -> {
                long tmpStartTime = startQuery();
                try {
                    logger.info("Deleting study {} ({})", study.getId(), study.getUid());

                    // TODO: In the future, we will want to delete also all the files, samples, cohorts... associated

                    UpdateResult updateResult = delete(clientSession, study);
                    if (updateResult.getModifiedCount() == 1) {
                        logger.debug("Study {} successfully deleted", study.getId());
                        return endWrite(study.getId(), tmpStartTime, 1, 1, null);
                    } else {
                        logger.error("Study {} could not be deleted", study.getId());
                        throw new CatalogDBException("Study " + study.getId() + " could not be deleted");
                    }
                } catch (CatalogDBException e) {
                    logger.error("Error deleting study {}({}). {}", study.getId(), study.getUid(), e.getMessage(), e);
                    clientSession.abortTransaction();
                    return endWrite(study.getId(), tmpStartTime, 1, 0,
                            Collections.singletonList(new WriteResult.Fail(study.getId(), e.getMessage())));
                }
            };

            WriteResult result = commitTransaction(clientSession, txnBody);

            if (result.getNumModified() == 1) {
                logger.info("Study {} successfully deleted", study.getId());
                numModified += 1;
            } else {
                if (result.getFailed() != null && !result.getFailed().isEmpty()) {
                    logger.error("Could not delete study {}: {}", study.getId(), result.getFailed().get(0).getMessage());
                    failList.addAll(result.getFailed());
                } else {
                    logger.error("Could not delete study {}", study.getId());
                }
            }
        }
>>>>>>> 44140c6d

        Error error = null;
        if (!failList.isEmpty()) {
            error = new Error(-1, "delete", (numModified == 0
                    ? "None of the studies could be deleted"
                    : "Some of the studies could not be deleted"));
        }

        return endWrite("delete", startTime, numMatches, numModified, failList, null, error);
    }

    UpdateResult delete(ClientSession clientSession, Study study) throws CatalogDBException {
        String deleteSuffix = INTERNAL_DELIMITER + "DELETED_" + TimeUtils.getTime();

        Query studyQuery = new Query(QueryParams.UID.key(), study.getUid());
        // Mark the study as deleted
        ObjectMap updateParams = new ObjectMap()
                .append(QueryParams.STATUS_NAME.key(), Status.DELETED)
                .append(QueryParams.STATUS_DATE.key(), TimeUtils.getTime())
                .append(QueryParams.ID.key(), study.getId() + deleteSuffix);

        Bson bsonQuery = parseQuery(studyQuery);
        Document updateDocument = getDocumentUpdateParams(updateParams);

        logger.debug("Delete study {}: Query: {}, update: {}", study.getId(),
                bsonQuery.toBsonDocument(Document.class, MongoClient.getDefaultCodecRegistry()),
                updateDocument.toBsonDocument(Document.class, MongoClient.getDefaultCodecRegistry()));
        return studyCollection.update(clientSession, bsonQuery, updateDocument,
                QueryOptions.empty()).first();
    }

    @Override
    public QueryResult<Study> update(long id, ObjectMap parameters, QueryOptions queryOptions) throws CatalogDBException {

        long startTime = startQuery();
        WriteResult update =
                update(new Query(QueryParams.UID.key(), id), parameters, QueryOptions.empty());
        if (update.getNumModified() != 1) {
            throw new CatalogDBException("Could not update study with id " + id);
        }
        return endQuery("Update study", startTime, get(id, null));

    }

    @Override
    public void updateProjectId(long projectUid, String newProjectId) throws CatalogDBException {
        Query query = new Query(QueryParams.PROJECT_UID.key(), projectUid);
        QueryOptions options = new QueryOptions(QueryOptions.INCLUDE, Arrays.asList(
                QueryParams.FQN.key(), QueryParams.UID.key()
        ));
        QueryResult<Study> studyQueryResult = get(query, options);

        for (Study study : studyQueryResult.getResult()) {
            String[] split = study.getFqn().split("@");
            String[] split1 = split[1].split(":");
            String newFqn = split[0] + "@" + newProjectId + ":" + split1[1];

            // Update the internal project id and fqn
            Bson update = new Document("$set", new Document()
                    .append(QueryParams.FQN.key(), newFqn)
                    .append(PRIVATE_PROJECT_ID, newProjectId)
            );

            Bson bsonQuery = Filters.eq(QueryParams.UID.key(), study.getUid());

            QueryResult<UpdateResult> result = studyCollection.update(bsonQuery, update, null);
            if (result.getResult().get(0).getModifiedCount() == 0) {    //Check if the the project id was modified
                throw new CatalogDBException("CRITICAL: Could not update new project id references in study " + study.getFqn());
            }
        }
    }

    @Override
    public QueryResult<Study> delete(long id, QueryOptions queryOptions) throws CatalogDBException {
        long startTime = startQuery();

        checkId(id);
        // Check the study is active
        Query query = new Query(QueryParams.UID.key(), id).append(QueryParams.STATUS_NAME.key(), Status.READY);
        if (count(query).first() == 0) {
            query.put(QueryParams.STATUS_NAME.key(), Status.DELETED);
            QueryOptions options = new QueryOptions(QueryOptions.INCLUDE, QueryParams.STATUS_NAME.key());
            Study study = get(query, options).first();
            throw new CatalogDBException("The study {" + id + "} was already " + study.getStatus().getName());
        }

        // If we don't find the force parameter, we check first if the user does not have an active project.
        if (!queryOptions.containsKey(FORCE) || !queryOptions.getBoolean(FORCE)) {
            checkCanDelete(id);
        }

        if (queryOptions.containsKey(FORCE) && queryOptions.getBoolean(FORCE)) {
            // Delete the active studies (if any)
            query = new Query(PRIVATE_STUDY_UID, id);
            dbAdaptorFactory.getCatalogFileDBAdaptor().setStatus(query, Status.DELETED);
            dbAdaptorFactory.getCatalogJobDBAdaptor().setStatus(query, Status.DELETED);
            dbAdaptorFactory.getCatalogSampleDBAdaptor().setStatus(query, Status.DELETED);
            dbAdaptorFactory.getCatalogIndividualDBAdaptor().setStatus(query, Status.DELETED);
            dbAdaptorFactory.getCatalogCohortDBAdaptor().setStatus(query, Status.DELETED);
            dbAdaptorFactory.getCatalogDatasetDBAdaptor().setStatus(query, Status.DELETED);
        }

        // Change the status of the project to deleted
        setStatus(id, Status.DELETED);

        query = new Query(QueryParams.UID.key(), id).append(QueryParams.STATUS_NAME.key(), Status.DELETED);

        return endQuery("Delete study", startTime, get(query, null));
    }

    QueryResult<Long> setStatus(Query query, String status) throws CatalogDBException {
        WriteResult update = update(query,
                new ObjectMap(QueryParams.STATUS_NAME.key(), status), QueryOptions.empty());
        return new QueryResult<>(update.getId(), update.getDbTime(), (int) update.getNumMatches(), update.getNumMatches(), "",
                "", Collections.singletonList(update.getNumModified()));
    }

    QueryResult<Study> setStatus(long studyId, String status) throws CatalogDBException {
        return update(studyId, new ObjectMap(QueryParams.STATUS_NAME.key(), status), QueryOptions.empty());
    }

    @Override
    public QueryResult<Long> delete(Query query, QueryOptions queryOptions) throws CatalogDBException {
        long startTime = startQuery();
        query.append(QueryParams.STATUS_NAME.key(), Status.READY);
        QueryResult<Study> studyQueryResult = get(query, new QueryOptions(MongoDBCollection.INCLUDE, QueryParams.UID.key()));
        for (Study study : studyQueryResult.getResult()) {
            delete(study.getUid(), queryOptions);
        }
        return endQuery("Delete study", startTime, Collections.singletonList(studyQueryResult.getNumTotalResults()));
    }

    /**
     * Checks whether the studyId has any active document in the study.
     *
     * @param studyId study id.
     * @throws CatalogDBException when the study has active documents.
     */
    private void checkCanDelete(long studyId) throws CatalogDBException {
        checkId(studyId);
        Query query = new Query(PRIVATE_STUDY_UID, studyId)
                .append(QueryParams.STATUS_NAME.key(), "!=" + Status.DELETED);

        Long count = dbAdaptorFactory.getCatalogFileDBAdaptor().count(query).first();
        if (count > 0) {
            throw new CatalogDBException("The study {" + studyId + "} cannot be deleted. The study has " + count
                    + " files in use.");
        }
        count = dbAdaptorFactory.getCatalogJobDBAdaptor().count(query).first();
        if (count > 0) {
            throw new CatalogDBException("The study {" + studyId + "} cannot be deleted. The study has " + count
                    + " jobs in use.");
        }
        count = dbAdaptorFactory.getCatalogSampleDBAdaptor().count(query).first();
        if (count > 0) {
            throw new CatalogDBException("The study {" + studyId + "} cannot be deleted. The study has " + count
                    + " samples in use.");
        }
        count = dbAdaptorFactory.getCatalogIndividualDBAdaptor().count(query).first();
        if (count > 0) {
            throw new CatalogDBException("The study {" + studyId + "} cannot be deleted. The study has " + count
                    + " individuals in use.");
        }
        count = dbAdaptorFactory.getCatalogCohortDBAdaptor().count(query).first();
        if (count > 0) {
            throw new CatalogDBException("The study {" + studyId + "} cannot be deleted. The study has " + count
                    + " cohorts in use.");
        }
        count = dbAdaptorFactory.getCatalogDatasetDBAdaptor().count(query).first();
        if (count > 0) {
            throw new CatalogDBException("The study {" + studyId + "} cannot be deleted. The study has " + count
                    + " datasets in use.");
        }
    }

    /**
     * Checks if the study is empty or has more active information.
     *
     * @param studyId Id of the study.
     * @throws CatalogDBException when there exists active files, samples, cohorts...
     */
    private void checkEmptyStudy(long studyId) throws CatalogDBException {
        Query query = new Query(PRIVATE_STUDY_UID, studyId)
                .append(QueryParams.STATUS_NAME.key(), "!=" + Status.DELETED);

        // Check files
        if (dbAdaptorFactory.getCatalogFileDBAdaptor().count(query).first() > 0) {
            throw new CatalogDBException("Cannot delete study " + studyId + ". There are files being used.");
        }

        // Check samples
        if (dbAdaptorFactory.getCatalogSampleDBAdaptor().count(query).first() > 0) {
            throw new CatalogDBException("Cannot delete study " + studyId + ". There are samples being used.");
        }

        // Check individuals
        if (dbAdaptorFactory.getCatalogIndividualDBAdaptor().count(query).first() > 0) {
            throw new CatalogDBException("Cannot delete study " + studyId + ". There are individuals being used.");
        }

        // Check cohorts
        if (dbAdaptorFactory.getCatalogCohortDBAdaptor().count(query).first() > 0) {
            throw new CatalogDBException("Cannot delete study " + studyId + ". There are cohorts being used.");
        }
    }

    @Override
    public QueryResult<Study> remove(long id, QueryOptions queryOptions) throws CatalogDBException {
        return null;
    }

    @Override
    public QueryResult<Long> remove(Query query, QueryOptions queryOptions) throws CatalogDBException {
        return null;
    }

    @Override
    public QueryResult<Long> restore(Query query, QueryOptions queryOptions) throws CatalogDBException {
        long startTime = startQuery();
        query.put(QueryParams.STATUS_NAME.key(), Status.DELETED);
        return endQuery("Restore studies", startTime, setStatus(query, Status.READY));
    }

    @Override
    public QueryResult<Study> restore(long id, QueryOptions queryOptions) throws CatalogDBException {
        long startTime = startQuery();

        checkId(id);
        // Check if the cohort is active
        Query query = new Query(QueryParams.UID.key(), id)
                .append(QueryParams.STATUS_NAME.key(), Status.DELETED);
        if (count(query).first() == 0) {
            throw new CatalogDBException("The study {" + id + "} is not deleted");
        }

        // Change the status of the cohort to deleted
        setStatus(id, Status.READY);
        query = new Query(QueryParams.UID.key(), id);

        return endQuery("Restore study", startTime, get(query, null));
    }

    public QueryResult<Study> remove(int studyId) throws CatalogDBException {
        Query query = new Query(QueryParams.UID.key(), studyId);
        QueryResult<Study> studyQueryResult = get(query, null);
        if (studyQueryResult.getResult().size() == 1) {
            QueryResult<DeleteResult> remove = studyCollection.remove(parseQuery(query), null);
            if (remove.getResult().size() == 0) {
                throw CatalogDBException.newInstance("Study id '{}' has not been deleted", studyId);
            }
        } else {
            throw CatalogDBException.uidNotFound("Study id '{}' does not exist (or there are too many)", studyId);
        }
        return studyQueryResult;
    }

    @Override
    public QueryResult<Study> get(long studyId, QueryOptions options) throws CatalogDBException {
        checkId(studyId);
        Query query = new Query(QueryParams.UID.key(), studyId).append(QueryParams.STATUS_NAME.key(), "!=" + Status.DELETED);
        return get(query, options);
    }

    @Override
    public QueryResult<Study> get(Query query, QueryOptions options) throws CatalogDBException {
        long startTime = startQuery();
        List<Study> documentList = new ArrayList<>();
        QueryResult<Study> studyQueryResult;
        try (DBIterator<Study> dbIterator = iterator(query, options)) {
            while (dbIterator.hasNext()) {
                documentList.add(dbIterator.next());
            }
        }
        studyQueryResult = endQuery("Get", startTime, documentList);
        for (Study study : studyQueryResult.getResult()) {
            joinFields(study, options);
        }
        return studyQueryResult;
    }

    @Override
    public QueryResult<Study> get(Query query, QueryOptions options, String user) throws CatalogDBException, CatalogAuthorizationException {
        long startTime = startQuery();
        List<Study> documentList = new ArrayList<>();
        QueryResult<Study> studyQueryResult;
        try (DBIterator<Study> dbIterator = iterator(query, options, user)) {
            while (dbIterator.hasNext()) {
                documentList.add(dbIterator.next());
            }
        }
        studyQueryResult = endQuery("Get", startTime, documentList);
        for (Study study : studyQueryResult.getResult()) {
            joinFields(study, options, user);
        }
        return studyQueryResult;
    }

    @Override
    public QueryResult<Document> nativeGet(Query query, QueryOptions options) throws CatalogDBException {
        return nativeGet(null, query, options);
    }

    QueryResult<Document> nativeGet(ClientSession clientSession, Query query, QueryOptions options) throws CatalogDBException {
        long startTime = startQuery();
        List<Document> documentList = new ArrayList<>();
        try (DBIterator<Document> dbIterator = nativeIterator(clientSession, query, options)) {
            while (dbIterator.hasNext()) {
                documentList.add(dbIterator.next());
            }
        }
        return endQuery("Native get", startTime, documentList);
    }

    @Override
    public QueryResult nativeGet(Query query, QueryOptions options, String user) throws CatalogDBException, CatalogAuthorizationException {
        return nativeGet(null, query, options, user);
    }

    QueryResult nativeGet(ClientSession clientSession, Query query, QueryOptions options, String user)
            throws CatalogDBException, CatalogAuthorizationException {
        long startTime = startQuery();
        List<Document> documentList = new ArrayList<>();
        try (DBIterator<Document> dbIterator = nativeIterator(clientSession, query, options, user)) {
            while (dbIterator.hasNext()) {
                documentList.add(dbIterator.next());
            }
        }
        return endQuery("Native get", startTime, documentList);
    }

    @Override
    public DBIterator<Study> iterator(Query query, QueryOptions options) throws CatalogDBException {
        MongoCursor<Document> mongoCursor = getMongoCursor(null, query, options);
        return new StudyMongoDBIterator<>(mongoCursor, options, studyConverter);
    }

    @Override
    public DBIterator nativeIterator(Query query, QueryOptions options) throws CatalogDBException {
        return nativeIterator(null, query, options);
    }

    DBIterator nativeIterator(ClientSession clientSession, Query query, QueryOptions options) throws CatalogDBException {
        QueryOptions queryOptions = options != null ? new QueryOptions(options) : new QueryOptions();
        queryOptions.put(NATIVE_QUERY, true);
        MongoCursor<Document> mongoCursor = getMongoCursor(clientSession, query, queryOptions);
        return new StudyMongoDBIterator<>(mongoCursor, options);
    }

    @Override
    public DBIterator<Study> iterator(Query query, QueryOptions options, String user)
            throws CatalogDBException, CatalogAuthorizationException {
        MongoCursor<Document> mongoCursor = getMongoCursor(null, query, options);
        Function<Document, Boolean> iteratorFilter = (d) -> checkCanViewStudy(d, user);
        return new StudyMongoDBIterator<>(mongoCursor, options, studyConverter, iteratorFilter);
    }

    @Override
    public DBIterator nativeIterator(Query query, QueryOptions options, String user)
            throws CatalogDBException, CatalogAuthorizationException {
        return nativeIterator(null, query, options, user);
    }


    public DBIterator nativeIterator(ClientSession clientSession, Query query, QueryOptions options, String user)
            throws CatalogDBException, CatalogAuthorizationException {
        QueryOptions queryOptions = options != null ? new QueryOptions(options) : new QueryOptions();
        queryOptions.put(NATIVE_QUERY, true);
        MongoCursor<Document> mongoCursor = getMongoCursor(clientSession, query, queryOptions);
        Function<Document, Boolean> iteratorFilter = (d) -> checkCanViewStudy(d, user);
        return new StudyMongoDBIterator<Document>(mongoCursor, options, iteratorFilter);
    }

    private MongoCursor<Document> getMongoCursor(ClientSession clientSession, Query query, QueryOptions options) throws CatalogDBException {
        options = ParamUtils.defaultObject(options, QueryOptions::new);
        QueryOptions qOptions = new QueryOptions(options);
        if (qOptions.containsKey(QueryOptions.INCLUDE)) {
            List<String> includeList = new ArrayList<>(qOptions.getAsStringList(QueryOptions.INCLUDE));
            includeList.add("_ownerId");
            includeList.add("_acl");
            includeList.add(QueryParams.GROUPS.key());
            qOptions.put(QueryOptions.INCLUDE, includeList);
        }
        qOptions = filterOptions(qOptions, FILTER_ROUTE_STUDIES);

        if (!query.containsKey(QueryParams.STATUS_NAME.key())) {
            query.append(QueryParams.STATUS_NAME.key(), "!=" + Status.DELETED);
        }
        Bson bson = parseQuery(query);

        logger.debug("Study native get: query : {}", bson.toBsonDocument(Document.class, MongoClient.getDefaultCodecRegistry()));

        return studyCollection.nativeQuery().find(clientSession, bson, qOptions).iterator();
    }

    @Override
    public QueryResult rank(Query query, String field, int numResults, boolean asc) throws CatalogDBException {
        Bson bsonQuery = parseQuery(query);
        return rank(studyCollection, bsonQuery, field, "name", numResults, asc);
    }

    @Override
    public QueryResult groupBy(Query query, String field, QueryOptions options) throws CatalogDBException {
        Bson bsonQuery = parseQuery(query);
        return groupBy(studyCollection, bsonQuery, field, "name", options);
    }

    @Override
    public QueryResult groupBy(Query query, List<String> fields, QueryOptions options) throws CatalogDBException {
        Bson bsonQuery = parseQuery(query);
        return groupBy(studyCollection, bsonQuery, fields, "name", options);
    }

    @Override
    public QueryResult groupBy(Query query, String field, QueryOptions options, String user)
            throws CatalogDBException, CatalogAuthorizationException {
        return null;
    }

    @Override
    public QueryResult groupBy(Query query, List<String> fields, QueryOptions options, String user)
            throws CatalogDBException, CatalogAuthorizationException {
        return null;
    }

    @Override
    public void forEach(Query query, Consumer<? super Object> action, QueryOptions options) throws CatalogDBException {
        Objects.requireNonNull(action);
        try (DBIterator<Study> catalogDBIterator = iterator(query, options)) {
            while (catalogDBIterator.hasNext()) {
                action.accept(catalogDBIterator.next());
            }
        }
    }

    private Bson parseQuery(Query query) throws CatalogDBException {
        List<Bson> andBsonList = new ArrayList<>();

        fixComplexQueryParam(QueryParams.ATTRIBUTES.key(), query);
        fixComplexQueryParam(QueryParams.BATTRIBUTES.key(), query);
        fixComplexQueryParam(QueryParams.NATTRIBUTES.key(), query);

        // Flag indicating whether and OR between ID and ALIAS has been performed and already added to the andBsonList object
        boolean idOrAliasFlag = false;

        for (Map.Entry<String, Object> entry : query.entrySet()) {
            String key = entry.getKey().split("\\.")[0];
            QueryParams queryParam = QueryParams.getParam(entry.getKey()) != null ? QueryParams.getParam(entry.getKey())
                    : QueryParams.getParam(key);
            if (queryParam == null) {
                throw new CatalogDBException("Unexpected parameter " + entry.getKey() + ". The parameter does not exist or cannot be "
                        + "queried for.");
            }
            try {
                switch (queryParam) {
                    case UID:
                        addAutoOrQuery(PRIVATE_UID, queryParam.key(), query, queryParam.type(), andBsonList);
                        break;
                    case PROJECT_UID:
                        addAutoOrQuery(PRIVATE_PROJECT_UID, queryParam.key(), query, queryParam.type(), andBsonList);
                        break;
                    case PROJECT_ID:
                        addAutoOrQuery(PRIVATE_PROJECT_ID, queryParam.key(), query, queryParam.type(), andBsonList);
                        break;
                    case PROJECT_UUID:
                        addAutoOrQuery(PRIVATE_PROJECT_UUID, queryParam.key(), query, queryParam.type(), andBsonList);
                        break;
                    case ATTRIBUTES:
                        addAutoOrQuery(entry.getKey(), entry.getKey(), query, queryParam.type(), andBsonList);
                        break;
                    case BATTRIBUTES:
                        String mongoKey = entry.getKey().replace(QueryParams.BATTRIBUTES.key(), QueryParams.ATTRIBUTES.key());
                        addAutoOrQuery(mongoKey, entry.getKey(), query, queryParam.type(), andBsonList);
                        break;
                    case NATTRIBUTES:
                        mongoKey = entry.getKey().replace(QueryParams.NATTRIBUTES.key(), QueryParams.ATTRIBUTES.key());
                        addAutoOrQuery(mongoKey, entry.getKey(), query, queryParam.type(), andBsonList);
                        break;
                    case CREATION_DATE:
                        addAutoOrQuery(PRIVATE_CREATION_DATE, queryParam.key(), query, queryParam.type(), andBsonList);
                        break;
                    case MODIFICATION_DATE:
                        addAutoOrQuery(PRIVATE_MODIFICATION_DATE, queryParam.key(), query, queryParam.type(), andBsonList);
                        break;
                    case ID:
                    case ALIAS:
                        // We perform an OR if both ID and ALIAS are present in the query and both have the exact same value
                        if (StringUtils.isNotEmpty(query.getString(QueryParams.ID.key()))
                                && StringUtils.isNotEmpty(query.getString(QueryParams.ALIAS.key()))
                                && query.getString(QueryParams.ID.key()).equals(query.getString(QueryParams.ALIAS.key()))) {
                            if (!idOrAliasFlag) {
                                List<Document> orList = Arrays.asList(
                                        new Document(QueryParams.ID.key(), query.getString(QueryParams.ID.key())),
                                        new Document(QueryParams.ALIAS.key(), query.getString(QueryParams.ALIAS.key()))
                                );
                                andBsonList.add(new Document("$or", orList));
                                idOrAliasFlag = true;
                            }
                        } else {
                            addAutoOrQuery(queryParam.key(), queryParam.key(), query, queryParam.type(), andBsonList);
                        }
                        break;
                    case STATUS_NAME:
                        // Convert the status to a positive status
                        query.put(queryParam.key(),
                                Status.getPositiveStatus(Status.STATUS_LIST, query.getString(queryParam.key())));
                        addAutoOrQuery(queryParam.key(), queryParam.key(), query, queryParam.type(), andBsonList);
                        break;
                    case UUID:
                    case NAME:
                    case DESCRIPTION:
                    case CIPHER:
                    case STATUS_MSG:
                    case STATUS_DATE:
                    case LAST_MODIFIED:
                    case DATASTORES:
                    case SIZE:
                    case URI:
                    case STATS:
                    case TYPE:
                    case GROUPS:
                    case GROUP_ID:
                    case GROUP_USER_IDS:
                    case RELEASE:
                    case EXPERIMENT_ID:
                    case EXPERIMENT_NAME:
                    case EXPERIMENT_TYPE:
                    case EXPERIMENT_PLATFORM:
                    case EXPERIMENT_MANUFACTURER:
                    case EXPERIMENT_DATE:
                    case EXPERIMENT_LAB:
                    case EXPERIMENT_CENTER:
                    case EXPERIMENT_RESPONSIBLE:
                    case COHORTS:
                    case VARIABLE_SET:
                    case VARIABLE_SET_UID:
                    case VARIABLE_SET_NAME:
                    case VARIABLE_SET_DESCRIPTION:
                    case OWNER:
                        addAutoOrQuery(queryParam.key(), queryParam.key(), query, queryParam.type(), andBsonList);
                        break;
                    default:
                        throw new CatalogDBException("Cannot query by parameter " + queryParam.key());
                }
            } catch (Exception e) {
                throw new CatalogDBException(e);
            }
        }

        if (andBsonList.size() > 0) {
            return Filters.and(andBsonList);
        } else {
            return new Document();
        }
    }

    public MongoDBCollection getStudyCollection() {
        return studyCollection;
    }

    /***
     * This method is called every time a file has been inserted, modified or deleted to keep track of the current study size.
     *
     * @param clientSession Client session.
     * @param studyId   Study Identifier
     * @param size disk usage of a new created, updated or deleted file belonging to studyId. This argument
     *                  will be > 0 to increment the size field in the study collection or < 0 to decrement it.
     * @throws CatalogDBException An exception is launched when the update crashes.
     */
    public void updateDiskUsage(ClientSession clientSession, long studyId, long size) throws CatalogDBException {
        Bson query = new Document(QueryParams.UID.key(), studyId);
        Bson update = Updates.inc(QueryParams.SIZE.key(), size);
        if (studyCollection.update(clientSession, query, update, null).getNumTotalResults() == 0) {
            throw new CatalogDBException("CatalogMongoStudyDBAdaptor updateDiskUsage: Couldn't update the size field of"
                    + " the study " + studyId);
        }
    }
}<|MERGE_RESOLUTION|>--- conflicted
+++ resolved
@@ -1149,17 +1149,12 @@
 
     @Override
     public QueryResult<Long> count(Query query) throws CatalogDBException {
-<<<<<<< HEAD
-        Bson bson = parseQuery(query);
-        return studyCollection.count(bson);
-=======
         return count(null, query);
     }
 
     public QueryResult<Long> count(ClientSession clientSession, Query query) throws CatalogDBException {
         Bson bson = parseQuery(query);
         return studyCollection.count(clientSession, bson);
->>>>>>> 44140c6d
     }
 
     @Override
@@ -1280,13 +1275,6 @@
             Date date = TimeUtils.toDate(time);
             studyParameters.put(QueryParams.MODIFICATION_DATE.key(), time);
             studyParameters.put(PRIVATE_MODIFICATION_DATE, date);
-<<<<<<< HEAD
-
-            Document updates = new Document("$set", studyParameters);
-            Long nModified = studyCollection.update(parseQuery(query), updates, null).getNumTotalResults();
-            return endQuery("Study update", startTime, Collections.singletonList(nModified));
-=======
->>>>>>> 44140c6d
         }
         return studyParameters;
     }
@@ -1304,10 +1292,6 @@
     }
 
     @Override
-<<<<<<< HEAD
-    public void delete(Query query) throws CatalogDBException {
-        QueryResult<DeleteResult> remove = studyCollection.remove(parseQuery(query), null);
-=======
     public WriteResult delete(Query query) throws CatalogDBException {
         QueryOptions options = new QueryOptions(QueryOptions.INCLUDE,
                 Arrays.asList(QueryParams.ID.key(), QueryParams.UID.key()));
@@ -1360,7 +1344,6 @@
                 }
             }
         }
->>>>>>> 44140c6d
 
         Error error = null;
         if (!failList.isEmpty()) {
