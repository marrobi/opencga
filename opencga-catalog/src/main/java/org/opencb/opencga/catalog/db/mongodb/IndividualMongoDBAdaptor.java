--- conflicted
+++ resolved
@@ -120,11 +120,8 @@
         individualDocument.put(RELEASE_FROM_VERSION, Arrays.asList(individual.getRelease()));
         individualDocument.put(LAST_OF_VERSION, true);
         individualDocument.put(LAST_OF_RELEASE, true);
-<<<<<<< HEAD
         individualDocument.put(PRIVATE_CREATION_DATE, TimeUtils.toDate(individual.getCreationDate()));
-=======
         individualDocument.put(PERMISSION_RULES_APPLIED, Collections.emptyList());
->>>>>>> 79753602
 
         individualCollection.insert(individualDocument, null);
 
