--- conflicted
+++ resolved
@@ -136,19 +136,6 @@
             return rank(collection, query, Arrays.asList(groupByField.split(",")), idField, numResults, asc);
         } else {
             Bson match = Aggregates.match(query);
-<<<<<<< HEAD
-       //     Bson project = Aggregates.project(Projections.include(groupByField, idField));
-      //      Bson group = Aggregates.group("$" + groupByField, Accumulators.sum("count", 1));
-            Bson sort;
-            if (asc) {
-                sort = Aggregates.sort(Sorts.ascending(groupByField));
-            } else {
-                sort = Aggregates.sort(Sorts.descending(groupByField));
-            }
-            Bson limit = Aggregates.limit(numResults);
-
-            return collection.aggregate(Arrays.asList(match,  sort, limit), new QueryOptions());
-=======
             Bson project = Aggregates.project(Projections.include(groupByField, idField));
             Bson group = Aggregates.group("$" + groupByField, Accumulators.sum("count", 1));
             Bson sort;
@@ -160,7 +147,6 @@
             Bson limit = Aggregates.limit(numResults);
 
             return collection.aggregate(Arrays.asList(match, project, group, sort, limit), new QueryOptions());
->>>>>>> e5d077fd
         }
     }
 
