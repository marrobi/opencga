/*
 * Copyright 2015 OpenCB
 *
 * Licensed under the Apache License, Version 2.0 (the "License");
 * you may not use this file except in compliance with the License.
 * You may obtain a copy of the License at
 *
 *     http://www.apache.org/licenses/LICENSE-2.0
 *
 * Unless required by applicable law or agreed to in writing, software
 * distributed under the License is distributed on an "AS IS" BASIS,
 * WITHOUT WARRANTIES OR CONDITIONS OF ANY KIND, either express or implied.
 * See the License for the specific language governing permissions and
 * limitations under the License.
 */

package org.opencb.opencga.catalog.db.mongodb;

import com.mongodb.client.model.Accumulators;
import com.mongodb.client.model.Aggregates;
import com.mongodb.client.model.Projections;
import com.mongodb.client.model.Sorts;
import org.bson.Document;
import org.bson.conversions.Bson;
import org.opencb.commons.datastore.core.Query;
import org.opencb.commons.datastore.core.QueryOptions;
import org.opencb.commons.datastore.core.QueryParam;
import org.opencb.commons.datastore.core.QueryResult;
import org.opencb.commons.datastore.mongodb.MongoDBCollection;
import org.opencb.commons.datastore.mongodb.MongoDBQueryUtils;
import org.opencb.opencga.catalog.db.AbstractCatalogDBAdaptor;
import org.slf4j.Logger;

import java.util.ArrayList;
import java.util.Arrays;
import java.util.List;

/**
 * Created by jacobo on 12/09/14.
 */
public class CatalogMongoDBAdaptor extends AbstractCatalogDBAdaptor {

    static final String PRIVATE_ID = "_id";
    static final String PRIVATE_PROJECT_ID = "_projectId";
    static final String PRIVATE_STUDY_ID = "_studyId";
    static final String FILTER_ROUTE_STUDIES = "projects.studies.";
    static final String FILTER_ROUTE_COHORTS = "projects.studies.cohorts.";
<<<<<<< HEAD
=======
    static final String FILTER_ROUTE_DATASETS = "projects.studies.datasets.";
>>>>>>> ad26dc09
    static final String FILTER_ROUTE_INDIVIDUALS = "projects.studies.individuals.";
    static final String FILTER_ROUTE_SAMPLES = "projects.studies.samples.";
    static final String FILTER_ROUTE_FILES = "projects.studies.files.";
    static final String FILTER_ROUTE_JOBS = "projects.studies.jobs.";

    protected CatalogMongoDBAdaptorFactory dbAdaptorFactory;

    public CatalogMongoDBAdaptor(Logger logger) {
        super(logger);
    }

    protected long getNewId() {
//        return CatalogMongoDBUtils.getNewAutoIncrementId(metaCollection);
        return dbAdaptorFactory.getCatalogMetaDBAdaptor().getNewAutoIncrementId();
    }


    @Deprecated
    protected void addIntegerOrQuery(String mongoDbField, String queryParam, Query query, List<Bson> andBsonList) {
        addQueryFilter(mongoDbField, queryParam, query, QueryParam.Type.INTEGER, MongoDBQueryUtils.ComparisonOperator.EQUAL,
                MongoDBQueryUtils.LogicalOperator.OR, andBsonList);
    }

    @Deprecated
    protected void addStringOrQuery(String mongoDbField, String queryParam, Query query, List<Bson> andBsonList) {
        addQueryFilter(mongoDbField, queryParam, query, QueryParam.Type.TEXT, MongoDBQueryUtils.ComparisonOperator.EQUAL,
                MongoDBQueryUtils.LogicalOperator.OR, andBsonList);
    }


    @Deprecated
    protected void addStringOrQuery(String mongoDbField, String queryParam, Query query, MongoDBQueryUtils.ComparisonOperator
            comparisonOperator, List<Bson> andBsonList) {
        addQueryFilter(mongoDbField, queryParam, query, QueryParam.Type.TEXT, comparisonOperator,
                MongoDBQueryUtils.LogicalOperator.OR, andBsonList);
    }

    /**
     * It will add a filter to andBsonList based on the query object. The operator will always be an EQUAL.
     * @param mongoDbField The field used in the mongoDB.
     * @param queryParam The key by which the parameter is stored in the query. Normally, it will be the same as in the data model,
     *                   although it might be some exceptions.
     * @param query The object containing the key:values of the query.
     * @param paramType The type of the object to be looked up. See {@link QueryParam}.
     * @param andBsonList The list where created filter will be added to.
     */
    protected void addOrQuery(String mongoDbField, String queryParam, Query query, QueryParam.Type paramType, List<Bson> andBsonList) {
        addQueryFilter(mongoDbField, queryParam, query, paramType, MongoDBQueryUtils.ComparisonOperator.EQUAL,
                MongoDBQueryUtils.LogicalOperator.OR, andBsonList);
    }

    /**
     * It will check for the proper comparator based on the query value and create the correct query filter.
     * It could be a regular expression, >, < ... or a simple equals.
     * @param mongoDbField The field used in the mongoDB.
     * @param queryParam The key by which the parameter is stored in the query. Normally, it will be the same as in the data model,
     *                   although it might be some exceptions.
     * @param query The object containing the key:values of the query.
     * @param paramType The type of the object to be looked up. See {@link QueryParam}.
     * @param andBsonList The list where created filter will be added to.
     */
    protected void addAutoOrQuery(String mongoDbField, String queryParam, Query query, QueryParam.Type paramType, List<Bson> andBsonList) {
        if (query != null && query.getString(queryParam) != null) {
            Bson filter = MongoDBQueryUtils.createAutoFilter(mongoDbField, queryParam, query, paramType);
            if (filter != null) {
                andBsonList.add(filter);
            }
        }
    }

    protected void addQueryFilter(String mongoDbField, String queryParam, Query query, QueryParam.Type paramType,
                                  MongoDBQueryUtils.ComparisonOperator comparisonOperator, MongoDBQueryUtils.LogicalOperator operator,
                                  List<Bson> andBsonList) {
        if (query != null && query.getString(queryParam) != null) {
            Bson filter = MongoDBQueryUtils.createFilter(mongoDbField, queryParam, query, paramType, comparisonOperator, operator);
            if (filter != null) {
                andBsonList.add(filter);
            }
        }
    }


    protected QueryResult rank(MongoDBCollection collection, Bson query, String groupByField, String idField, int numResults, boolean asc) {
        if (groupByField == null || groupByField.isEmpty()) {
            return new QueryResult();
        }

        if (groupByField.contains(",")) {
            // call to multiple rank if commas are present
            return rank(collection, query, Arrays.asList(groupByField.split(",")), idField, numResults, asc);
        } else {
            Bson match = Aggregates.match(query);
            Bson project = Aggregates.project(Projections.include(groupByField, idField));
            Bson group = Aggregates.group("$" + groupByField, Accumulators.sum("count", 1));
            Bson sort;
            if (asc) {
                sort = Aggregates.sort(Sorts.ascending("count"));
            } else {
                sort = Aggregates.sort(Sorts.descending("count"));
            }
            Bson limit = Aggregates.limit(numResults);

            return collection.aggregate(Arrays.asList(match, project, group, sort, limit), new QueryOptions());
        }
    }

    protected QueryResult rank(MongoDBCollection collection, Bson query, List<String> groupByField, String idField, int numResults,
                               boolean asc) {

        if (groupByField == null || groupByField.isEmpty()) {
            return new QueryResult();
        }

        if (groupByField.size() == 1) {
            // if only one field then we call to simple rank
            return rank(collection, query, groupByField.get(0), idField, numResults, asc);
        } else {
            Bson match = Aggregates.match(query);

            // add all group-by fields to the projection together with the aggregation field name
            List<String> groupByFields = new ArrayList<>(groupByField);
            groupByFields.add(idField);
            Bson project = Aggregates.project(Projections.include(groupByFields));

            // _id document creation to have the multiple id
            Document id = new Document();
            for (String s : groupByField) {
                id.append(s, "$" + s);
            }
            Bson group = Aggregates.group(id, Accumulators.sum("count", 1));
            Bson sort;
            if (asc) {
                sort = Aggregates.sort(Sorts.ascending("count"));
            } else {
                sort = Aggregates.sort(Sorts.descending("count"));
            }
            Bson limit = Aggregates.limit(numResults);

            return collection.aggregate(Arrays.asList(match, project, group, sort, limit), new QueryOptions());
        }
    }

    protected QueryResult groupBy(MongoDBCollection collection, Bson query, String groupByField, String idField, QueryOptions options) {
        if (groupByField == null || groupByField.isEmpty()) {
            return new QueryResult();
        }

        if (groupByField.contains(",")) {
            // call to multiple groupBy if commas are present
            return groupBy(collection, query, Arrays.asList(groupByField.split(",")), idField, options);
        } else {
            Bson match = Aggregates.match(query);
            Bson project = Aggregates.project(Projections.include(groupByField, idField));
            Bson group;
            if (options.getBoolean("count", false)) {
                group = Aggregates.group("$" + groupByField, Accumulators.sum("count", 1));
            } else {
                group = Aggregates.group("$" + groupByField, Accumulators.addToSet("features", "$" + idField));
            }
            return collection.aggregate(Arrays.asList(match, project, group), options);
        }
    }

    protected QueryResult groupBy(MongoDBCollection collection, Bson query, List<String> groupByField, String idField, QueryOptions
            options) {
        if (groupByField == null || groupByField.isEmpty()) {
            return new QueryResult();
        }

        if (groupByField.size() == 1) {
            // if only one field then we call to simple groupBy
            return groupBy(collection, query, groupByField.get(0), idField, options);
        } else {
            Bson match = Aggregates.match(query);

            // add all group-by fields to the projection together with the aggregation field name
            List<String> groupByFields = new ArrayList<>(groupByField);
            groupByFields.add(idField);
            Bson project = Aggregates.project(Projections.include(groupByFields));

            // _id document creation to have the multiple id
            Document id = new Document();
            for (String s : groupByField) {
                id.append(s, "$" + s);
            }
            Bson group;
            if (options.getBoolean("count", false)) {
                group = Aggregates.group(id, Accumulators.sum("count", 1));
            } else {
                group = Aggregates.group(id, Accumulators.addToSet("features", "$" + idField));
            }
            return collection.aggregate(Arrays.asList(match, project, group), options);
        }
    }
}<|MERGE_RESOLUTION|>--- conflicted
+++ resolved
@@ -45,10 +45,7 @@
     static final String PRIVATE_STUDY_ID = "_studyId";
     static final String FILTER_ROUTE_STUDIES = "projects.studies.";
     static final String FILTER_ROUTE_COHORTS = "projects.studies.cohorts.";
-<<<<<<< HEAD
-=======
     static final String FILTER_ROUTE_DATASETS = "projects.studies.datasets.";
->>>>>>> ad26dc09
     static final String FILTER_ROUTE_INDIVIDUALS = "projects.studies.individuals.";
     static final String FILTER_ROUTE_SAMPLES = "projects.studies.samples.";
     static final String FILTER_ROUTE_FILES = "projects.studies.files.";
