/*
 * Copyright 2015-2017 OpenCB
 *
 * Licensed under the Apache License, Version 2.0 (the "License");
 * you may not use this file except in compliance with the License.
 * You may obtain a copy of the License at
 *
 *     http://www.apache.org/licenses/LICENSE-2.0
 *
 * Unless required by applicable law or agreed to in writing, software
 * distributed under the License is distributed on an "AS IS" BASIS,
 * WITHOUT WARRANTIES OR CONDITIONS OF ANY KIND, either express or implied.
 * See the License for the specific language governing permissions and
 * limitations under the License.
 */

package org.opencb.opencga.catalog.managers;

import org.apache.commons.lang3.StringUtils;
import org.opencb.commons.datastore.core.ObjectMap;
import org.opencb.commons.datastore.core.Query;
import org.opencb.commons.datastore.core.QueryOptions;
import org.opencb.commons.datastore.core.QueryResult;
import org.opencb.commons.utils.CollectionUtils;
import org.opencb.opencga.catalog.audit.AuditManager;
import org.opencb.opencga.catalog.audit.AuditRecord;
import org.opencb.opencga.catalog.auth.authorization.AuthorizationManager;
import org.opencb.opencga.catalog.db.DBAdaptorFactory;
import org.opencb.opencga.catalog.db.api.DBIterator;
import org.opencb.opencga.catalog.db.api.IndividualDBAdaptor;
import org.opencb.opencga.catalog.db.api.SampleDBAdaptor;
import org.opencb.opencga.catalog.exceptions.CatalogAuthorizationException;
import org.opencb.opencga.catalog.exceptions.CatalogDBException;
import org.opencb.opencga.catalog.exceptions.CatalogException;
import org.opencb.opencga.catalog.exceptions.CatalogParameterException;
import org.opencb.opencga.catalog.io.CatalogIOManagerFactory;
import org.opencb.opencga.catalog.utils.Constants;
import org.opencb.opencga.catalog.utils.ParamUtils;
import org.opencb.opencga.core.common.Entity;
import org.opencb.opencga.core.common.TimeUtils;
import org.opencb.opencga.core.config.Configuration;
import org.opencb.opencga.core.models.Individual;
import org.opencb.opencga.core.models.Sample;
import org.opencb.opencga.core.models.Status;
import org.opencb.opencga.core.models.VariableSet;
import org.opencb.opencga.core.models.acls.AclParams;
import org.opencb.opencga.core.models.acls.permissions.IndividualAclEntry;
import org.opencb.opencga.core.models.acls.permissions.StudyAclEntry;
import org.slf4j.Logger;
import org.slf4j.LoggerFactory;

import javax.annotation.Nullable;
import java.io.IOException;
import java.util.*;
import java.util.stream.Collectors;

import static org.opencb.opencga.catalog.auth.authorization.CatalogAuthorizationManager.checkPermissions;

/**
 * Created by hpccoll1 on 19/06/15.
 */
public class IndividualManager extends AnnotationSetManager<Individual> {

    protected static Logger logger = LoggerFactory.getLogger(IndividualManager.class);
    private UserManager userManager;
    private StudyManager studyManager;

    private static final Map<Individual.KaryotypicSex, Individual.Sex> KARYOTYPIC_SEX_SEX_MAP;

    static {
        KARYOTYPIC_SEX_SEX_MAP = new HashMap<>();
        KARYOTYPIC_SEX_SEX_MAP.put(Individual.KaryotypicSex.UNKNOWN, Individual.Sex.UNKNOWN);
        KARYOTYPIC_SEX_SEX_MAP.put(Individual.KaryotypicSex.XX, Individual.Sex.FEMALE);
        KARYOTYPIC_SEX_SEX_MAP.put(Individual.KaryotypicSex.XO, Individual.Sex.FEMALE);
        KARYOTYPIC_SEX_SEX_MAP.put(Individual.KaryotypicSex.XXX, Individual.Sex.FEMALE);
        KARYOTYPIC_SEX_SEX_MAP.put(Individual.KaryotypicSex.XXXX, Individual.Sex.FEMALE);
        KARYOTYPIC_SEX_SEX_MAP.put(Individual.KaryotypicSex.XY, Individual.Sex.MALE);
        KARYOTYPIC_SEX_SEX_MAP.put(Individual.KaryotypicSex.XXY, Individual.Sex.MALE);
        KARYOTYPIC_SEX_SEX_MAP.put(Individual.KaryotypicSex.XXYY, Individual.Sex.MALE);
        KARYOTYPIC_SEX_SEX_MAP.put(Individual.KaryotypicSex.XXXY, Individual.Sex.MALE);
        KARYOTYPIC_SEX_SEX_MAP.put(Individual.KaryotypicSex.XYY, Individual.Sex.MALE);
        KARYOTYPIC_SEX_SEX_MAP.put(Individual.KaryotypicSex.OTHER, Individual.Sex.UNDETERMINED);
    }

    IndividualManager(AuthorizationManager authorizationManager, AuditManager auditManager, CatalogManager catalogManager,
                      DBAdaptorFactory catalogDBAdaptorFactory, CatalogIOManagerFactory ioManagerFactory,
                      Configuration configuration) {
        super(authorizationManager, auditManager, catalogManager, catalogDBAdaptorFactory, ioManagerFactory, configuration);

        this.userManager = catalogManager.getUserManager();
        this.studyManager = catalogManager.getStudyManager();
    }

    @Deprecated
    public QueryResult<Individual> create(long studyId, String name, String family, long fatherId, long motherId, Individual.Sex sex,
                                          String ethnicity, String populationName, String populationSubpopulation,
                                          String populationDescription, String dateOfBirth, Individual.KaryotypicSex karyotypicSex,
                                          Individual.LifeStatus lifeStatus, Individual.AffectationStatus affectationStatus,
                                          QueryOptions options, String sessionId) throws CatalogException {
        Individual individual = new Individual(-1, name, null, null, null, fatherId, motherId, family, sex, karyotypicSex, ethnicity,
                null, new Individual.Population(populationName, populationSubpopulation, populationDescription), dateOfBirth, -1, 1, null,
                null, lifeStatus, affectationStatus, null, null, false, null, null);
        return create(String.valueOf(studyId), individual, options, sessionId);
    }

    @Override
    public QueryResult<Individual> create(String studyStr, Individual individual, QueryOptions options, String sessionId)
            throws CatalogException {
        options = ParamUtils.defaultObject(options, QueryOptions::new);

        ParamUtils.checkAlias(individual.getName(), "name", configuration.getCatalog().getOffset());
        individual.setFamily(ParamUtils.defaultObject(individual.getFamily(), ""));
        individual.setEthnicity(ParamUtils.defaultObject(individual.getEthnicity(), ""));
        individual.setSpecies(ParamUtils.defaultObject(individual.getSpecies(), Individual.Species::new));
        individual.setPopulation(ParamUtils.defaultObject(individual.getPopulation(), Individual.Population::new));
        individual.setLifeStatus(ParamUtils.defaultObject(individual.getLifeStatus(), Individual.LifeStatus.UNKNOWN));
        individual.setKaryotypicSex(ParamUtils.defaultObject(individual.getKaryotypicSex(), Individual.KaryotypicSex.UNKNOWN));
        individual.setSex(ParamUtils.defaultObject(individual.getSex(), Individual.Sex.UNKNOWN));
        individual.setAffectationStatus(ParamUtils.defaultObject(individual.getAffectationStatus(), Individual.AffectationStatus.UNKNOWN));
        individual.setPhenotypes(ParamUtils.defaultObject(individual.getPhenotypes(), Collections.emptyList()));
        individual.setAnnotationSets(ParamUtils.defaultObject(individual.getAnnotationSets(), Collections.emptyList()));
        individual.setAttributes(ParamUtils.defaultObject(individual.getAttributes(), Collections.emptyMap()));
        individual.setSamples(ParamUtils.defaultObject(individual.getSamples(), Collections.emptyList()));
        individual.setStatus(new Status());
        individual.setCreationDate(TimeUtils.getTime());

        String userId = userManager.getUserId(sessionId);
        long studyId = studyManager.getId(userId, studyStr);
        authorizationManager.checkStudyPermission(studyId, userId, StudyAclEntry.StudyPermissions.WRITE_INDIVIDUALS);

        List<VariableSet> variableSetList = validateNewAnnotationSetsAndExtractVariableSets(studyId, individual.getAnnotationSets());

        individual.setRelease(studyManager.getCurrentRelease(studyId));

        // Check samples exist and can be used or can be created by the user
        Set<Long> existingSampleIds = new HashSet<>();
        List<Sample> nonExistingSamples = new ArrayList<>();
        if (individual.getSamples().size() > 0) {
            for (Sample sample : individual.getSamples()) {
                try {
                    MyResourceId resource = catalogManager.getSampleManager().getId(sample.getName(), String.valueOf(studyId), sessionId);
                    existingSampleIds.add(resource.getResourceId());
                } catch (CatalogException e) {
                    // Sample does not exist so we need to check if the user has permissions to create the samples
                    nonExistingSamples.add(sample);
                }
            }
            if (!existingSampleIds.isEmpty()) {
                checkSamplesNotInUseInOtherIndividual(existingSampleIds, studyId, null);
            }
            if (!nonExistingSamples.isEmpty()) {
                // Check the user can create new samples
                authorizationManager.checkStudyPermission(studyId, userId, StudyAclEntry.StudyPermissions.WRITE_SAMPLES);
            }
        }

        // Fetch the sample id and version necessary to point the individual to the proper samples
        List<Sample> sampleList = new ArrayList<>(existingSampleIds.size() + nonExistingSamples.size());
        if (!existingSampleIds.isEmpty()) {
            // We need to obtain the latest version of the samples
            Query sampleQuery = new Query().append(SampleDBAdaptor.QueryParams.ID.key(), existingSampleIds);
            QueryOptions sampleOptions = new QueryOptions(QueryOptions.INCLUDE, Arrays.asList(
                    SampleDBAdaptor.QueryParams.ID.key(), SampleDBAdaptor.QueryParams.VERSION.key()));

            QueryResult<Sample> sampleQueryResult = sampleDBAdaptor.get(sampleQuery, sampleOptions);
            if (sampleQueryResult.getNumResults() < existingSampleIds.size()) {
                throw new CatalogException("Internal error. Could not obtain the current version of all the existing samples.");
            }
            sampleList.addAll(sampleQueryResult.getResult());
        }
        if (!nonExistingSamples.isEmpty()) {
            for (Sample sample : nonExistingSamples) {
                QueryResult<Sample> sampleQueryResult = catalogManager.getSampleManager().create(String.valueOf(studyId), sample,
                        QueryOptions.empty(), sessionId);
                if (sampleQueryResult.getNumResults() == 0) {
                    throw new CatalogException("Internal error. Could not obtain created sample");
                }
                sampleList.add(sampleQueryResult.first());
            }
        }
        individual.setSamples(sampleList);

        // Create the individual
        QueryResult<Individual> queryResult = individualDBAdaptor.insert(studyId, individual, variableSetList, options);
        auditManager.recordCreation(AuditRecord.Resource.individual, queryResult.first().getId(), userId, queryResult.first(), null, null);

        addSampleInformation(queryResult, studyId, userId);

        return queryResult;
    }

    private void checkSamplesNotInUseInOtherIndividual(Set<Long> sampleIds, long studyId, Long individualId) throws CatalogException {
        // Check if any of the existing samples already belong to an individual
        Query query = new Query()
                .append(IndividualDBAdaptor.QueryParams.SAMPLES_ID.key(), sampleIds)
                .append(IndividualDBAdaptor.QueryParams.STUDY_ID.key(), studyId);
        QueryOptions options = new QueryOptions(QueryOptions.INCLUDE, Arrays.asList(
                IndividualDBAdaptor.QueryParams.SAMPLES.key(), IndividualDBAdaptor.QueryParams.ID.key()));
        QueryResult<Individual> queryResult = individualDBAdaptor.get(query, options);
        if (queryResult.getNumResults() > 0) {
            // Check which of the samples are already associated to an individual
            List<Long> usedSamples = new ArrayList<>();
            for (Individual individual1 : queryResult.getResult()) {
                if (individualId != null && individualId == individual1.getId()) {
                    // It already belongs to the proper individual. Nothing to do
                    continue;
                }
                if (individual1.getSamples() != null) {
                    for (Sample sample : individual1.getSamples()) {
                        if (sampleIds.contains(sample.getId())) {
                            usedSamples.add(sample.getId());
                        }
                    }
                }
            }

            if (usedSamples.size() > 0) {
                throw new CatalogException("Cannot associate some of the samples to the individual. Samples belonging to other "
                        + "individuals: " + StringUtils.join(usedSamples, ", "));
            }
        }
    }

    @Override
    public QueryResult<Individual> get(String studyStr, Query query, QueryOptions options, String sessionId) throws CatalogException {
        query = ParamUtils.defaultObject(query, Query::new);
        options = ParamUtils.defaultObject(options, QueryOptions::new);

        String userId = userManager.getUserId(sessionId);
        long studyId = studyManager.getId(userId, studyStr);

        // Fix query if it contains any annotation
        fixQueryAnnotationSearch(studyId, query);
        fixQueryOptionAnnotation(options);

        query.append(IndividualDBAdaptor.QueryParams.STUDY_ID.key(), studyId);
        if (query.containsKey(IndividualDBAdaptor.QueryParams.SAMPLES.key())) {
            MyResourceIds ids = catalogManager.getSampleManager().getIds(
                    query.getAsStringList(IndividualDBAdaptor.QueryParams.SAMPLES.key()), String.valueOf(studyId), sessionId);
            query.put(IndividualDBAdaptor.QueryParams.SAMPLES_ID.key(), ids.getResourceIds());
            query.remove(IndividualDBAdaptor.QueryParams.SAMPLES.key());
        }

        QueryResult<Individual> individualQueryResult = individualDBAdaptor.get(query, options, userId);
        // Add sample information
        addSampleInformation(individualQueryResult, studyId, userId);

        if (individualQueryResult.getNumResults() == 0 && query.containsKey("id")) {
            List<Long> idList = query.getAsLongList("id");
            for (Long myId : idList) {
                authorizationManager.checkIndividualPermission(studyId, myId, userId, IndividualAclEntry.IndividualPermissions.VIEW);
            }
        }

        return individualQueryResult;
    }

    public QueryResult<Individual> get(long studyId, Query query, QueryOptions options, String sessionId) throws CatalogException {
        return get(String.valueOf(studyId), query, options, sessionId);
    }

    @Override
    public DBIterator<Individual> iterator(String studyStr, Query query, QueryOptions options, String sessionId) throws CatalogException {
        ParamUtils.checkObj(sessionId, "sessionId");
        query = ParamUtils.defaultObject(query, Query::new);
        options = ParamUtils.defaultObject(options, QueryOptions::new);

        String userId = userManager.getUserId(sessionId);
        long studyId = studyManager.getId(userId, studyStr);
        query.append(IndividualDBAdaptor.QueryParams.STUDY_ID.key(), studyId);

        return individualDBAdaptor.iterator(query, options, userId);
    }


    public List<QueryResult<Individual>> restore(String individualIdStr, QueryOptions options, String sessionId) throws CatalogException {
        ParamUtils.checkParameter(individualIdStr, "id");
        options = ParamUtils.defaultObject(options, QueryOptions::new);

        MyResourceIds resource = getIds(Arrays.asList(StringUtils.split(individualIdStr, ",")), null, sessionId);

        List<QueryResult<Individual>> queryResultList = new ArrayList<>(resource.getResourceIds().size());
        for (Long individualId : resource.getResourceIds()) {
            QueryResult<Individual> queryResult = null;
            try {
                authorizationManager.checkIndividualPermission(resource.getStudyId(), individualId, resource.getUser(),
                        IndividualAclEntry.IndividualPermissions.DELETE);
                queryResult = individualDBAdaptor.restore(individualId, options);

                auditManager.recordRestore(AuditRecord.Resource.individual, individualId, resource.getUser(), Status.DELETED,
                        Status.READY, "Individual restore", null);
            } catch (CatalogAuthorizationException e) {
                auditManager.recordRestore(AuditRecord.Resource.individual, individualId, resource.getUser(), null, null, e.getMessage(),
                        null);
                queryResult = new QueryResult<>("Restore individual " + individualId);
                queryResult.setErrorMsg(e.getMessage());
            } catch (CatalogException e) {
                e.printStackTrace();
                queryResult = new QueryResult<>("Restore individual " + individualId);
                queryResult.setErrorMsg(e.getMessage());
            } finally {
                queryResultList.add(queryResult);
            }
        }

        return queryResultList;
    }

    public List<QueryResult<Individual>> restore(Query query, QueryOptions options, String sessionId) throws CatalogException {
        QueryOptions queryOptions = new QueryOptions(QueryOptions.INCLUDE, IndividualDBAdaptor.QueryParams.ID.key());
        QueryResult<Individual> individualQueryResult = individualDBAdaptor.get(query, queryOptions);
        List<Long> individualIds = individualQueryResult.getResult().stream().map(Individual::getId).collect(Collectors.toList());
        String individualStr = StringUtils.join(individualIds, ",");
        return restore(individualStr, options, sessionId);
    }

    @Override
    public Long getStudyId(long individualId) throws CatalogException {
        return individualDBAdaptor.getStudyId(individualId);
    }

    @Override
    public MyResourceId getId(String individualStr, @Nullable String studyStr, String sessionId) throws CatalogException {
        if (StringUtils.isEmpty(individualStr)) {
            throw new CatalogException("Missing individual parameter");
        }

        String userId;
        long studyId;
        long individualId;

        if (StringUtils.isNumeric(individualStr) && Long.parseLong(individualStr) > configuration.getCatalog().getOffset()) {
            individualId = Long.parseLong(individualStr);
            individualDBAdaptor.exists(individualId);
            studyId = individualDBAdaptor.getStudyId(individualId);
            userId = userManager.getUserId(sessionId);
        } else {
            if (individualStr.contains(",")) {
                throw new CatalogException("More than one individual found");
            }

            userId = userManager.getUserId(sessionId);
            studyId = studyManager.getId(userId, studyStr);

            Query query = new Query()
                    .append(IndividualDBAdaptor.QueryParams.STUDY_ID.key(), studyId)
                    .append(IndividualDBAdaptor.QueryParams.NAME.key(), individualStr);
            QueryOptions queryOptions = new QueryOptions(QueryOptions.INCLUDE, IndividualDBAdaptor.QueryParams.ID.key());
            QueryResult<Individual> individualQueryResult = individualDBAdaptor.get(query, queryOptions);
            if (individualQueryResult.getNumResults() == 1) {
                individualId = individualQueryResult.first().getId();
            } else {
                if (individualQueryResult.getNumResults() == 0) {
                    throw new CatalogException("Individual " + individualStr + " not found in study " + studyStr);
                } else {
                    throw new CatalogException("More than one individual found under " + individualStr + " in study " + studyStr);
                }
            }
        }

        return new MyResourceId(userId, studyId, individualId);
    }

    @Override
    MyResourceIds getIds(List<String> individualList, @Nullable String studyStr, boolean silent, String sessionId) throws CatalogException {
        if (individualList == null || individualList.isEmpty()) {
            throw new CatalogException("Missing individual parameter");
        }

        String userId;
        long studyId;
        List<Long> individualIds = new ArrayList<>();

        if (individualList.size() == 1 && StringUtils.isNumeric(individualList.get(0))
                && Long.parseLong(individualList.get(0)) > configuration.getCatalog().getOffset()) {
            individualIds.add(Long.parseLong(individualList.get(0)));
            individualDBAdaptor.checkId(individualIds.get(0));
            studyId = individualDBAdaptor.getStudyId(individualIds.get(0));
            userId = userManager.getUserId(sessionId);
        } else {
            userId = userManager.getUserId(sessionId);
            studyId = studyManager.getId(userId, studyStr);

            Map<String, Long> myIds = new HashMap<>();
            for (String individualstrAux : individualList) {
                if (StringUtils.isNumeric(individualstrAux) && Long.parseLong(individualstrAux) > configuration.getCatalog().getOffset()) {
                    long individualId = getIndividualId(silent, individualstrAux);
                    myIds.put(individualstrAux, individualId);
                }
            }

            if (myIds.size() < individualList.size()) {
                Query query = new Query()
                        .append(IndividualDBAdaptor.QueryParams.STUDY_ID.key(), studyId)
                        .append(IndividualDBAdaptor.QueryParams.NAME.key(), individualList);

                QueryOptions queryOptions = new QueryOptions(QueryOptions.INCLUDE, Arrays.asList(
                        IndividualDBAdaptor.QueryParams.ID.key(), IndividualDBAdaptor.QueryParams.NAME.key()));
                QueryResult<Individual> individualQueryResult = individualDBAdaptor.get(query, queryOptions);

                if (individualQueryResult.getNumResults() > 0) {
                    myIds.putAll(individualQueryResult.getResult().stream()
                            .collect(Collectors.toMap(Individual::getName, Individual::getId)));
                }
            }
            if (myIds.size() < individualList.size() && !silent) {
                throw new CatalogException("Found only " + myIds.size() + " out of the " + individualList.size()
                        + " individuals looked for in study " + studyStr);
            }
            for (String individualstrAux : individualList) {
                individualIds.add(myIds.getOrDefault(individualstrAux, -1L));
            }
        }

        return new MyResourceIds(userId, studyId, individualIds);
    }

    @Override
    public QueryResult<Individual> search(String studyStr, Query query, QueryOptions options, String sessionId) throws CatalogException {
        query = ParamUtils.defaultObject(query, Query::new);
        options = ParamUtils.defaultObject(options, QueryOptions::new);

        String userId = userManager.getUserId(sessionId);
        long studyId = studyManager.getId(userId, studyStr);

        Query finalQuery = new Query(query);
        try {
            fixQuery(studyId, finalQuery, sessionId);
        } catch (CatalogException e) {
            // Any of mother, father or sample ids or names do not exist or were not found
            return new QueryResult<>("Get");
        }

        // Fix query if it contains any annotation
        fixQueryAnnotationSearch(studyId, finalQuery);
        fixQueryOptionAnnotation(options);

        finalQuery.append(IndividualDBAdaptor.QueryParams.STUDY_ID.key(), studyId);

        QueryResult<Individual> queryResult = individualDBAdaptor.get(finalQuery, options, userId);
//        authorizationManager.filterIndividuals(userId, studyId, queryResultAux.getResult());

        // Add sample information
        addSampleInformation(queryResult, studyId, userId);
        return queryResult;
    }

    @Override
    public QueryResult<Individual> count(String studyStr, Query query, String sessionId) throws CatalogException {
        query = ParamUtils.defaultObject(query, Query::new);

        String userId = userManager.getUserId(sessionId);
        long studyId = studyManager.getId(userId, studyStr);

        Query finalQuery = new Query(query);
        try {
            fixQuery(studyId, finalQuery, sessionId);
        } catch (CatalogException e) {
            // Any of mother, father or sample ids or names do not exist or were not found
            return new QueryResult<>(null);
        }

        // Fix query if it contains any annotation
        fixQueryAnnotationSearch(studyId, finalQuery);


        finalQuery.append(IndividualDBAdaptor.QueryParams.STUDY_ID.key(), studyId);
        QueryResult<Long> queryResultAux = individualDBAdaptor.count(finalQuery, userId, StudyAclEntry.StudyPermissions.VIEW_INDIVIDUALS);
        return new QueryResult<>("count", queryResultAux.getDbTime(), 0, queryResultAux.first(), queryResultAux.getWarningMsg(),
                queryResultAux.getErrorMsg(), Collections.emptyList());
    }

    @Override
    public QueryResult<Individual> update(String studyStr, String entryStr, ObjectMap parameters, QueryOptions options, String sessionId)
            throws CatalogException {
        ParamUtils.checkObj(parameters, "parameters");
        parameters = new ObjectMap(parameters);
        options = ParamUtils.defaultObject(options, QueryOptions::new);

        MyResourceId resource = getId(entryStr, studyStr, sessionId);
        String userId = resource.getUser();
        long studyId = resource.getStudyId();
        long individualId = resource.getResourceId();

        // Check permissions...
        // Only check write annotation permissions if the user wants to update the annotation sets
        if (parameters.containsKey(IndividualDBAdaptor.QueryParams.ANNOTATION_SETS.key())) {
            authorizationManager.checkIndividualPermission(resource.getStudyId(), resource.getResourceId(), userId,
                    IndividualAclEntry.IndividualPermissions.WRITE_ANNOTATIONS);
        }
        // Only check update permissions if the user wants to update anything apart from the annotation sets
        if ((parameters.size() == 1 && !parameters.containsKey(IndividualDBAdaptor.QueryParams.ANNOTATION_SETS.key()))
                || parameters.size() > 1) {
            authorizationManager.checkIndividualPermission(resource.getStudyId(), resource.getResourceId(), userId,
                    IndividualAclEntry.IndividualPermissions.UPDATE);
        }

        try {
            ParamUtils.checkAllParametersExist(parameters.keySet().iterator(), (a) -> IndividualDBAdaptor.UpdateParams.getParam(a) != null);
        } catch (CatalogParameterException e) {
            throw new CatalogException("Could not update: " + e.getMessage(), e);
        }

        if (parameters.containsKey(IndividualDBAdaptor.UpdateParams.NAME.key())) {
            ParamUtils.checkAlias(parameters.getString(IndividualDBAdaptor.UpdateParams.NAME.key()), "name",
                    configuration.getCatalog().getOffset());

<<<<<<< HEAD
            String myName = parameters.getString(IndividualDBAdaptor.QueryParams.NAME.key());
            Query query = new Query()
                    .append(IndividualDBAdaptor.QueryParams.STUDY_ID.key(), studyId)
                    .append(IndividualDBAdaptor.QueryParams.NAME.key(), myName);
            if (individualDBAdaptor.count(query).first() > 0) {
                throw new CatalogException("Individual name " + myName + " already in use");
=======
                    // Update the parameters with the proper list of samples
                    parameters.put(IndividualDBAdaptor.QueryParams.SAMPLES.key(), sampleQueryResult.getResult());
                    break;
                case FATHER:
                case MOTHER:
                case ETHNICITY:
                case POPULATION_DESCRIPTION:
                case POPULATION_NAME:
                case POPULATION_SUBPOPULATION:
                case PARENTAL_CONSANGUINITY:
                case PHENOTYPES:
                case LIFE_STATUS:
                case AFFECTATION_STATUS:
                case ATTRIBUTES:
                    break;
                default:
                    throw new CatalogException("Cannot update " + queryParam);
>>>>>>> 92575884
            }
        }
        if (parameters.containsKey(IndividualDBAdaptor.UpdateParams.DATE_OF_BIRTH.key())) {
            if (StringUtils.isEmpty(parameters.getString(IndividualDBAdaptor.UpdateParams.DATE_OF_BIRTH.key()))) {
                parameters.put(IndividualDBAdaptor.UpdateParams.DATE_OF_BIRTH.key(), "");
            } else {
                if (!TimeUtils.isValidFormat("yyyyMMdd", parameters.getString(IndividualDBAdaptor.UpdateParams.DATE_OF_BIRTH.key()))) {
                    throw new CatalogException("Invalid date of birth format. Valid format yyyyMMdd");
                }
            }
        }
        if (parameters.containsKey(IndividualDBAdaptor.UpdateParams.KARYOTYPIC_SEX.key())) {
            try {
                Individual.KaryotypicSex.valueOf(parameters.getString(IndividualDBAdaptor.UpdateParams.KARYOTYPIC_SEX.key()));
            } catch (IllegalArgumentException e) {
                logger.error("Invalid karyotypic sex found: {}", e.getMessage(), e);
                throw new CatalogException("Invalid karyotypic sex detected");
            }
        }
        if (parameters.containsKey(IndividualDBAdaptor.UpdateParams.SEX.key())) {
            try {
                Individual.Sex.valueOf(parameters.getString(IndividualDBAdaptor.UpdateParams.SEX.key()));
            } catch (IllegalArgumentException e) {
                logger.error("Invalid sex found: {}", e.getMessage(), e);
                throw new CatalogException("Invalid sex detected");
            }
        }
        if (parameters.containsKey(IndividualDBAdaptor.UpdateParams.MULTIPLES.key())) {
            // Check individual names exist
            Map<String, Object> multiples = parameters.getMap(IndividualDBAdaptor.UpdateParams.MULTIPLES.key());
            List<String> siblingList = (List<String>) multiples.get("siblings");
            Query query = new Query()
                    .append(IndividualDBAdaptor.QueryParams.STUDY_ID.key(), studyId)
                    .append(IndividualDBAdaptor.QueryParams.NAME.key(), StringUtils.join(siblingList, ","));
            QueryOptions queryOptions = new QueryOptions(QueryOptions.INCLUDE, IndividualDBAdaptor.QueryParams.ID.key());
            QueryResult<Individual> individualQueryResult = individualDBAdaptor.get(query, queryOptions);
            if (individualQueryResult.getNumResults() < siblingList.size()) {
                int missing = siblingList.size() - individualQueryResult.getNumResults();
                throw new CatalogDBException("Missing " + missing + " siblings in the database.");
            }
        }
        if (parameters.containsKey(IndividualDBAdaptor.UpdateParams.SAMPLES.key())) {
            // Check those samples can be used
            List<String> samples = parameters.getAsStringList(IndividualDBAdaptor.UpdateParams.SAMPLES.key());
            MyResourceIds sampleResource = catalogManager.getSampleManager().getIds(samples, String.valueOf(studyId), sessionId);
            checkSamplesNotInUseInOtherIndividual(new HashSet<>(sampleResource.getResourceIds()), studyId, individualId);

            // Fetch the samples to obtain the latest version as well
            Query sampleQuery = new Query()
                    .append(SampleDBAdaptor.QueryParams.ID.key(), sampleResource.getResourceIds());
            QueryOptions sampleOptions = new QueryOptions(QueryOptions.INCLUDE, Arrays.asList(
                    SampleDBAdaptor.QueryParams.ID.key(), SampleDBAdaptor.QueryParams.VERSION.key()));
            QueryResult<Sample> sampleQueryResult = sampleDBAdaptor.get(sampleQuery, sampleOptions);

            if (sampleQueryResult.getNumResults() < sampleResource.getResourceIds().size()) {
                throw new CatalogException("Internal error: Could not obtain all the samples to be updated.");
            }

            // Update the parameters with the proper list of samples
            parameters.put(IndividualDBAdaptor.QueryParams.SAMPLES.key(), sampleQueryResult.getResult());
        }

        if (StringUtils.isNotEmpty(parameters.getString(IndividualDBAdaptor.QueryParams.FATHER.key()))) {
            Map<String, Object> map = parameters.getMap(IndividualDBAdaptor.QueryParams.FATHER.key());
            if (map != null && StringUtils.isNotEmpty((String) map.get(IndividualDBAdaptor.QueryParams.NAME.key()))) {
                MyResourceId tmpResource = getId((String) map.get(IndividualDBAdaptor.QueryParams.NAME.key()), String.valueOf(studyId),
                        sessionId);
                parameters.remove(IndividualDBAdaptor.QueryParams.FATHER.key());
                parameters.put(IndividualDBAdaptor.QueryParams.FATHER_ID.key(), tmpResource.getResourceId());
            } else {
                throw new CatalogException("Cannot update father parameter. Father name or id not passed");
            }
        }
        if (StringUtils.isNotEmpty(parameters.getString(IndividualDBAdaptor.QueryParams.MOTHER.key()))) {
            Map<String, Object> map = parameters.getMap(IndividualDBAdaptor.QueryParams.MOTHER.key());
            if (map != null && StringUtils.isNotEmpty((String) map.get(IndividualDBAdaptor.QueryParams.NAME.key()))) {
                MyResourceId tmpResource = getId((String) map.get(IndividualDBAdaptor.QueryParams.NAME.key()), String.valueOf(studyId),
                        sessionId);
                parameters.remove(IndividualDBAdaptor.QueryParams.MOTHER.key());
                parameters.put(IndividualDBAdaptor.QueryParams.MOTHER_ID.key(), tmpResource.getResourceId());
            } else {
                throw new CatalogException("Cannot update mother parameter. Mother name or id not passed");
            }
        }

        List<VariableSet> variableSetList = checkUpdateAnnotationsAndExtractVariableSets(resource, parameters, individualDBAdaptor);

        if (options.getBoolean(Constants.INCREMENT_VERSION)) {
            // We do need to get the current release to properly create a new version
            options.put(Constants.CURRENT_RELEASE, studyManager.getCurrentRelease(resource.getStudyId()));
        }

        QueryResult<Individual> queryResult = individualDBAdaptor.update(individualId, parameters, variableSetList, options);
        auditManager.recordUpdate(AuditRecord.Resource.individual, individualId, userId, parameters, null, null);

        // Add sample information
        addSampleInformation(queryResult, studyId, userId);

        return queryResult;
    }

    public List<QueryResult<Individual>> delete(@Nullable String studyStr, String individualIdStr, ObjectMap options, String sessionId)
            throws CatalogException, IOException {
        ParamUtils.checkParameter(individualIdStr, "id");
        options = ParamUtils.defaultObject(options, ObjectMap::new);

        MyResourceIds resourceId = getIds(Arrays.asList(StringUtils.split(individualIdStr, ",")), studyStr, sessionId);
        List<Long> individualIds = resourceId.getResourceIds();
        String userId = resourceId.getUser();

        List<QueryResult<Individual>> queryResultList = new ArrayList<>(individualIds.size());
        for (Long individualId : individualIds) {
            QueryResult<Individual> queryResult = null;
            try {
                authorizationManager.checkIndividualPermission(resourceId.getStudyId(), individualId, userId,
                        IndividualAclEntry.IndividualPermissions.DELETE);

                // We can delete an individual if their samples can be deleted
                // We obtain the samples associated to the individual and check if those can be deleted
                Query query = new Query()
                        .append(SampleDBAdaptor.QueryParams.STUDY_ID.key(), resourceId.getStudyId())
                        .append(SampleDBAdaptor.QueryParams.INDIVIDUAL_ID.key(), individualId);
                QueryOptions queryOptions = new QueryOptions(QueryOptions.INCLUDE, SampleDBAdaptor.QueryParams.ID.key());
                QueryResult<Sample> sampleQueryResult = sampleDBAdaptor.get(query, queryOptions);

                if (sampleQueryResult.getNumResults() > 0) {
                    List<Long> sampleIds = sampleQueryResult.getResult().stream().map(Sample::getId).collect(Collectors.toList());
                    MyResourceIds sampleResource = new MyResourceIds(resourceId.getUser(), resourceId.getStudyId(), sampleIds);
                    // FIXME:
                    // We are first checking and deleting later because that delete method does not check if all the samples can be deleted
                    // directly. Instead, it makes a loop and checks one by one. Changes should be done there.
                    catalogManager.getSampleManager().checkCanDeleteSamples(sampleResource);
                    catalogManager.getSampleManager().delete(Long.toString(resourceId.getStudyId()), StringUtils.join(sampleIds, ","),
                            QueryOptions.empty(), sessionId);
                }

                // Get the individual info before the update
                QueryResult<Individual> individualQueryResult = individualDBAdaptor.get(individualId, QueryOptions.empty());

                String newIndividualName = individualQueryResult.first().getName() + ".DELETED_" + TimeUtils.getTime();
                ObjectMap updateParams = new ObjectMap()
                        .append(IndividualDBAdaptor.QueryParams.NAME.key(), newIndividualName)
                        .append(IndividualDBAdaptor.QueryParams.STATUS_NAME.key(), Status.DELETED);
                queryResult = individualDBAdaptor.update(individualId, updateParams, QueryOptions.empty());

                auditManager.recordDeletion(AuditRecord.Resource.individual, individualId, resourceId.getUser(),
                        individualQueryResult.first(), queryResult.first(), null, null);

            } catch (CatalogAuthorizationException e) {
                auditManager.recordDeletion(AuditRecord.Resource.individual, individualId, resourceId.getUser(), null, e.getMessage(),
                        null);

                queryResult = new QueryResult<>("Delete individual " + individualId);
                queryResult.setErrorMsg(e.getMessage());
            } catch (CatalogException e) {
                e.printStackTrace();
                queryResult = new QueryResult<>("Delete individual " + individualId);
                queryResult.setErrorMsg(e.getMessage());
            } finally {
                queryResultList.add(queryResult);
            }
        }

        return queryResultList;
    }

    public List<QueryResult<Individual>> delete(Query query, QueryOptions options, String sessionId) throws CatalogException, IOException {
        QueryOptions queryOptions = new QueryOptions(QueryOptions.INCLUDE, IndividualDBAdaptor.QueryParams.ID.key());
        QueryResult<Individual> individualQueryResult = individualDBAdaptor.get(query, queryOptions);
        List<Long> individualIds = individualQueryResult.getResult().stream().map(Individual::getId).collect(Collectors.toList());
        String individualStr = StringUtils.join(individualIds, ",");
        return delete(null, individualStr, options, sessionId);
    }

    @Override
    public QueryResult rank(String studyStr, Query query, String field, int numResults, boolean asc, String sessionId)
            throws CatalogException {
        query = ParamUtils.defaultObject(query, Query::new);
        ParamUtils.checkObj(field, "field");
        ParamUtils.checkObj(sessionId, "sessionId");

        String userId = userManager.getUserId(sessionId);
        long studyId = studyManager.getId(userId, studyStr);

        authorizationManager.checkStudyPermission(studyId, userId, StudyAclEntry.StudyPermissions.VIEW_INDIVIDUALS);

        // Fix query if it contains any annotation
        fixQueryAnnotationSearch(studyId, userId, query, true);

        // TODO: In next release, we will have to check the count parameter from the queryOptions object.
        boolean count = true;
//        query.append(CatalogIndividualDBAdaptor.QueryParams.STUDY_ID.key(), studyId);
        QueryResult queryResult = null;
        if (count) {
            // We do not need to check for permissions when we show the count of files
            queryResult = individualDBAdaptor.rank(query, field, numResults, asc);
        }

        return ParamUtils.defaultObject(queryResult, QueryResult::new);
    }

    @Override
    public QueryResult groupBy(@Nullable String studyStr, Query query, List<String> fields, QueryOptions options, String sessionId)
            throws CatalogException {
        query = ParamUtils.defaultObject(query, Query::new);
        options = ParamUtils.defaultObject(options, QueryOptions::new);
        ParamUtils.checkObj(fields, "fields");

        String userId = userManager.getUserId(sessionId);
        long studyId = studyManager.getId(userId, studyStr);

        Query finalQuery = new Query(query);

        // Fix query if it contains any annotation
        fixQueryAnnotationSearch(studyId, userId, finalQuery, true);
        fixQueryOptionAnnotation(options);

        try {
            fixQuery(studyId, finalQuery, sessionId);
        } catch (CatalogException e) {
            // Any of mother, father or sample ids or names do not exist or were not found
            return new QueryResult<>(null);
        }

        // Add study id to the query
        finalQuery.put(IndividualDBAdaptor.QueryParams.STUDY_ID.key(), studyId);

        QueryResult queryResult = individualDBAdaptor.groupBy(finalQuery, fields, options, userId);

        return ParamUtils.defaultObject(queryResult, QueryResult::new);
    }


    // **************************   ACLs  ******************************** //
    public List<QueryResult<IndividualAclEntry>> getAcls(String studyStr, List<String> individualList, String member,
                                                         boolean silent, String sessionId) throws CatalogException {
        MyResourceIds resource = getIds(individualList, studyStr, silent, sessionId);

        List<QueryResult<IndividualAclEntry>> individualAclList = new ArrayList<>(resource.getResourceIds().size());
        List<Long> resourceIds = resource.getResourceIds();
        for (int i = 0; i < resourceIds.size(); i++) {
            Long individualId = resourceIds.get(i);
            try {
                QueryResult<IndividualAclEntry> allIndividualAcls;
                if (StringUtils.isNotEmpty(member)) {
                    allIndividualAcls = authorizationManager.getIndividualAcl(resource.getStudyId(), individualId,
                            resource.getUser(), member);
                } else {
                    allIndividualAcls = authorizationManager.getAllIndividualAcls(resource.getStudyId(), individualId, resource.getUser());
                }
                allIndividualAcls.setId(String.valueOf(individualId));
                individualAclList.add(allIndividualAcls);
            } catch (CatalogException e) {
                if (silent) {
                    individualAclList.add(new QueryResult<>(individualList.get(i), 0, 0, 0, "", e.toString(), new ArrayList<>(0)));
                } else {
                    throw e;
                }
            }
        }
        return individualAclList;
    }

    public List<QueryResult<IndividualAclEntry>> updateAcl(String studyStr, List<String> individualList, String memberIds,
                                                           Individual.IndividualAclParams aclParams, String sessionId)
            throws CatalogException {
        int count = 0;
        count += individualList != null && !individualList.isEmpty() ? 1 : 0;
        count += StringUtils.isNotEmpty(aclParams.getSample()) ? 1 : 0;

        if (count > 1) {
            throw new CatalogException("Update ACL: Only one of these parameters are allowed: individual or sample per query.");
        } else if (count == 0) {
            throw new CatalogException("Update ACL: At least one of these parameters should be provided: individual or sample");
        }

        if (aclParams.getAction() == null) {
            throw new CatalogException("Invalid action found. Please choose a valid action to be performed.");
        }

        List<String> permissions = Collections.emptyList();
        if (StringUtils.isNotEmpty(aclParams.getPermissions())) {
            permissions = Arrays.asList(aclParams.getPermissions().trim().replaceAll("\\s", "").split(","));
            checkPermissions(permissions, IndividualAclEntry.IndividualPermissions::valueOf);
        }

        if (StringUtils.isNotEmpty(aclParams.getSample())) {
            // Obtain the sample ids
            MyResourceIds ids = catalogManager.getSampleManager().getIds(Arrays.asList(StringUtils.split(aclParams.getSample(), ",")),
                    studyStr, sessionId);

            Query query = new Query(IndividualDBAdaptor.QueryParams.SAMPLES.key(), ids.getResourceIds());
            QueryOptions options = new QueryOptions(QueryOptions.INCLUDE, IndividualDBAdaptor.QueryParams.ID.key());
            QueryResult<Individual> indQueryResult = catalogManager.getIndividualManager().get(ids.getStudyId(), query, options, sessionId);

            individualList = indQueryResult.getResult().stream().map(Individual::getId).map(String::valueOf).collect(Collectors.toList());

            studyStr = Long.toString(ids.getStudyId());
        }

        // Obtain the resource ids
        MyResourceIds resourceIds = getIds(individualList, studyStr, sessionId);

        authorizationManager.checkCanAssignOrSeePermissions(resourceIds.getStudyId(), resourceIds.getUser());

        // Validate that the members are actually valid members
        List<String> members;
        if (memberIds != null && !memberIds.isEmpty()) {
            members = Arrays.asList(memberIds.split(","));
        } else {
            members = Collections.emptyList();
        }
        authorizationManager.checkNotAssigningPermissionsToAdminsGroup(members);
        checkMembers(resourceIds.getStudyId(), members);
//        studyManager.membersHavePermissionsInStudy(resourceIds.getStudyId(), members);

        List<QueryResult<IndividualAclEntry>> queryResults;
        switch (aclParams.getAction()) {
            case SET:
                // Todo: Remove this in 1.4
                List<String> allIndividualPermissions = EnumSet.allOf(IndividualAclEntry.IndividualPermissions.class)
                        .stream()
                        .map(String::valueOf)
                        .collect(Collectors.toList());
                queryResults = authorizationManager.setAcls(resourceIds.getStudyId(), resourceIds.getResourceIds(), members, permissions,
<<<<<<< HEAD
                        Entity.INDIVIDUAL);
=======
                        allIndividualPermissions, collectionName);
>>>>>>> 92575884
                if (aclParams.isPropagate()) {
                    List<String> sampleIds = getSamplesFromIndividuals(resourceIds);
                    if (sampleIds.size() > 0) {
                        Sample.SampleAclParams sampleAclParams = new Sample.SampleAclParams(aclParams.getPermissions(),
                                AclParams.Action.SET, null, null, null);
                        catalogManager.getSampleManager().updateAcl(studyStr, sampleIds, memberIds, sampleAclParams, sessionId);
                    }
                }
                break;
            case ADD:
                queryResults = authorizationManager.addAcls(resourceIds.getStudyId(), resourceIds.getResourceIds(), members, permissions,
                        Entity.INDIVIDUAL);
                if (aclParams.isPropagate()) {
                    List<String> sampleIds = getSamplesFromIndividuals(resourceIds);
                    if (sampleIds.size() > 0) {
                        Sample.SampleAclParams sampleAclParams = new Sample.SampleAclParams(aclParams.getPermissions(),
                                AclParams.Action.ADD, null, null, null);
                        catalogManager.getSampleManager().updateAcl(studyStr, sampleIds, memberIds, sampleAclParams, sessionId);
                    }
                }
                break;
            case REMOVE:
                queryResults = authorizationManager.removeAcls(resourceIds.getResourceIds(), members, permissions, Entity.INDIVIDUAL);
                if (aclParams.isPropagate()) {
                    List<String> sampleIds = getSamplesFromIndividuals(resourceIds);
                    if (CollectionUtils.isNotEmpty(sampleIds)) {
                        Sample.SampleAclParams sampleAclParams = new Sample.SampleAclParams(aclParams.getPermissions(),
                                AclParams.Action.REMOVE, null, null, null);
                        catalogManager.getSampleManager().updateAcl(studyStr, sampleIds, memberIds, sampleAclParams, sessionId);
                    }
                }
                break;
            case RESET:
                queryResults = authorizationManager.removeAcls(resourceIds.getResourceIds(), members, null, Entity.INDIVIDUAL);
                if (aclParams.isPropagate()) {
                    List<String> sampleIds = getSamplesFromIndividuals(resourceIds);
                    if (CollectionUtils.isNotEmpty(sampleIds)) {
                        Sample.SampleAclParams sampleAclParams = new Sample.SampleAclParams(aclParams.getPermissions(),
                                AclParams.Action.RESET, null, null, null);
                        catalogManager.getSampleManager().updateAcl(studyStr, sampleIds, memberIds, sampleAclParams, sessionId);
                    }
                }
                break;
            default:
                throw new CatalogException("Unexpected error occurred. No valid action found.");
        }

        return queryResults;
    }


    // **************************   Private methods  ******************************** //

    private List<String> getSamplesFromIndividuals(MyResourceIds resourceIds) throws CatalogDBException {
        // Look for all the samples belonging to the individual
        Query query = new Query()
                .append(IndividualDBAdaptor.QueryParams.STUDY_ID.key(), resourceIds.getStudyId())
                .append(IndividualDBAdaptor.QueryParams.ID.key(), resourceIds.getResourceIds());

        QueryResult<Individual> individualQueryResult = individualDBAdaptor.get(query,
                new QueryOptions(QueryOptions.INCLUDE, IndividualDBAdaptor.QueryParams.SAMPLES.key()));

        List<String> sampleIds = new ArrayList<>();
        for (Individual individual : individualQueryResult.getResult()) {
            sampleIds.addAll(individual.getSamples().stream().map(Sample::getId).map(String::valueOf).collect(Collectors.toList()));
        }

        return sampleIds;
    }

    // Checks if father or mother are in query and transforms them into father.id and mother.id respectively

    private void fixQuery(long studyId, Query query, String sessionId) throws CatalogException {
        if (StringUtils.isNotEmpty(query.getString(IndividualDBAdaptor.QueryParams.FATHER.key()))) {
            MyResourceId resource =
                    getId(query.getString(IndividualDBAdaptor.QueryParams.FATHER.key()), String.valueOf(studyId), sessionId);
            query.remove(IndividualDBAdaptor.QueryParams.FATHER.key());
            query.append(IndividualDBAdaptor.QueryParams.FATHER_ID.key(), resource.getResourceId());
        }
        if (StringUtils.isNotEmpty(query.getString(IndividualDBAdaptor.QueryParams.MOTHER.key()))) {
            MyResourceId resource =
                    getId(query.getString(IndividualDBAdaptor.QueryParams.MOTHER.key()), String.valueOf(studyId), sessionId);
            query.remove(IndividualDBAdaptor.QueryParams.MOTHER.key());
            query.append(IndividualDBAdaptor.QueryParams.MOTHER_ID.key(), resource.getResourceId());
        }
        if (StringUtils.isNotEmpty(query.getString(IndividualDBAdaptor.QueryParams.SAMPLES.key()))) {
            MyResourceIds resource = catalogManager.getSampleManager().getIds(
                    query.getString(IndividualDBAdaptor.QueryParams.SAMPLES.key()), String.valueOf(studyId), sessionId);
            query.remove(IndividualDBAdaptor.QueryParams.SAMPLES.key());
            query.append(IndividualDBAdaptor.QueryParams.SAMPLES_ID.key(), resource.getResourceIds());
        }
    }

    private void addSampleInformation(QueryResult<Individual> individualQueryResult, long studyId, String userId) {
        if (individualQueryResult.getNumResults() == 0) {
            return;
        }

        List<String> errorMessages = new ArrayList<>();
        for (Individual individual : individualQueryResult.getResult()) {
            if (individual.getSamples() == null || individual.getSamples().isEmpty()) {
                continue;
            }

            List<Sample> sampleList = new ArrayList<>();
            for (Sample sample : individual.getSamples()) {
                Query query = new Query()
                        .append(SampleDBAdaptor.QueryParams.STUDY_ID.key(), studyId)
                        .append(SampleDBAdaptor.QueryParams.ID.key(), sample.getId())
                        .append(SampleDBAdaptor.QueryParams.VERSION.key(), sample.getVersion());
                try {
                    QueryResult<Sample> sampleQueryResult = sampleDBAdaptor.get(query, QueryOptions.empty(), userId);
                    if (sampleQueryResult.getNumResults() == 0) {
                        throw new CatalogException("Could not get information from sample " + sample.getId());
                    } else {
                        sampleList.add(sampleQueryResult.first());
                    }
                } catch (CatalogException e) {
                    logger.warn("Could not retrieve sample information to complete individual {}, {}", individual.getName(), e.getMessage(),
                            e);
                    errorMessages.add("Could not retrieve sample information to complete individual " + individual.getName() + ", "
                            + e.getMessage());
                }
            }
            individual.setSamples(sampleList);
        }

        if (errorMessages.size() > 0) {
            individualQueryResult.setWarningMsg(StringUtils.join(errorMessages, "\n"));
        }
    }

    private long getIndividualId(boolean silent, String individualStr) throws CatalogException {
        long individualId = Long.parseLong(individualStr);
        try {
            individualDBAdaptor.checkId(individualId);
        } catch (CatalogException e) {
            if (silent) {
                return -1L;
            } else {
                throw e;
            }
        }
        return individualId;
    }

}<|MERGE_RESOLUTION|>--- conflicted
+++ resolved
@@ -505,32 +505,12 @@
             ParamUtils.checkAlias(parameters.getString(IndividualDBAdaptor.UpdateParams.NAME.key()), "name",
                     configuration.getCatalog().getOffset());
 
-<<<<<<< HEAD
             String myName = parameters.getString(IndividualDBAdaptor.QueryParams.NAME.key());
             Query query = new Query()
                     .append(IndividualDBAdaptor.QueryParams.STUDY_ID.key(), studyId)
                     .append(IndividualDBAdaptor.QueryParams.NAME.key(), myName);
             if (individualDBAdaptor.count(query).first() > 0) {
                 throw new CatalogException("Individual name " + myName + " already in use");
-=======
-                    // Update the parameters with the proper list of samples
-                    parameters.put(IndividualDBAdaptor.QueryParams.SAMPLES.key(), sampleQueryResult.getResult());
-                    break;
-                case FATHER:
-                case MOTHER:
-                case ETHNICITY:
-                case POPULATION_DESCRIPTION:
-                case POPULATION_NAME:
-                case POPULATION_SUBPOPULATION:
-                case PARENTAL_CONSANGUINITY:
-                case PHENOTYPES:
-                case LIFE_STATUS:
-                case AFFECTATION_STATUS:
-                case ATTRIBUTES:
-                    break;
-                default:
-                    throw new CatalogException("Cannot update " + queryParam);
->>>>>>> 92575884
             }
         }
         if (parameters.containsKey(IndividualDBAdaptor.UpdateParams.DATE_OF_BIRTH.key())) {
@@ -856,11 +836,7 @@
                         .map(String::valueOf)
                         .collect(Collectors.toList());
                 queryResults = authorizationManager.setAcls(resourceIds.getStudyId(), resourceIds.getResourceIds(), members, permissions,
-<<<<<<< HEAD
-                        Entity.INDIVIDUAL);
-=======
-                        allIndividualPermissions, collectionName);
->>>>>>> 92575884
+                allIndividualPermissions, Entity.INDIVIDUAL);
                 if (aclParams.isPropagate()) {
                     List<String> sampleIds = getSamplesFromIndividuals(resourceIds);
                     if (sampleIds.size() > 0) {
