/*
 * Copyright 2015-2017 OpenCB
 *
 * Licensed under the Apache License, Version 2.0 (the "License");
 * you may not use this file except in compliance with the License.
 * You may obtain a copy of the License at
 *
 *     http://www.apache.org/licenses/LICENSE-2.0
 *
 * Unless required by applicable law or agreed to in writing, software
 * distributed under the License is distributed on an "AS IS" BASIS,
 * WITHOUT WARRANTIES OR CONDITIONS OF ANY KIND, either express or implied.
 * See the License for the specific language governing permissions and
 * limitations under the License.
 */

package org.opencb.opencga.catalog.managers;

import org.apache.commons.lang3.StringUtils;
import org.opencb.commons.datastore.core.ObjectMap;
import org.opencb.commons.datastore.core.Query;
import org.opencb.commons.datastore.core.QueryOptions;
import org.opencb.commons.datastore.core.QueryResult;
import org.opencb.commons.utils.CollectionUtils;
import org.opencb.opencga.catalog.audit.AuditManager;
import org.opencb.opencga.catalog.audit.AuditRecord;
import org.opencb.opencga.catalog.auth.authorization.AuthorizationManager;
import org.opencb.opencga.catalog.db.DBAdaptorFactory;
import org.opencb.opencga.catalog.db.api.DBIterator;
import org.opencb.opencga.catalog.db.api.IndividualDBAdaptor;
import org.opencb.opencga.catalog.db.api.SampleDBAdaptor;
import org.opencb.opencga.catalog.db.mongodb.MongoDBAdaptorFactory;
import org.opencb.opencga.catalog.exceptions.CatalogAuthorizationException;
import org.opencb.opencga.catalog.exceptions.CatalogDBException;
import org.opencb.opencga.catalog.exceptions.CatalogException;
import org.opencb.opencga.catalog.io.CatalogIOManagerFactory;
import org.opencb.opencga.catalog.utils.Constants;
import org.opencb.opencga.catalog.utils.ParamUtils;
import org.opencb.opencga.core.common.TimeUtils;
import org.opencb.opencga.core.config.Configuration;
import org.opencb.opencga.core.models.*;
import org.opencb.opencga.core.models.acls.AclParams;
import org.opencb.opencga.core.models.acls.permissions.IndividualAclEntry;
import org.opencb.opencga.core.models.acls.permissions.StudyAclEntry;
import org.slf4j.Logger;
import org.slf4j.LoggerFactory;

import javax.annotation.Nullable;
import java.io.IOException;
import java.util.*;
import java.util.stream.Collectors;

import static org.opencb.opencga.catalog.auth.authorization.CatalogAuthorizationManager.checkPermissions;

/**
 * Created by hpccoll1 on 19/06/15.
 */
public class IndividualManager extends AnnotationSetManager<Individual> {

    protected static Logger logger = LoggerFactory.getLogger(IndividualManager.class);
    private UserManager userManager;
    private StudyManager studyManager;

    private static final Map<Individual.KaryotypicSex, Individual.Sex> KARYOTYPIC_SEX_SEX_MAP;
    static {
        KARYOTYPIC_SEX_SEX_MAP = new HashMap<>();
        KARYOTYPIC_SEX_SEX_MAP.put(Individual.KaryotypicSex.UNKNOWN, Individual.Sex.UNKNOWN);
        KARYOTYPIC_SEX_SEX_MAP.put(Individual.KaryotypicSex.XX, Individual.Sex.FEMALE);
        KARYOTYPIC_SEX_SEX_MAP.put(Individual.KaryotypicSex.XO, Individual.Sex.FEMALE);
        KARYOTYPIC_SEX_SEX_MAP.put(Individual.KaryotypicSex.XXX, Individual.Sex.FEMALE);
        KARYOTYPIC_SEX_SEX_MAP.put(Individual.KaryotypicSex.XXXX, Individual.Sex.FEMALE);
        KARYOTYPIC_SEX_SEX_MAP.put(Individual.KaryotypicSex.XY, Individual.Sex.MALE);
        KARYOTYPIC_SEX_SEX_MAP.put(Individual.KaryotypicSex.XXY, Individual.Sex.MALE);
        KARYOTYPIC_SEX_SEX_MAP.put(Individual.KaryotypicSex.XXYY, Individual.Sex.MALE);
        KARYOTYPIC_SEX_SEX_MAP.put(Individual.KaryotypicSex.XXXY, Individual.Sex.MALE);
        KARYOTYPIC_SEX_SEX_MAP.put(Individual.KaryotypicSex.XYY, Individual.Sex.MALE);
        KARYOTYPIC_SEX_SEX_MAP.put(Individual.KaryotypicSex.OTHER, Individual.Sex.UNDETERMINED);
    }

    IndividualManager(AuthorizationManager authorizationManager, AuditManager auditManager, CatalogManager catalogManager,
                             DBAdaptorFactory catalogDBAdaptorFactory, CatalogIOManagerFactory ioManagerFactory,
                             Configuration configuration) {
        super(authorizationManager, auditManager, catalogManager, catalogDBAdaptorFactory, ioManagerFactory, configuration);

        this.userManager = catalogManager.getUserManager();
        this.studyManager = catalogManager.getStudyManager();
    }

    @Deprecated
    public QueryResult<Individual> create(long studyId, String name, String family, long fatherId, long motherId, Individual.Sex sex,
                                          String ethnicity, String populationName, String populationSubpopulation,
                                          String populationDescription, String dateOfBirth, Individual.KaryotypicSex karyotypicSex,
                                          Individual.LifeStatus lifeStatus, Individual.AffectationStatus affectationStatus,
                                          QueryOptions options, String sessionId) throws CatalogException {
        Individual individual = new Individual(-1, name, null, null, null, fatherId, motherId, family, sex, karyotypicSex, ethnicity,
                null, new Individual.Population(populationName, populationSubpopulation, populationDescription), dateOfBirth, -1, null,
                null, lifeStatus, affectationStatus, null, null, false, null, null);
        return create(String.valueOf(studyId), individual, options, sessionId);
    }

    @Override
    public QueryResult<Individual> create(String studyStr, Individual individual, QueryOptions options, String sessionId)
            throws CatalogException {
        options = ParamUtils.defaultObject(options, QueryOptions::new);

        ParamUtils.checkAlias(individual.getName(), "name", configuration.getCatalog().getOffset());
        individual.setFamily(ParamUtils.defaultObject(individual.getFamily(), ""));
        individual.setEthnicity(ParamUtils.defaultObject(individual.getEthnicity(), ""));
        individual.setSpecies(ParamUtils.defaultObject(individual.getSpecies(), Individual.Species::new));
        individual.setPopulation(ParamUtils.defaultObject(individual.getPopulation(), Individual.Population::new));
        individual.setLifeStatus(ParamUtils.defaultObject(individual.getLifeStatus(), Individual.LifeStatus.UNKNOWN));
        individual.setKaryotypicSex(ParamUtils.defaultObject(individual.getKaryotypicSex(), Individual.KaryotypicSex.UNKNOWN));
        individual.setSex(ParamUtils.defaultObject(individual.getSex(), Individual.Sex.UNKNOWN));
        individual.setAffectationStatus(ParamUtils.defaultObject(individual.getAffectationStatus(), Individual.AffectationStatus.UNKNOWN));
        individual.setOntologyTerms(ParamUtils.defaultObject(individual.getOntologyTerms(), Collections.emptyList()));
        individual.setAnnotationSets(ParamUtils.defaultObject(individual.getAnnotationSets(), Collections.emptyList()));
        individual.setAnnotationSets(validateAnnotationSets(individual.getAnnotationSets()));
        individual.setAttributes(ParamUtils.defaultObject(individual.getAttributes(), Collections.emptyMap()));
        individual.setSamples(ParamUtils.defaultObject(individual.getSamples(), Collections.emptyList()));
        individual.setStatus(new Status());
        individual.setCreationDate(TimeUtils.getTime());

        String userId = userManager.getUserId(sessionId);
        long studyId = studyManager.getId(userId, studyStr);
        authorizationManager.checkStudyPermission(studyId, userId, StudyAclEntry.StudyPermissions.WRITE_INDIVIDUALS);

        individual.setRelease(studyManager.getCurrentRelease(studyId));

        // Check samples exist and can be used or can be created by the user
        if (individual.getSamples().size() > 0) {
            boolean checkUserCanCreateSamples = false;
            List<Long> existingSampleIds = new ArrayList<>();
            for (Sample sample : individual.getSamples()) {
                try {
                    MyResourceId resource = catalogManager.getSampleManager().getId(sample.getName(), String.valueOf(studyId), sessionId);
                    sample.setId(resource.getResourceId());
                    existingSampleIds.add(sample.getId());
                } catch (CatalogException e) {
                    // Sample does not exist so we need to check if the user has permissions to create the samples
                    sample.setId(-1);
                    checkUserCanCreateSamples = true;
                }
            }
            if (existingSampleIds.size() > 0) {
                checkSamplesNotInUseInOtherIndividual(existingSampleIds, studyId, null);
            }
            if (checkUserCanCreateSamples) {
                // Check the user can create new samples
                authorizationManager.checkStudyPermission(studyId, userId, StudyAclEntry.StudyPermissions.WRITE_SAMPLES);
            }
        }

        if (individual.getSamples().size() > 0) {
            for (Sample sample : individual.getSamples()) {
                if (sample.getId() <= 0) {
                    // We need to create the sample
                    QueryResult<Sample> sampleQueryResult = catalogManager.getSampleManager().create(String.valueOf(studyId), sample,
                            QueryOptions.empty(), sessionId);
                    if (sampleQueryResult.getNumResults() == 0) {
                        throw new CatalogException("Internal error. Could not obtain created sample");
                    }
                    sample.setId(sampleQueryResult.first().getId());
                }
            }
        }

        QueryResult<Individual> queryResult = individualDBAdaptor.insert(individual, studyId, options);
        auditManager.recordCreation(AuditRecord.Resource.individual, queryResult.first().getId(), userId, queryResult.first(), null, null);

        addSampleInformation(queryResult, studyId, userId);

        return queryResult;
    }

    private void checkSamplesNotInUseInOtherIndividual(List<Long> sampleIds, long studyId, Long individualId) throws CatalogException {
        // Check if any of the existing samples already belong to an individual
        Query query = new Query()
                .append(IndividualDBAdaptor.QueryParams.SAMPLES_ID.key(), sampleIds)
                .append(IndividualDBAdaptor.QueryParams.STUDY_ID.key(), studyId);
        QueryOptions options = new QueryOptions(QueryOptions.INCLUDE, Arrays.asList(
                IndividualDBAdaptor.QueryParams.SAMPLES.key(), IndividualDBAdaptor.QueryParams.ID.key()));
        QueryResult<Individual> queryResult = individualDBAdaptor.get(query, options);
        if (queryResult.getNumResults() > 0) {
            // Check which of the samples are already associated to an individual
            Set<Long> existingSampleSet = new HashSet<>(sampleIds);
            List<Long> usedSamples = new ArrayList<>();
            for (Individual individual1 : queryResult.getResult()) {
                if (individualId != null && individualId == individual1.getId()) {
                    // It already belongs to the proper individual. Nothing to do
                    continue;
                }
                if (individual1.getSamples() != null) {
                    for (Sample sample : individual1.getSamples()) {
                        if (existingSampleSet.contains(sample.getId())) {
                            usedSamples.add(sample.getId());
                        }
                    }
                }
            }

            if (usedSamples.size() > 0) {
                throw new CatalogException("Cannot associate some of the samples to the individual. Samples belonging to other "
                        + "individuals: " + StringUtils.join(usedSamples, ", "));
            }
        }
    }

    @Override
    public QueryResult<Individual> get(String studyStr, Query query, QueryOptions options, String sessionId) throws CatalogException {
        query = ParamUtils.defaultObject(query, Query::new);
        options = ParamUtils.defaultObject(options, QueryOptions::new);

        String userId = userManager.getUserId(sessionId);
        long studyId = studyManager.getId(userId, studyStr);

        query.append(IndividualDBAdaptor.QueryParams.STUDY_ID.key(), studyId);
        if (query.containsKey(IndividualDBAdaptor.QueryParams.SAMPLES.key())) {
            MyResourceIds ids = catalogManager.getSampleManager().getIds(query.getString(IndividualDBAdaptor.QueryParams.SAMPLES.key()),
                    String.valueOf(studyId), sessionId);
            query.put(IndividualDBAdaptor.QueryParams.SAMPLES_ID.key(), ids.getResourceIds());
            query.remove(IndividualDBAdaptor.QueryParams.SAMPLES.key());
        }

        QueryResult<Individual> individualQueryResult = individualDBAdaptor.get(query, options, userId);
        // Add sample information
        addSampleInformation(individualQueryResult, studyId, userId);

        if (individualQueryResult.getNumResults() == 0 && query.containsKey("id")) {
            List<Long> idList = query.getAsLongList("id");
            for (Long myId : idList) {
                authorizationManager.checkIndividualPermission(studyId, myId, userId, IndividualAclEntry.IndividualPermissions.VIEW);
            }
        }

        return individualQueryResult;
    }

    public QueryResult<Individual> get(long studyId, Query query, QueryOptions options, String sessionId) throws CatalogException {
        return get(String.valueOf(studyId), query, options, sessionId);
    }

    @Override
    public DBIterator<Individual> iterator(String studyStr, Query query, QueryOptions options, String sessionId) throws CatalogException {
        ParamUtils.checkObj(sessionId, "sessionId");
        query = ParamUtils.defaultObject(query, Query::new);
        options = ParamUtils.defaultObject(options, QueryOptions::new);

        String userId = userManager.getUserId(sessionId);
        long studyId = studyManager.getId(userId, studyStr);
        query.append(IndividualDBAdaptor.QueryParams.STUDY_ID.key(), studyId);

        return individualDBAdaptor.iterator(query, options, userId);
    }


    public List<QueryResult<Individual>> restore(String individualIdStr, QueryOptions options, String sessionId) throws CatalogException {
        ParamUtils.checkParameter(individualIdStr, "id");
        options = ParamUtils.defaultObject(options, QueryOptions::new);

        MyResourceIds resource = getIds(individualIdStr, null, sessionId);

        List<QueryResult<Individual>> queryResultList = new ArrayList<>(resource.getResourceIds().size());
        for (Long individualId : resource.getResourceIds()) {
            QueryResult<Individual> queryResult = null;
            try {
                authorizationManager.checkIndividualPermission(resource.getStudyId(), individualId, resource.getUser(),
                        IndividualAclEntry.IndividualPermissions.DELETE);
                queryResult = individualDBAdaptor.restore(individualId, options);

                auditManager.recordRestore(AuditRecord.Resource.individual, individualId, resource.getUser(), Status.DELETED,
                        Status.READY, "Individual restore", null);
            } catch (CatalogAuthorizationException e) {
                auditManager.recordRestore(AuditRecord.Resource.individual, individualId, resource.getUser(), null, null, e.getMessage(),
                        null);
                queryResult = new QueryResult<>("Restore individual " + individualId);
                queryResult.setErrorMsg(e.getMessage());
            } catch (CatalogException e) {
                e.printStackTrace();
                queryResult = new QueryResult<>("Restore individual " + individualId);
                queryResult.setErrorMsg(e.getMessage());
            } finally {
                queryResultList.add(queryResult);
            }
        }

        return queryResultList;
    }

    public List<QueryResult<Individual>> restore(Query query, QueryOptions options, String sessionId) throws CatalogException {
        QueryOptions queryOptions = new QueryOptions(QueryOptions.INCLUDE, IndividualDBAdaptor.QueryParams.ID.key());
        QueryResult<Individual> individualQueryResult = individualDBAdaptor.get(query, queryOptions);
        List<Long> individualIds = individualQueryResult.getResult().stream().map(Individual::getId).collect(Collectors.toList());
        String individualStr = StringUtils.join(individualIds, ",");
        return restore(individualStr, options, sessionId);
    }

    @Override
    public Long getStudyId(long individualId) throws CatalogException {
        return individualDBAdaptor.getStudyId(individualId);
    }

    @Override
    public MyResourceId getId(String individualStr, @Nullable String studyStr, String sessionId) throws CatalogException {
        if (StringUtils.isEmpty(individualStr)) {
            throw new CatalogException("Missing individual parameter");
        }

        String userId;
        long studyId;
        long individualId;

        if (StringUtils.isNumeric(individualStr) && Long.parseLong(individualStr) > configuration.getCatalog().getOffset()) {
            individualId = Long.parseLong(individualStr);
            individualDBAdaptor.exists(individualId);
            studyId = individualDBAdaptor.getStudyId(individualId);
            userId = userManager.getUserId(sessionId);
        } else {
            if (individualStr.contains(",")) {
                throw new CatalogException("More than one individual found");
            }

            userId = userManager.getUserId(sessionId);
            studyId = studyManager.getId(userId, studyStr);

            Query query = new Query()
                    .append(IndividualDBAdaptor.QueryParams.STUDY_ID.key(), studyId)
                    .append(IndividualDBAdaptor.QueryParams.NAME.key(), individualStr);
            QueryOptions queryOptions = new QueryOptions(QueryOptions.INCLUDE, IndividualDBAdaptor.QueryParams.ID.key());
            QueryResult<Individual> individualQueryResult = individualDBAdaptor.get(query, queryOptions);
            if (individualQueryResult.getNumResults() == 1) {
                individualId = individualQueryResult.first().getId();
            } else {
                if (individualQueryResult.getNumResults() == 0) {
                    throw new CatalogException("Individual " + individualStr + " not found in study " + studyStr);
                } else {
                    throw new CatalogException("More than one individual found under " + individualStr + " in study " + studyStr);
                }
            }
        }

        return new MyResourceId(userId, studyId, individualId);
    }

    @Override
    public MyResourceIds getIds(String individualStr, @Nullable String studyStr, String sessionId) throws CatalogException {
        if (StringUtils.isEmpty(individualStr)) {
            throw new CatalogException("Missing individual parameter");
        }

        String userId;
        long studyId;
        List<Long> individualIds;

        if (StringUtils.isNumeric(individualStr) && Long.parseLong(individualStr) > configuration.getCatalog().getOffset()) {
            individualIds = Arrays.asList(Long.parseLong(individualStr));
            individualDBAdaptor.exists(individualIds.get(0));
            studyId = individualDBAdaptor.getStudyId(individualIds.get(0));
            userId = userManager.getUserId(sessionId);
        } else {
            userId = userManager.getUserId(sessionId);
            studyId = studyManager.getId(userId, studyStr);

            List<String> individualSplit = Arrays.asList(individualStr.split(","));
            Query query = new Query()
                    .append(IndividualDBAdaptor.QueryParams.STUDY_ID.key(), studyId)
                    .append(IndividualDBAdaptor.QueryParams.NAME.key(), individualSplit);
            QueryOptions queryOptions = new QueryOptions(QueryOptions.INCLUDE, IndividualDBAdaptor.QueryParams.ID.key());
            QueryResult<Individual> individualQueryResult = individualDBAdaptor.get(query, queryOptions);
            if (individualQueryResult.getNumResults() == individualSplit.size()) {
                individualIds = individualQueryResult.getResult().stream().map(Individual::getId).collect(Collectors.toList());
            } else {
                throw new CatalogException("Found only " + individualQueryResult.getNumResults() + " out of the " + individualSplit.size()
                        + " individuals looked for in study " + studyStr);
            }
        }

        return new MyResourceIds(userId, studyId, individualIds);
    }

    @Override
    public QueryResult<Individual> search(String studyStr, Query query, QueryOptions options, String sessionId) throws CatalogException {
        String userId = userManager.getUserId(sessionId);
        long studyId = studyManager.getId(userId, studyStr);

        Query finalQuery = new Query(query);
        fixQuery(studyId, finalQuery, sessionId);

        finalQuery.append(IndividualDBAdaptor.QueryParams.STUDY_ID.key(), studyId);

        QueryResult<Individual> queryResult = individualDBAdaptor.get(finalQuery, options, userId);
//        authorizationManager.filterIndividuals(userId, studyId, queryResultAux.getResult());

        // Add sample information
        addSampleInformation(queryResult, studyId, userId);
        return queryResult;
    }

    @Override
    public QueryResult<Individual> count(String studyStr, Query query, String sessionId) throws CatalogException {
        String userId = userManager.getUserId(sessionId);
        long studyId = studyManager.getId(userId, studyStr);

        Query finalQuery = new Query(query);
        fixQuery(studyId, finalQuery, sessionId);

        finalQuery.append(IndividualDBAdaptor.QueryParams.STUDY_ID.key(), studyId);
        QueryResult<Long> queryResultAux = individualDBAdaptor.count(finalQuery, userId, StudyAclEntry.StudyPermissions.VIEW_INDIVIDUALS);
        return new QueryResult<>("count", queryResultAux.getDbTime(), 0, queryResultAux.first(), queryResultAux.getWarningMsg(),
                queryResultAux.getErrorMsg(), Collections.emptyList());
    }

    @Override
<<<<<<< HEAD
    public QueryResult<Individual> create(String studyStr, Individual individual, QueryOptions options, String sessionId)
            throws CatalogException {
        options = ParamUtils.defaultObject(options, QueryOptions::new);

        List<Sample> samples = individual.getSamples();

        ParamUtils.checkAlias(individual.getName(), "name", configuration.getCatalog().getOffset());
        individual.setFamily(ParamUtils.defaultObject(individual.getFamily(), ""));
        individual.setEthnicity(ParamUtils.defaultObject(individual.getEthnicity(), ""));
        individual.setSpecies(ParamUtils.defaultObject(individual.getSpecies(), Individual.Species::new));
        individual.setPopulation(ParamUtils.defaultObject(individual.getPopulation(), Individual.Population::new));
        individual.setLifeStatus(ParamUtils.defaultObject(individual.getLifeStatus(), Individual.LifeStatus.UNKNOWN));
        individual.setKaryotypicSex(ParamUtils.defaultObject(individual.getKaryotypicSex(), Individual.KaryotypicSex.UNKNOWN));
        individual.setSex(ParamUtils.defaultObject(individual.getSex(), Individual.Sex.UNKNOWN));
        individual.setAffectationStatus(ParamUtils.defaultObject(individual.getAffectationStatus(), Individual.AffectationStatus.UNKNOWN));
        individual.setOntologyTerms(ParamUtils.defaultObject(individual.getOntologyTerms(), Collections.emptyList()));
        individual.setAnnotationSets(ParamUtils.defaultObject(individual.getAnnotationSets(), Collections.emptyList()));
        individual.setAnnotationSets(validateAnnotationSets(individual.getAnnotationSets()));
        individual.setAttributes(ParamUtils.defaultObject(individual.getAttributes(), Collections.emptyMap()));
        individual.setSamples(Collections.emptyList());
        individual.setStatus(new Status());
        individual.setCreationDate(TimeUtils.getTime());

        String userId = userManager.getUserId(sessionId);
        long studyId = studyManager.getId(userId, studyStr);
        authorizationManager.checkStudyPermission(studyId, userId, StudyAclEntry.StudyPermissions.WRITE_INDIVIDUALS);

        individual.setRelease(studyManager.getCurrentRelease(studyId));

        QueryResult<Individual> queryResult = individualDBAdaptor.insert(individual, studyId, options);
        auditManager.recordCreation(AuditRecord.Resource.individual, queryResult.first().getId(), userId, queryResult.first(), null, null);

        // Check samples
        if (samples != null && samples.size() > 0) {
            List<String> errorMessages = new ArrayList<>();
            for (Sample sample : samples) {
                try {
                    MyResourceId resource = catalogManager.getSampleManager().getId(sample.getName(), String.valueOf(studyId), sessionId);
                    ObjectMap params = new ObjectMap(SampleDBAdaptor.QueryParams.INDIVIDUAL_ID.key(), queryResult.first().getId());
                    try {
                        // We update the sample metadata to relate it to the individual
                        sampleDBAdaptor.update(resource.getResourceId(), params, QueryOptions.empty());
                    } catch (CatalogDBException e1) {
                        logger.error("Internal error when attempting to associate the individual to the sample. {}" + sample.getName(),
                                e1.getMessage(), e1);
                        errorMessages.add("Internal error when attempting to associate the individual to the sample " + sample.getName()
                                + ". " + e1.getMessage());
                    }
                } catch (CatalogException e) {
                    // It seems the sample does not exist so we will attempt to create it
                    try {
                        Individual ind = new Individual().setName(String.valueOf(queryResult.first().getId()));
                        catalogManager.getSampleManager().create(String.valueOf(studyId), sample, ind, QueryOptions.empty(), sessionId);
                    } catch (CatalogException e1) {
                        logger.error("The sample " + sample.getName() + " could not be created. Please, check the parameters. {}",
                                e1.getMessage(), e1);
                        errorMessages.add("The sample " + sample.getName() + " could not be created. Please, check the parameters. "
                            + e1.getMessage());
                    }
                }
            }

            if (errorMessages.size() > 0) {
                queryResult.setErrorMsg(StringUtils.join(errorMessages, "\n"));
            }

            // Add sample information
            addSampleInformation(queryResult, studyId, userId);
        }

        return queryResult;
    }

    @Override
=======
>>>>>>> 5dc13f82
    public QueryResult<Individual> update(String studyStr, String entryStr, ObjectMap parameters, QueryOptions options, String sessionId)
            throws CatalogException {
        ParamUtils.checkObj(parameters, "parameters");
        options = ParamUtils.defaultObject(options, QueryOptions::new);

        MyResourceId resource = getId(entryStr, studyStr, sessionId);
        String userId = resource.getUser();
        long studyId = resource.getStudyId();
        long individualId = resource.getResourceId();

        authorizationManager.checkIndividualPermission(studyId, individualId, userId, IndividualAclEntry.IndividualPermissions.UPDATE);

        for (Map.Entry<String, Object> param : parameters.entrySet()) {
            IndividualDBAdaptor.QueryParams queryParam = IndividualDBAdaptor.QueryParams.getParam(param.getKey());
            switch (queryParam) {
                case NAME:
                    ParamUtils.checkAlias(parameters.getString(queryParam.key()), "name", configuration.getCatalog().getOffset());

                    String myName = parameters.getString(IndividualDBAdaptor.QueryParams.NAME.key());
                    Query query = new Query()
                            .append(IndividualDBAdaptor.QueryParams.STUDY_ID.key(), studyId)
                            .append(IndividualDBAdaptor.QueryParams.NAME.key(), myName);
                    if (individualDBAdaptor.count(query).first() > 0) {
                        throw new CatalogException("Individual name " + myName + " already in use");
                    }
                    break;
                case DATE_OF_BIRTH:
                    if (StringUtils.isEmpty((String) param.getValue())) {
                        parameters.put(param.getKey(), "");
                    } else {
                        if (!TimeUtils.isValidFormat("yyyyMMdd", (String) param.getValue())) {
                            throw new CatalogException("Invalid date of birth format. Valid format yyyyMMdd");
                        }
                    }
                    break;
                case KARYOTYPIC_SEX:
                    try {
                        Individual.KaryotypicSex.valueOf(String.valueOf(param.getValue()));
                    } catch (IllegalArgumentException e) {
                        logger.error("Invalid karyotypic sex found: {}", e.getMessage(), e);
                        throw new CatalogException("Invalid karyotypic sex detected");
                    }
                    break;
                case SEX:
                    try {
                        Individual.Sex.valueOf(String.valueOf(param.getValue()));
                    } catch (IllegalArgumentException e) {
                        logger.error("Invalid sex found: {}", e.getMessage(), e);
                        throw new CatalogException("Invalid sex detected");
                    }
                    break;
                case MULTIPLES:
                    // Check individual names exist
                    Map<String, Object> multiples = (Map<String, Object>) param.getValue();
                    List<String> siblingList = (List<String>) multiples.get("siblings");
                    query = new Query()
                            .append(IndividualDBAdaptor.QueryParams.STUDY_ID.key(), studyId)
                            .append(IndividualDBAdaptor.QueryParams.NAME.key(), StringUtils.join(siblingList, ","));
                    QueryOptions queryOptions = new QueryOptions(QueryOptions.INCLUDE, IndividualDBAdaptor.QueryParams.ID.key());
                    QueryResult<Individual> individualQueryResult = individualDBAdaptor.get(query, queryOptions);
                    if (individualQueryResult.getNumResults() < siblingList.size()) {
                        int missing = siblingList.size() - individualQueryResult.getNumResults();
                        throw new CatalogDBException("Missing " + missing + " siblings in the database.");
                    }
                    break;
                case SAMPLES:
                    // Check those samples can be used
                    List<String> samples = parameters.getAsStringList(param.getKey());
                    MyResourceIds sampleResource = catalogManager.getSampleManager().getIds(StringUtils.join(samples, ","),
                            String.valueOf(studyId), sessionId);
                    checkSamplesNotInUseInOtherIndividual(sampleResource.getResourceIds(), studyId, individualId);
                    break;
                case FATHER:
                case MOTHER:
                case ETHNICITY:
                case POPULATION_DESCRIPTION:
                case POPULATION_NAME:
                case POPULATION_SUBPOPULATION:
                case ONTOLOGY_TERMS:
                case LIFE_STATUS:
                case AFFECTATION_STATUS:
                    break;
                default:
                    throw new CatalogException("Cannot update " + queryParam);
            }
        }

        if (StringUtils.isNotEmpty(parameters.getString(IndividualDBAdaptor.QueryParams.FATHER.key()))) {
            MyResourceId tmpResource =
                    getId(parameters.getString(IndividualDBAdaptor.QueryParams.FATHER.key()), String.valueOf(studyId), sessionId);
            parameters.remove(IndividualDBAdaptor.QueryParams.FATHER.key());
            parameters.put(IndividualDBAdaptor.QueryParams.FATHER_ID.key(), tmpResource.getResourceId());
        }
        if (StringUtils.isNotEmpty(parameters.getString(IndividualDBAdaptor.QueryParams.MOTHER.key()))) {
            MyResourceId tmpResource =
                    getId(parameters.getString(IndividualDBAdaptor.QueryParams.MOTHER.key()), String.valueOf(studyId), sessionId);
            parameters.remove(IndividualDBAdaptor.QueryParams.MOTHER.key());
            parameters.put(IndividualDBAdaptor.QueryParams.MOTHER_ID.key(), tmpResource.getResourceId());
        }

        if (options.getBoolean(Constants.INCREMENT_VERSION)) {
            // We do need to get the current release to properly create a new version
            options.put(Constants.CURRENT_RELEASE, studyManager.getCurrentRelease(resource.getStudyId()));
        }

<<<<<<< HEAD
        QueryResult<Individual> queryResult = individualDBAdaptor.update(individualId, parameters, options);
        auditManager.recordUpdate(AuditRecord.Resource.individual, individualId, userId, parameters, null, null);

        if (sampleResource != null) {
            // Update samples

            // 1. Remove all references to the individual in all the samples
            Query query = new Query()
                    .append(SampleDBAdaptor.QueryParams.STUDY_ID.key(), studyId)
                    .append(SampleDBAdaptor.QueryParams.INDIVIDUAL_ID.key(), individualId);
            ObjectMap params = new ObjectMap(SampleDBAdaptor.QueryParams.INDIVIDUAL_ID.key(), -1L);
            sampleDBAdaptor.update(query, params, QueryOptions.empty());

            // 2. Add reference to the current individual in the samples indicated
            query = new Query()
                    .append(SampleDBAdaptor.QueryParams.STUDY_ID.key(), studyId)
                    .append(SampleDBAdaptor.QueryParams.ID.key(), sampleResource.getResourceIds());
            params = new ObjectMap(SampleDBAdaptor.QueryParams.INDIVIDUAL_ID.key(), individualId);
            sampleDBAdaptor.update(query, params, QueryOptions.empty());
        }

=======
>>>>>>> 5dc13f82
        // Add sample information
        addSampleInformation(queryResult, studyId, userId);

        return queryResult;
    }

    public List<QueryResult<Individual>> delete(@Nullable String studyStr, String individualIdStr, ObjectMap options, String sessionId)
            throws CatalogException, IOException {
        ParamUtils.checkParameter(individualIdStr, "id");
        options = ParamUtils.defaultObject(options, ObjectMap::new);

        MyResourceIds resourceId = getIds(individualIdStr, studyStr, sessionId);
        List<Long> individualIds = resourceId.getResourceIds();
        String userId = resourceId.getUser();

        List<QueryResult<Individual>> queryResultList = new ArrayList<>(individualIds.size());
        for (Long individualId : individualIds) {
            QueryResult<Individual> queryResult = null;
            try {
                authorizationManager.checkIndividualPermission(resourceId.getStudyId(), individualId, userId,
                        IndividualAclEntry.IndividualPermissions.DELETE);

                // We can delete an individual if their samples can be deleted
                // We obtain the samples associated to the individual and check if those can be deleted
                Query query = new Query()
                        .append(SampleDBAdaptor.QueryParams.STUDY_ID.key(), resourceId.getStudyId())
                        .append(SampleDBAdaptor.QueryParams.INDIVIDUAL_ID.key(), individualId);
                QueryOptions queryOptions = new QueryOptions(QueryOptions.INCLUDE, SampleDBAdaptor.QueryParams.ID.key());
                QueryResult<Sample> sampleQueryResult = sampleDBAdaptor.get(query, queryOptions);

                if (sampleQueryResult.getNumResults() > 0) {
                    List<Long> sampleIds = sampleQueryResult.getResult().stream().map(Sample::getId).collect(Collectors.toList());
                    MyResourceIds sampleResource = new MyResourceIds(resourceId.getUser(), resourceId.getStudyId(), sampleIds);
                    // FIXME:
                    // We are first checking and deleting later because that delete method does not check if all the samples can be deleted
                    // directly. Instead, it makes a loop and checks one by one. Changes should be done there.
                    catalogManager.getSampleManager().checkCanDeleteSamples(sampleResource);
                    catalogManager.getSampleManager().delete(Long.toString(resourceId.getStudyId()), StringUtils.join(sampleIds, ","),
                            QueryOptions.empty(), sessionId);
                }

                // Get the individual info before the update
                QueryResult<Individual> individualQueryResult = individualDBAdaptor.get(individualId, QueryOptions.empty());

                String newIndividualName = individualQueryResult.first().getName() + ".DELETED_" + TimeUtils.getTime();
                ObjectMap updateParams = new ObjectMap()
                        .append(IndividualDBAdaptor.QueryParams.NAME.key(), newIndividualName)
                        .append(IndividualDBAdaptor.QueryParams.STATUS_NAME.key(), Status.DELETED);
                queryResult = individualDBAdaptor.update(individualId, updateParams, QueryOptions.empty());

                auditManager.recordDeletion(AuditRecord.Resource.individual, individualId, resourceId.getUser(),
                        individualQueryResult.first(), queryResult.first(), null, null);

            } catch (CatalogAuthorizationException e) {
                auditManager.recordDeletion(AuditRecord.Resource.individual, individualId, resourceId.getUser(), null, e.getMessage(),
                        null);

                queryResult = new QueryResult<>("Delete individual " + individualId);
                queryResult.setErrorMsg(e.getMessage());
            } catch (CatalogException e) {
                e.printStackTrace();
                queryResult = new QueryResult<>("Delete individual " + individualId);
                queryResult.setErrorMsg(e.getMessage());
            } finally {
                queryResultList.add(queryResult);
            }
        }

        return queryResultList;
    }

    public List<QueryResult<Individual>> delete(Query query, QueryOptions options, String sessionId) throws CatalogException, IOException {
        QueryOptions queryOptions = new QueryOptions(QueryOptions.INCLUDE, IndividualDBAdaptor.QueryParams.ID.key());
        QueryResult<Individual> individualQueryResult = individualDBAdaptor.get(query, queryOptions);
        List<Long> individualIds = individualQueryResult.getResult().stream().map(Individual::getId).collect(Collectors.toList());
        String individualStr = StringUtils.join(individualIds, ",");
        return delete(null, individualStr, options, sessionId);
    }

    @Override
    public QueryResult rank(String studyStr, Query query, String field, int numResults, boolean asc, String sessionId)
            throws CatalogException {
        query = ParamUtils.defaultObject(query, Query::new);
        ParamUtils.checkObj(field, "field");
        ParamUtils.checkObj(sessionId, "sessionId");

        String userId = userManager.getUserId(sessionId);
        long studyId = studyManager.getId(userId, studyStr);

        authorizationManager.checkStudyPermission(studyId, userId, StudyAclEntry.StudyPermissions.VIEW_INDIVIDUALS);

        // TODO: In next release, we will have to check the count parameter from the queryOptions object.
        boolean count = true;
//        query.append(CatalogIndividualDBAdaptor.QueryParams.STUDY_ID.key(), studyId);
        QueryResult queryResult = null;
        if (count) {
            // We do not need to check for permissions when we show the count of files
            queryResult = individualDBAdaptor.rank(query, field, numResults, asc);
        }

        return ParamUtils.defaultObject(queryResult, QueryResult::new);
    }

    @Override
    public QueryResult groupBy(@Nullable String studyStr, Query query, List<String> fields, QueryOptions options, String sessionId)
            throws CatalogException {
        query = ParamUtils.defaultObject(query, Query::new);
        options = ParamUtils.defaultObject(options, QueryOptions::new);
        ParamUtils.checkObj(fields, "fields");

        String userId = userManager.getUserId(sessionId);
        long studyId = studyManager.getId(userId, studyStr);
        authorizationManager.checkStudyPermission(studyId, userId, StudyAclEntry.StudyPermissions.VIEW_INDIVIDUALS);

        // Add study id to the query
        query.put(IndividualDBAdaptor.QueryParams.STUDY_ID.key(), studyId);

        // TODO: In next release, we will have to check the count parameter from the queryOptions object.
        boolean count = true;
//        query.append(CatalogIndividualDBAdaptor.QueryParams.STUDY_ID.key(), studyId);
        QueryResult queryResult = null;
        if (count) {
            // We do not need to check for permissions when we show the count of files
            queryResult = individualDBAdaptor.groupBy(query, fields, options);
        }

        return ParamUtils.defaultObject(queryResult, QueryResult::new);
    }


    @Override
    public QueryResult<AnnotationSet> createAnnotationSet(String id, @Nullable String studyStr, String variableSetId,
                                                          String annotationSetName, Map<String, Object> annotations,
                                                          Map<String, Object> attributes, String sessionId) throws CatalogException {
        ParamUtils.checkParameter(annotationSetName, "annotationSetName");
        ParamUtils.checkObj(annotations, "annotations");
        attributes = ParamUtils.defaultObject(attributes, HashMap<String, Object>::new);

        MyResourceId resource = catalogManager.getIndividualManager().getId(id, studyStr, sessionId);
        authorizationManager.checkIndividualPermission(resource.getStudyId(), resource.getResourceId(), resource.getUser(),
                IndividualAclEntry.IndividualPermissions.WRITE_ANNOTATIONS);
        MyResourceId variableSetResource = studyManager.getVariableSetId(variableSetId,
                Long.toString(resource.getStudyId()), sessionId);

        QueryResult<VariableSet> variableSet = studyDBAdaptor.getVariableSet(variableSetResource.getResourceId(), null,
                resource.getUser(), null);
        if (variableSet.getNumResults() == 0) {
            // Variable set must be confidential and the user does not have those permissions
            throw new CatalogAuthorizationException("Permission denied: User " + resource.getUser() + " cannot create annotations over "
                    + "that variable set");
        }

        QueryResult<AnnotationSet> annotationSet = createAnnotationSet(resource.getResourceId(), variableSet.first(), annotationSetName,
                annotations, studyManager.getCurrentRelease(resource.getStudyId()), attributes, individualDBAdaptor);

        auditManager.recordUpdate(AuditRecord.Resource.individual, resource.getResourceId(), resource.getUser(),
                new ObjectMap("annotationSets", annotationSet.first()), "annotate", null);

        return annotationSet;
    }

    @Override
    public QueryResult<AnnotationSet> getAllAnnotationSets(String id, @Nullable String studyStr, String sessionId) throws CatalogException {
        MyResourceId resource = commonGetAllInvidualSets(id, studyStr, sessionId);
        return individualDBAdaptor.getAnnotationSet(resource, null,
                StudyAclEntry.StudyPermissions.VIEW_INDIVIDUAL_ANNOTATIONS.toString());
    }

    @Override
    public QueryResult<ObjectMap> getAllAnnotationSetsAsMap(String id, @Nullable String studyStr, String sessionId)
            throws CatalogException {
        MyResourceId resource = commonGetAllInvidualSets(id, studyStr, sessionId);
        return individualDBAdaptor.getAnnotationSetAsMap(resource, null,
                StudyAclEntry.StudyPermissions.VIEW_INDIVIDUAL_ANNOTATIONS.toString());
    }

    @Override
    public QueryResult<AnnotationSet> getAnnotationSet(String id, @Nullable String studyStr, String annotationSetName, String sessionId)
            throws CatalogException {
        MyResourceId resource = commonGetAnnotationSet(id, studyStr, annotationSetName, sessionId);
        return individualDBAdaptor.getAnnotationSet(resource, annotationSetName,
                StudyAclEntry.StudyPermissions.VIEW_INDIVIDUAL_ANNOTATIONS.toString());
    }

    @Override
    public QueryResult<ObjectMap> getAnnotationSetAsMap(String id, @Nullable String studyStr, String annotationSetName, String sessionId)
            throws CatalogException {
        MyResourceId resource = commonGetAnnotationSet(id, studyStr, annotationSetName, sessionId);
        return individualDBAdaptor.getAnnotationSetAsMap(resource, annotationSetName,
                StudyAclEntry.StudyPermissions.VIEW_INDIVIDUAL_ANNOTATIONS.toString());
    }

    @Override
    public QueryResult<AnnotationSet> updateAnnotationSet(String id, @Nullable String studyStr, String annotationSetName, Map<String,
            Object> newAnnotations, String sessionId) throws CatalogException {
        ParamUtils.checkParameter(id, "id");
        ParamUtils.checkParameter(annotationSetName, "annotationSetName");
        ParamUtils.checkObj(newAnnotations, "newAnnotations");

        MyResourceId resource = getId(id, studyStr, sessionId);
        authorizationManager.checkIndividualPermission(resource.getStudyId(), resource.getResourceId(), resource.getUser(),
                IndividualAclEntry.IndividualPermissions.WRITE_ANNOTATIONS);

        // Update the annotation
        QueryResult<AnnotationSet> queryResult = updateAnnotationSet(resource, annotationSetName, newAnnotations, individualDBAdaptor);

        if (queryResult == null || queryResult.getNumResults() == 0) {
            throw new CatalogException("There was an error with the update");
        }

        AnnotationSet annotationSet = queryResult.first();

        // Audit the changes
        AnnotationSet annotationSetUpdate = new AnnotationSet(annotationSet.getName(), annotationSet.getVariableSetId(),
                newAnnotations.entrySet().stream()
                        .map(entry -> new Annotation(entry.getKey(), entry.getValue()))
                        .collect(Collectors.toSet()), annotationSet.getCreationDate(), 1, null);
        auditManager.recordUpdate(AuditRecord.Resource.individual, resource.getResourceId(), resource.getUser(),
                new ObjectMap("annotationSets", Collections.singletonList(annotationSetUpdate)), "update annotation", null);

        return queryResult;
    }

    @Override
    public QueryResult<AnnotationSet> deleteAnnotationSet(String id, @Nullable String studyStr, String annotationSetName, String sessionId)
            throws CatalogException {
        ParamUtils.checkParameter(id, "id");
        ParamUtils.checkParameter(annotationSetName, "annotationSetName");

        MyResourceId resource = getId(id, studyStr, sessionId);
        authorizationManager.checkIndividualPermission(resource.getStudyId(), resource.getResourceId(), resource.getUser(),
                IndividualAclEntry.IndividualPermissions.DELETE_ANNOTATIONS);

        QueryResult<AnnotationSet> annotationSet = individualDBAdaptor.getAnnotationSet(resource.getResourceId(), annotationSetName);
        if (annotationSet == null || annotationSet.getNumResults() == 0) {
            throw new CatalogException("Could not delete annotation set. The annotation set with name " + annotationSetName + " could not "
                    + "be found in the database.");
        }
        // We make this query because it will check the proper permissions in case the variable set is confidential
        studyDBAdaptor.getVariableSet(annotationSet.first().getVariableSetId(), new QueryOptions(), resource.getUser(), null);

        individualDBAdaptor.deleteAnnotationSet(resource.getResourceId(), annotationSetName);

        auditManager.recordDeletion(AuditRecord.Resource.individual, resource.getResourceId(), resource.getUser(),
                new ObjectMap("annotationSets", Collections.singletonList(annotationSet.first())), "delete annotation", null);

        return annotationSet;
    }

    @Override
    public QueryResult<ObjectMap> searchAnnotationSetAsMap(String id, @Nullable String studyStr, String variableSetStr,
                                                           @Nullable String annotation, String sessionId) throws CatalogException {
        ParamUtils.checkParameter(id, "id");
        MyResourceId resource = getId(id, studyStr, sessionId);
//        authorizationManager.checkIndividualPermission(resource.getStudyId(), resource.getResourceId(), resource.getUser(),
//                IndividualAclEntry.IndividualPermissions.VIEW_ANNOTATIONS);

        long variableSetId = -1;
        if (StringUtils.isNotEmpty(variableSetStr)) {
            variableSetId = studyManager.getVariableSetId(variableSetStr, Long.toString(resource.getStudyId()),
                    sessionId).getResourceId();
        }

        return individualDBAdaptor.searchAnnotationSetAsMap(resource, variableSetId, annotation,
                StudyAclEntry.StudyPermissions.VIEW_INDIVIDUAL_ANNOTATIONS.toString());
    }

    @Override
    public QueryResult<AnnotationSet> searchAnnotationSet(String id, @Nullable String studyStr, String variableSetStr,
                                                          @Nullable String annotation, String sessionId) throws CatalogException {
        ParamUtils.checkParameter(id, "id");

        MyResourceId resource = getId(id, studyStr, sessionId);
//        authorizationManager.checkIndividualPermission(resource.getStudyId(), resource.getResourceId(), resource.getUser(),
//                IndividualAclEntry.IndividualPermissions.VIEW_ANNOTATIONS);

        long variableSetId = -1;
        if (StringUtils.isNotEmpty(variableSetStr)) {
            variableSetId = studyManager.getVariableSetId(variableSetStr, Long.toString(resource.getStudyId()),
                    sessionId).getResourceId();
        }

        return individualDBAdaptor.searchAnnotationSet(resource, variableSetId, annotation,
                StudyAclEntry.StudyPermissions.VIEW_INDIVIDUAL_ANNOTATIONS.toString());
    }


    private MyResourceId commonGetAllInvidualSets(String id, @Nullable String studyStr, String sessionId) throws CatalogException {
        ParamUtils.checkParameter(id, "id");
        return getId(id, studyStr, sessionId);
//        authorizationManager.checkIndividualPermission(resource.getStudyId(), resource.getResourceId(), resource.getUser(),
//                IndividualAclEntry.IndividualPermissions.VIEW_ANNOTATIONS);
//        return resource.getResourceId();
    }


    private MyResourceId commonGetAnnotationSet(String id, @Nullable String studyStr, String annotationSetName, String sessionId)
            throws CatalogException {
        ParamUtils.checkAlias(annotationSetName, "annotationSetName", configuration.getCatalog().getOffset());
        return getId(id, studyStr, sessionId);
//        authorizationManager.checkIndividualPermission(resource.getStudyId(), resource.getResourceId(), resource.getUser(),
//                IndividualAclEntry.IndividualPermissions.VIEW_ANNOTATIONS);
//        return resource.getResourceId();
    }


    // **************************   ACLs  ******************************** //

    public List<QueryResult<IndividualAclEntry>> getAcls(String studyStr, String individualStr, String sessionId) throws CatalogException {
        MyResourceIds resource = getIds(individualStr, studyStr, sessionId);

        List<QueryResult<IndividualAclEntry>> individualAclList = new ArrayList<>(resource.getResourceIds().size());
        for (Long individualId : resource.getResourceIds()) {
            QueryResult<IndividualAclEntry> allIndividualAcls =
                    authorizationManager.getAllIndividualAcls(resource.getStudyId(), individualId, resource.getUser());
            allIndividualAcls.setId(String.valueOf(individualId));
            individualAclList.add(allIndividualAcls);
        }

        return individualAclList;
    }

    public List<QueryResult<IndividualAclEntry>> getAcl(String studyStr, String individualStr, String member, String sessionId)
            throws CatalogException {
        ParamUtils.checkObj(member, "member");

        MyResourceIds resource = getIds(individualStr, studyStr, sessionId);
        checkMembers(resource.getStudyId(), Arrays.asList(member));

        List<QueryResult<IndividualAclEntry>> individualAclList = new ArrayList<>(resource.getResourceIds().size());
        for (Long individualId : resource.getResourceIds()) {
            QueryResult<IndividualAclEntry> allIndividualAcls =
                    authorizationManager.getIndividualAcl(resource.getStudyId(), individualId, resource.getUser(), member);
            allIndividualAcls.setId(String.valueOf(individualId));
            individualAclList.add(allIndividualAcls);
        }

        return individualAclList;
    }

    public List<QueryResult<IndividualAclEntry>> updateAcl(String studyStr, String individualStr, String memberIds,
                                                           Individual.IndividualAclParams aclParams, String sessionId)
            throws CatalogException {
        int count = 0;
        count += StringUtils.isNotEmpty(individualStr) ? 1 : 0;
        count += StringUtils.isNotEmpty(aclParams.getSample()) ? 1 : 0;

        if (count > 1) {
            throw new CatalogException("Update ACL: Only one of these parameters are allowed: individual or sample per query.");
        } else if (count == 0) {
            throw new CatalogException("Update ACL: At least one of these parameters should be provided: individual or sample");
        }

        if (aclParams.getAction() == null) {
            throw new CatalogException("Invalid action found. Please choose a valid action to be performed.");
        }

        List<String> permissions = Collections.emptyList();
        if (StringUtils.isNotEmpty(aclParams.getPermissions())) {
            permissions = Arrays.asList(aclParams.getPermissions().trim().replaceAll("\\s", "").split(","));
            checkPermissions(permissions, IndividualAclEntry.IndividualPermissions::valueOf);
        }

        if (StringUtils.isNotEmpty(aclParams.getSample())) {
            // Obtain the sample ids
            MyResourceIds ids = catalogManager.getSampleManager().getIds(aclParams.getSample(), studyStr, sessionId);

            Query query = new Query(SampleDBAdaptor.QueryParams.ID.key(), ids.getResourceIds());
            QueryOptions options = new QueryOptions(QueryOptions.INCLUDE, SampleDBAdaptor.QueryParams.INDIVIDUAL_ID.key());
            QueryResult<Sample> sampleQueryResult = catalogManager.getSampleManager().get(ids.getStudyId(), query, options, sessionId);

            Set<Long> individualSet = sampleQueryResult.getResult().stream().map(sample -> sample.getIndividual().getId())
                    .collect(Collectors.toSet());
            individualStr = StringUtils.join(individualSet, ",");

            studyStr = Long.toString(ids.getStudyId());
        }

        // Obtain the resource ids
        MyResourceIds resourceIds = getIds(individualStr, studyStr, sessionId);

        // Check the user has the permissions needed to change permissions over those individuals
        for (Long individualId : resourceIds.getResourceIds()) {
            authorizationManager.checkIndividualPermission(resourceIds.getStudyId(), individualId, resourceIds.getUser(),
                    IndividualAclEntry.IndividualPermissions.SHARE);
        }

        // Validate that the members are actually valid members
        List<String> members;
        if (memberIds != null && !memberIds.isEmpty()) {
            members = Arrays.asList(memberIds.split(","));
        } else {
            members = Collections.emptyList();
        }
        checkMembers(resourceIds.getStudyId(), members);
//        studyManager.membersHavePermissionsInStudy(resourceIds.getStudyId(), members);

        String collectionName = MongoDBAdaptorFactory.INDIVIDUAL_COLLECTION;

        List<QueryResult<IndividualAclEntry>> queryResults;
        switch (aclParams.getAction()) {
            case SET:
                queryResults = authorizationManager.setAcls(resourceIds.getStudyId(), resourceIds.getResourceIds(), members, permissions,
                        collectionName);
                if (aclParams.isPropagate()) {
                    List<Long> sampleIds = getSamplesFromIndividuals(resourceIds);
                    if (sampleIds.size() > 0) {
                        Sample.SampleAclParams sampleAclParams = new Sample.SampleAclParams(aclParams.getPermissions(),
                                AclParams.Action.SET, null, null, null);
                        catalogManager.getSampleManager().updateAcl(studyStr, StringUtils.join(sampleIds, ","), memberIds, sampleAclParams,
                                sessionId);
                    }
                }
                break;
            case ADD:
                queryResults = authorizationManager.addAcls(resourceIds.getStudyId(), resourceIds.getResourceIds(), members, permissions,
                        collectionName);
                if (aclParams.isPropagate()) {
                    List<Long> sampleIds = getSamplesFromIndividuals(resourceIds);
                    if (sampleIds.size() > 0) {
                        Sample.SampleAclParams sampleAclParams = new Sample.SampleAclParams(aclParams.getPermissions(),
                                AclParams.Action.ADD, null, null, null);
                        catalogManager.getSampleManager().updateAcl(studyStr, StringUtils.join(sampleIds, ","), memberIds, sampleAclParams,
                                sessionId);
                    }
                }
                break;
            case REMOVE:
                queryResults = authorizationManager.removeAcls(resourceIds.getResourceIds(), members, permissions, collectionName);
                if (aclParams.isPropagate()) {
                    List<Long> sampleIds = getSamplesFromIndividuals(resourceIds);
                    if (CollectionUtils.isNotEmpty(sampleIds)) {
                        Sample.SampleAclParams sampleAclParams = new Sample.SampleAclParams(aclParams.getPermissions(),
                                AclParams.Action.REMOVE, null, null, null);
                        catalogManager.getSampleManager().updateAcl(studyStr, StringUtils.join(sampleIds, ","), memberIds,
                                sampleAclParams, sessionId);
                    }
                }
                break;
            case RESET:
                queryResults = authorizationManager.removeAcls(resourceIds.getResourceIds(), members, null, collectionName);
                if (aclParams.isPropagate()) {
                    List<Long> sampleIds = getSamplesFromIndividuals(resourceIds);
                    if (CollectionUtils.isNotEmpty(sampleIds)) {
                        Sample.SampleAclParams sampleAclParams = new Sample.SampleAclParams(aclParams.getPermissions(),
                                AclParams.Action.RESET, null, null, null);
                        catalogManager.getSampleManager().updateAcl(studyStr, StringUtils.join(sampleIds, ","), memberIds,
                                sampleAclParams, sessionId);
                    }
                }
                break;
            default:
                throw new CatalogException("Unexpected error occurred. No valid action found.");
        }

        return queryResults;
    }


    // **************************   Private methods  ******************************** //

    private List<Long> getSamplesFromIndividuals(MyResourceIds resourceIds) throws CatalogDBException {
        // Look for all the samples belonging to the individual
        Query query = new Query()
                .append(SampleDBAdaptor.QueryParams.STUDY_ID.key(), resourceIds.getStudyId())
                .append(SampleDBAdaptor.QueryParams.INDIVIDUAL_ID.key(), resourceIds.getResourceIds());

        QueryResult<Sample> sampleQueryResult = sampleDBAdaptor.get(query,
                new QueryOptions(QueryOptions.INCLUDE, SampleDBAdaptor.QueryParams.ID.key()));

        return sampleQueryResult.getResult().stream().map(Sample::getId).collect(Collectors.toList());
    }

    // Checks if father or mother are in query and transforms them into father.id and mother.id respectively
    private void fixQuery(long studyId, Query query, String sessionId) throws CatalogException {
        if (StringUtils.isNotEmpty(query.getString(IndividualDBAdaptor.QueryParams.FATHER.key()))) {
            MyResourceId resource =
                    getId(query.getString(IndividualDBAdaptor.QueryParams.FATHER.key()), String.valueOf(studyId), sessionId);
            query.remove(IndividualDBAdaptor.QueryParams.FATHER.key());
            query.append(IndividualDBAdaptor.QueryParams.FATHER_ID.key(), resource.getResourceId());
        }
        if (StringUtils.isNotEmpty(query.getString(IndividualDBAdaptor.QueryParams.MOTHER.key()))) {
            MyResourceId resource =
                    getId(query.getString(IndividualDBAdaptor.QueryParams.MOTHER.key()), String.valueOf(studyId), sessionId);
            query.remove(IndividualDBAdaptor.QueryParams.MOTHER.key());
            query.append(IndividualDBAdaptor.QueryParams.MOTHER_ID.key(), resource.getResourceId());
        }
    }

    private void addSampleInformation(QueryResult<Individual> individualQueryResult, long studyId, String userId) {
        if (individualQueryResult.getNumResults() == 0) {
            return;
        }

        List<String> errorMessages = new ArrayList<>();
        for (Individual individual : individualQueryResult.getResult()) {
            List<Long> sampleList = individual.getSamples().stream().map(Sample::getId).collect(Collectors.toList());
            if (sampleList.size() == 0) {
                continue;
            }

            Query query = new Query()
                    .append(SampleDBAdaptor.QueryParams.STUDY_ID.key(), studyId)
                    .append(SampleDBAdaptor.QueryParams.ID.key(), sampleList);
            try {
                QueryResult<Sample> sampleQueryResult = sampleDBAdaptor.get(query, QueryOptions.empty(), userId);
                if (sampleQueryResult.getNumResults() < sampleList.size()) {
                    throw new CatalogException("Could only get information for " + sampleQueryResult.getNumResults() + " out of "
                            + sampleList.size() + " samples belonging to individual " + individual.getName());
                } else {
                    individual.setSamples(sampleQueryResult.getResult());
                }
            } catch (CatalogException e) {
                logger.warn("Could not retrieve sample information to complete individual {}, {}", individual.getName(), e.getMessage(), e);
                errorMessages.add("Could not retrieve sample information to complete individual " + individual.getName() + ", "
                        + e.getMessage());
            }
        }

        if (errorMessages.size() > 0) {
            individualQueryResult.setWarningMsg(StringUtils.join(errorMessages, "\n"));
        }
    }

}<|MERGE_RESOLUTION|>--- conflicted
+++ resolved
@@ -93,7 +93,7 @@
                                           Individual.LifeStatus lifeStatus, Individual.AffectationStatus affectationStatus,
                                           QueryOptions options, String sessionId) throws CatalogException {
         Individual individual = new Individual(-1, name, null, null, null, fatherId, motherId, family, sex, karyotypicSex, ethnicity,
-                null, new Individual.Population(populationName, populationSubpopulation, populationDescription), dateOfBirth, -1, null,
+                null, new Individual.Population(populationName, populationSubpopulation, populationDescription), dateOfBirth, -1, 1, null,
                 null, lifeStatus, affectationStatus, null, null, false, null, null);
         return create(String.valueOf(studyId), individual, options, sessionId);
     }
@@ -410,83 +410,6 @@
     }
 
     @Override
-<<<<<<< HEAD
-    public QueryResult<Individual> create(String studyStr, Individual individual, QueryOptions options, String sessionId)
-            throws CatalogException {
-        options = ParamUtils.defaultObject(options, QueryOptions::new);
-
-        List<Sample> samples = individual.getSamples();
-
-        ParamUtils.checkAlias(individual.getName(), "name", configuration.getCatalog().getOffset());
-        individual.setFamily(ParamUtils.defaultObject(individual.getFamily(), ""));
-        individual.setEthnicity(ParamUtils.defaultObject(individual.getEthnicity(), ""));
-        individual.setSpecies(ParamUtils.defaultObject(individual.getSpecies(), Individual.Species::new));
-        individual.setPopulation(ParamUtils.defaultObject(individual.getPopulation(), Individual.Population::new));
-        individual.setLifeStatus(ParamUtils.defaultObject(individual.getLifeStatus(), Individual.LifeStatus.UNKNOWN));
-        individual.setKaryotypicSex(ParamUtils.defaultObject(individual.getKaryotypicSex(), Individual.KaryotypicSex.UNKNOWN));
-        individual.setSex(ParamUtils.defaultObject(individual.getSex(), Individual.Sex.UNKNOWN));
-        individual.setAffectationStatus(ParamUtils.defaultObject(individual.getAffectationStatus(), Individual.AffectationStatus.UNKNOWN));
-        individual.setOntologyTerms(ParamUtils.defaultObject(individual.getOntologyTerms(), Collections.emptyList()));
-        individual.setAnnotationSets(ParamUtils.defaultObject(individual.getAnnotationSets(), Collections.emptyList()));
-        individual.setAnnotationSets(validateAnnotationSets(individual.getAnnotationSets()));
-        individual.setAttributes(ParamUtils.defaultObject(individual.getAttributes(), Collections.emptyMap()));
-        individual.setSamples(Collections.emptyList());
-        individual.setStatus(new Status());
-        individual.setCreationDate(TimeUtils.getTime());
-
-        String userId = userManager.getUserId(sessionId);
-        long studyId = studyManager.getId(userId, studyStr);
-        authorizationManager.checkStudyPermission(studyId, userId, StudyAclEntry.StudyPermissions.WRITE_INDIVIDUALS);
-
-        individual.setRelease(studyManager.getCurrentRelease(studyId));
-
-        QueryResult<Individual> queryResult = individualDBAdaptor.insert(individual, studyId, options);
-        auditManager.recordCreation(AuditRecord.Resource.individual, queryResult.first().getId(), userId, queryResult.first(), null, null);
-
-        // Check samples
-        if (samples != null && samples.size() > 0) {
-            List<String> errorMessages = new ArrayList<>();
-            for (Sample sample : samples) {
-                try {
-                    MyResourceId resource = catalogManager.getSampleManager().getId(sample.getName(), String.valueOf(studyId), sessionId);
-                    ObjectMap params = new ObjectMap(SampleDBAdaptor.QueryParams.INDIVIDUAL_ID.key(), queryResult.first().getId());
-                    try {
-                        // We update the sample metadata to relate it to the individual
-                        sampleDBAdaptor.update(resource.getResourceId(), params, QueryOptions.empty());
-                    } catch (CatalogDBException e1) {
-                        logger.error("Internal error when attempting to associate the individual to the sample. {}" + sample.getName(),
-                                e1.getMessage(), e1);
-                        errorMessages.add("Internal error when attempting to associate the individual to the sample " + sample.getName()
-                                + ". " + e1.getMessage());
-                    }
-                } catch (CatalogException e) {
-                    // It seems the sample does not exist so we will attempt to create it
-                    try {
-                        Individual ind = new Individual().setName(String.valueOf(queryResult.first().getId()));
-                        catalogManager.getSampleManager().create(String.valueOf(studyId), sample, ind, QueryOptions.empty(), sessionId);
-                    } catch (CatalogException e1) {
-                        logger.error("The sample " + sample.getName() + " could not be created. Please, check the parameters. {}",
-                                e1.getMessage(), e1);
-                        errorMessages.add("The sample " + sample.getName() + " could not be created. Please, check the parameters. "
-                            + e1.getMessage());
-                    }
-                }
-            }
-
-            if (errorMessages.size() > 0) {
-                queryResult.setErrorMsg(StringUtils.join(errorMessages, "\n"));
-            }
-
-            // Add sample information
-            addSampleInformation(queryResult, studyId, userId);
-        }
-
-        return queryResult;
-    }
-
-    @Override
-=======
->>>>>>> 5dc13f82
     public QueryResult<Individual> update(String studyStr, String entryStr, ObjectMap parameters, QueryOptions options, String sessionId)
             throws CatalogException {
         ParamUtils.checkObj(parameters, "parameters");
@@ -592,30 +515,9 @@
             options.put(Constants.CURRENT_RELEASE, studyManager.getCurrentRelease(resource.getStudyId()));
         }
 
-<<<<<<< HEAD
         QueryResult<Individual> queryResult = individualDBAdaptor.update(individualId, parameters, options);
         auditManager.recordUpdate(AuditRecord.Resource.individual, individualId, userId, parameters, null, null);
 
-        if (sampleResource != null) {
-            // Update samples
-
-            // 1. Remove all references to the individual in all the samples
-            Query query = new Query()
-                    .append(SampleDBAdaptor.QueryParams.STUDY_ID.key(), studyId)
-                    .append(SampleDBAdaptor.QueryParams.INDIVIDUAL_ID.key(), individualId);
-            ObjectMap params = new ObjectMap(SampleDBAdaptor.QueryParams.INDIVIDUAL_ID.key(), -1L);
-            sampleDBAdaptor.update(query, params, QueryOptions.empty());
-
-            // 2. Add reference to the current individual in the samples indicated
-            query = new Query()
-                    .append(SampleDBAdaptor.QueryParams.STUDY_ID.key(), studyId)
-                    .append(SampleDBAdaptor.QueryParams.ID.key(), sampleResource.getResourceIds());
-            params = new ObjectMap(SampleDBAdaptor.QueryParams.INDIVIDUAL_ID.key(), individualId);
-            sampleDBAdaptor.update(query, params, QueryOptions.empty());
-        }
-
-=======
->>>>>>> 5dc13f82
         // Add sample information
         addSampleInformation(queryResult, studyId, userId);
 
