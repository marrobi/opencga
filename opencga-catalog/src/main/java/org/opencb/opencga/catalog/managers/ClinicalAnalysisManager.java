/*
 * Copyright 2015-2017 OpenCB
 *
 * Licensed under the Apache License, Version 2.0 (the "License");
 * you may not use this file except in compliance with the License.
 * You may obtain a copy of the License at
 *
 *     http://www.apache.org/licenses/LICENSE-2.0
 *
 * Unless required by applicable law or agreed to in writing, software
 * distributed under the License is distributed on an "AS IS" BASIS,
 * WITHOUT WARRANTIES OR CONDITIONS OF ANY KIND, either express or implied.
 * See the License for the specific language governing permissions and
 * limitations under the License.
 */

package org.opencb.opencga.catalog.managers;

import com.fasterxml.jackson.databind.ObjectMapper;
import org.apache.commons.lang3.StringUtils;
import org.opencb.commons.datastore.core.ObjectMap;
import org.opencb.commons.datastore.core.Query;
import org.opencb.commons.datastore.core.QueryOptions;
import org.opencb.commons.datastore.core.QueryResult;
import org.opencb.commons.datastore.core.result.WriteResult;
import org.opencb.opencga.catalog.audit.AuditManager;
import org.opencb.opencga.catalog.auth.authorization.AuthorizationManager;
import org.opencb.opencga.catalog.db.DBAdaptorFactory;
import org.opencb.opencga.catalog.db.api.*;
import org.opencb.opencga.catalog.exceptions.CatalogAuthorizationException;
import org.opencb.opencga.catalog.exceptions.CatalogException;
import org.opencb.opencga.catalog.io.CatalogIOManagerFactory;
import org.opencb.opencga.catalog.utils.ParamUtils;
import org.opencb.opencga.catalog.utils.UUIDUtils;
import org.opencb.opencga.core.common.TimeUtils;
import org.opencb.opencga.core.config.Configuration;
import org.opencb.opencga.core.models.*;
import org.opencb.opencga.core.models.acls.permissions.ClinicalAnalysisAclEntry;
import org.opencb.opencga.core.models.acls.permissions.StudyAclEntry;
import org.slf4j.Logger;
import org.slf4j.LoggerFactory;

import javax.annotation.Nullable;
import java.io.IOException;
import java.util.*;
import java.util.stream.Collectors;

/**
 * Created by pfurio on 05/06/17.
 */
public class ClinicalAnalysisManager extends ResourceManager<ClinicalAnalysis> {

    protected static Logger logger = LoggerFactory.getLogger(CohortManager.class);

    ClinicalAnalysisManager(AuthorizationManager authorizationManager, AuditManager auditManager, CatalogManager catalogManager,
                                   DBAdaptorFactory catalogDBAdaptorFactory, CatalogIOManagerFactory ioManagerFactory,
                                   Configuration configuration) {
        super(authorizationManager, auditManager, catalogManager, catalogDBAdaptorFactory, ioManagerFactory, configuration);
    }

    @Override
    ClinicalAnalysis smartResolutor(long studyUid, String entry, String user) throws CatalogException {
        Query query = new Query()
                .append(ClinicalAnalysisDBAdaptor.QueryParams.STUDY_UID.key(), studyUid);
        if (UUIDUtils.isOpenCGAUUID(entry)) {
            query.put(ClinicalAnalysisDBAdaptor.QueryParams.UUID.key(), entry);
        } else {
            query.put(ClinicalAnalysisDBAdaptor.QueryParams.ID.key(), entry);
        }

        QueryOptions options = new QueryOptions(QueryOptions.INCLUDE, Arrays.asList(
                ClinicalAnalysisDBAdaptor.QueryParams.UUID.key(),
                ClinicalAnalysisDBAdaptor.QueryParams.UID.key(), ClinicalAnalysisDBAdaptor.QueryParams.STUDY_UID.key(),
                ClinicalAnalysisDBAdaptor.QueryParams.RELEASE.key(), ClinicalAnalysisDBAdaptor.QueryParams.ID.key(),
                ClinicalAnalysisDBAdaptor.QueryParams.STATUS.key()));
        QueryResult<ClinicalAnalysis> analysisQueryResult = clinicalDBAdaptor.get(query, options, user);
        if (analysisQueryResult.getNumResults() == 0) {
            analysisQueryResult = clinicalDBAdaptor.get(query, options);
            if (analysisQueryResult.getNumResults() == 0) {
                throw new CatalogException("Clinical analysis " + entry + " not found");
            } else {
                throw new CatalogAuthorizationException("Permission denied. " + user + " is not allowed to see the clinical analysis "
                        + entry);
            }
        } else if (analysisQueryResult.getNumResults() > 1) {
            throw new CatalogException("More than one clinical analysis found based on " + entry);
        } else {
            return analysisQueryResult.first();
        }
    }


    @Override
    public QueryResult<ClinicalAnalysis> get(String studyStr, Query query, QueryOptions options, String sessionId) throws CatalogException {
        query = ParamUtils.defaultObject(query, Query::new);
        options = ParamUtils.defaultObject(options, QueryOptions::new);

        String userId = catalogManager.getUserManager().getUserId(sessionId);
        Study study = catalogManager.getStudyManager().resolveId(studyStr, userId);

        query.append(ClinicalAnalysisDBAdaptor.QueryParams.STUDY_UID.key(), study.getUid());

        QueryResult<ClinicalAnalysis> queryResult = clinicalDBAdaptor.get(query, options, userId);

        if (queryResult.getNumResults() == 0 && query.containsKey(ClinicalAnalysisDBAdaptor.QueryParams.UID.key())) {
            List<Long> analysisList = query.getAsLongList(ClinicalAnalysisDBAdaptor.QueryParams.UID.key());
            for (Long analysisId : analysisList) {
                authorizationManager.checkClinicalAnalysisPermission(study.getUid(), analysisId, userId,
                        ClinicalAnalysisAclEntry.ClinicalAnalysisPermissions.VIEW);
            }
        }

<<<<<<< HEAD
        addMissingInformation(queryResult, study.getUuid(), sessionId);
=======
        addMissingInformation(queryResult, study.getFqn(), sessionId);
>>>>>>> 9d73a889

        return queryResult;
    }

    @Override
    public DBIterator<ClinicalAnalysis> iterator(String studyStr, Query query, QueryOptions options, String sessionId)
            throws CatalogException {
        query = ParamUtils.defaultObject(query, Query::new);
        options = ParamUtils.defaultObject(options, QueryOptions::new);

        String userId = catalogManager.getUserManager().getUserId(sessionId);
        Study study = catalogManager.getStudyManager().resolveId(studyStr, userId);

        query.append(ClinicalAnalysisDBAdaptor.QueryParams.STUDY_UID.key(), study.getUid());

        return clinicalDBAdaptor.iterator(query, options, userId);
    }

    @Override
    public QueryResult<ClinicalAnalysis> create(String studyStr, ClinicalAnalysis clinicalAnalysis, QueryOptions options,
                                                String sessionId) throws CatalogException {
        String userId = catalogManager.getUserManager().getUserId(sessionId);
        Study study = catalogManager.getStudyManager().resolveId(studyStr, userId);
        authorizationManager.checkStudyPermission(study.getUid(), userId, StudyAclEntry.StudyPermissions.WRITE_CLINICAL_ANALYSIS);

        options = ParamUtils.defaultObject(options, QueryOptions::new);
        ParamUtils.checkObj(clinicalAnalysis, "clinicalAnalysis");
        ParamUtils.checkAlias(clinicalAnalysis.getId(), "name");
        ParamUtils.checkObj(clinicalAnalysis.getType(), "type");

        validateSubjects(clinicalAnalysis, study, sessionId);
        validateFamilyAndSubjects(clinicalAnalysis, study, sessionId);
//        validateInterpretations(clinicalAnalysis.getInterpretations(), studyStr, sessionId);

        if (clinicalAnalysis.getGermline() != null && StringUtils.isNotEmpty(clinicalAnalysis.getGermline().getName())) {
            MyResource<File> resource = catalogManager.getFileManager().getUid(clinicalAnalysis.getGermline().getName(), studyStr,
                    sessionId);
            clinicalAnalysis.setGermline(resource.getResource());
        }

        if (clinicalAnalysis.getSomatic() != null && StringUtils.isNotEmpty(clinicalAnalysis.getSomatic().getName())) {
            MyResource<File> resource = catalogManager.getFileManager().getUid(clinicalAnalysis.getSomatic().getName(), studyStr,
                    sessionId);
            clinicalAnalysis.setSomatic(resource.getResource());
        }

        clinicalAnalysis.setCreationDate(TimeUtils.getTime());
        clinicalAnalysis.setDescription(ParamUtils.defaultString(clinicalAnalysis.getDescription(), ""));
        clinicalAnalysis.setStatus(new Status());
        clinicalAnalysis.setRelease(catalogManager.getStudyManager().getCurrentRelease(study, userId));
        clinicalAnalysis.setAttributes(ParamUtils.defaultObject(clinicalAnalysis.getAttributes(), Collections.emptyMap()));
        clinicalAnalysis.setInterpretations(ParamUtils.defaultObject(clinicalAnalysis.getInterpretations(), ArrayList::new));

        clinicalAnalysis.setUuid(UUIDUtils.generateOpenCGAUUID(UUIDUtils.Entity.CLINICAL));
        QueryResult<ClinicalAnalysis> queryResult = clinicalDBAdaptor.insert(study.getUid(), clinicalAnalysis, options);

<<<<<<< HEAD
        addMissingInformation(queryResult, study.getUuid(), sessionId);
=======
        addMissingInformation(queryResult, study.getFqn(), sessionId);
>>>>>>> 9d73a889
        return queryResult;
    }

    private void validateInterpretations(List<ClinicalAnalysis.ClinicalInterpretation> interpretations, String studyStr, String sessionId)
            throws CatalogException {
        if (interpretations == null) {
            return;
        }

        for (ClinicalAnalysis.ClinicalInterpretation interpretation : interpretations) {
            ParamUtils.checkObj(interpretation.getId(), "interpretation id");
            ParamUtils.checkObj(interpretation.getName(), "interpretation name");
            ParamUtils.checkObj(interpretation.getFile(), "interpretation file");
            QueryResult<File> fileQueryResult = catalogManager.getFileManager().get(studyStr, interpretation.getFile().getName(),
                    QueryOptions.empty(), sessionId);
            if (fileQueryResult.getNumResults() == 0) {
                throw new CatalogException("Interpretation file not found");
            }
            if (fileQueryResult.first().getType() != File.Type.FILE) {
                throw new CatalogException("Interpretation file should point to a file. Detected " + fileQueryResult.first().getType());
            }
            interpretation.setFile(fileQueryResult.first());
        }
    }

    private void validateSubjects(ClinicalAnalysis clinicalAnalysis, Study study, String sessionId) throws CatalogException {
        if (clinicalAnalysis.getSubjects() == null || clinicalAnalysis.getSubjects().isEmpty()) {
            throw new CatalogException("Missing subjects in clinical analysis");
        }

        for (Individual individual : clinicalAnalysis.getSubjects()) {
            if (individual.getSamples() == null || individual.getSamples().isEmpty()) {
                throw new CatalogException("Missing samples from subject " + individual.getName());
            }
        }

        for (Individual subject : clinicalAnalysis.getSubjects()) {
            MyResource<Individual> resource = catalogManager.getIndividualManager().getUid(subject.getName(), study.getFqn(), sessionId);
            subject.setUid(resource.getResource().getUid());

            List<String> sampleIds = subject.getSamples().stream().map(Sample::getId).collect(Collectors.toList());
            MyResources<Sample> sampleResources = catalogManager.getSampleManager().getUids(sampleIds, study.getFqn(), sessionId);
            if (sampleResources.getResourceList().size() < subject.getSamples().size()) {
                throw new CatalogException("Missing some samples. Found " + sampleResources.getResourceList().size() + " out of "
                        + subject.getSamples().size());
            }
            // We associate the samples to the subject
            subject.setSamples(sampleResources.getResourceList());

            // Check those samples are actually samples from the proband
            Query query = new Query()
                    .append(SampleDBAdaptor.QueryParams.UID.key(), subject.getSamples().stream()
                            .map(Sample::getUid)
                            .collect(Collectors.toList()))
                    .append(SampleDBAdaptor.QueryParams.INDIVIDUAL_UID.key(), subject.getUid());
            QueryResult<Sample> countSamples = catalogManager.getSampleManager().count(study.getFqn(), query, sessionId);
            if (countSamples.getNumTotalResults() < subject.getSamples().size()) {
                throw new CatalogException("Not all the samples belong to the proband. Only " + countSamples.getNumTotalResults()
                        + " out of the " + subject.getSamples().size() + " belong to the individual.");
            }
        }
    }

    private void validateFamilyAndSubjects(ClinicalAnalysis clinicalAnalysis, Study study, String sessionId) throws CatalogException {
        if (clinicalAnalysis.getFamily() != null && StringUtils.isNotEmpty(clinicalAnalysis.getFamily().getName())) {
            MyResource<Family> familyResource = catalogManager.getFamilyManager().getUid(clinicalAnalysis.getFamily().getName(),
                    study.getFqn(), sessionId);
            clinicalAnalysis.setFamily(familyResource.getResource());

            for (Individual subject : clinicalAnalysis.getSubjects()) {
                // Check the proband is an actual member of the family
                Query query = new Query()
                        .append(FamilyDBAdaptor.QueryParams.UID.key(), familyResource.getResource().getUid())
                        .append(FamilyDBAdaptor.QueryParams.MEMBER_UID.key(), subject.getUid());
                QueryResult<Family> count = catalogManager.getFamilyManager().count(study.getFqn(), query, sessionId);
                if (count.getNumTotalResults() == 0) {
                    throw new CatalogException("The member " + subject.getUid() + " does not belong to the family "
                            + clinicalAnalysis.getFamily().getName());
                }
            }
        }
    }

    @Override
    public QueryResult<ClinicalAnalysis> update(String studyStr, String entryStr, ObjectMap parameters, QueryOptions options,
                                                String sessionId) throws CatalogException {
        MyResource<ClinicalAnalysis> resource = getUid(entryStr, studyStr, sessionId);
        authorizationManager.checkClinicalAnalysisPermission(resource.getStudy().getUid(), resource.getResource().getUid(),
                resource.getUser(), ClinicalAnalysisAclEntry.ClinicalAnalysisPermissions.UPDATE);

        for (Map.Entry<String, Object> param : parameters.entrySet()) {
            ClinicalAnalysisDBAdaptor.QueryParams queryParam = ClinicalAnalysisDBAdaptor.QueryParams.getParam(param.getKey());
            switch (queryParam) {
                case ID:
                    ParamUtils.checkAlias(parameters.getString(queryParam.key()), "name");
                    break;
                case INTERPRETATIONS:
                    // Get the file uid
                    List<LinkedHashMap<String, Object>> interpretationList = (List<LinkedHashMap<String, Object>>) param.getValue();
                    for (LinkedHashMap<String, Object> interpretationMap : interpretationList) {
                        LinkedHashMap<String, Object> fileMap = (LinkedHashMap<String, Object>) interpretationMap.get("file");
                        MyResource<File> fileResource = catalogManager.getFileManager().getUid(String.valueOf(fileMap.get("path")),
                                studyStr, sessionId);
                        fileMap.put(FileDBAdaptor.QueryParams.UID.key(), fileResource.getResource().getUid());
                    }
                    break;
                case FAMILY:
                case SUBJECTS:
                    break;
                default:
                    throw new CatalogException("Cannot update " + queryParam);
            }
        }

        if (parameters.containsKey(ClinicalAnalysisDBAdaptor.QueryParams.FAMILY.key())
                || parameters.containsKey(ClinicalAnalysisDBAdaptor.QueryParams.SUBJECTS.key())) {
            // Fetch current information to autocomplete the validation
            Query query = new Query(ClinicalAnalysisDBAdaptor.QueryParams.UID.key(), resource.getResource().getUid());
            QueryOptions queryOptions = new QueryOptions(QueryOptions.INCLUDE,
                    Arrays.asList(ClinicalAnalysisDBAdaptor.QueryParams.FAMILY.key(),
                            ClinicalAnalysisDBAdaptor.QueryParams.SUBJECTS.key()));
            QueryResult<ClinicalAnalysis> clinicalAnalysisQueryResult = get(studyStr, query, queryOptions, sessionId);
            ClinicalAnalysis clinicalAnalysis = clinicalAnalysisQueryResult.first();

            ObjectMapper jsonObjectMapper = new ObjectMapper();

            try {
                if (parameters.containsKey(ClinicalAnalysisDBAdaptor.QueryParams.FAMILY.key())) {
                    String familyString = jsonObjectMapper.writeValueAsString(
                            parameters.get(ClinicalAnalysisDBAdaptor.QueryParams.FAMILY.key()));
                    Family family = jsonObjectMapper.readValue(familyString, Family.class);
                    clinicalAnalysis.setFamily(family);
                }
                if (parameters.containsKey(ClinicalAnalysisDBAdaptor.QueryParams.SUBJECTS.key())) {
                    List<String> subjectStrings = new ArrayList<>();
                    for (Object o : parameters.getAsList(ClinicalAnalysisDBAdaptor.QueryParams.SUBJECTS.key())) {
                        subjectStrings.add(jsonObjectMapper.writeValueAsString(o));
                    }
                    List<Individual> subjectList = new ArrayList<>(subjectStrings.size());
                    for (String subjectString : subjectStrings) {
                        subjectList.add(jsonObjectMapper.readValue(subjectString, Individual.class));
                    }
                    clinicalAnalysis.setSubjects(subjectList);
                }
                validateSubjects(clinicalAnalysis, resource.getStudy(), sessionId);
                validateFamilyAndSubjects(clinicalAnalysis, resource.getStudy(), sessionId);

                parameters.put(ClinicalAnalysisDBAdaptor.QueryParams.FAMILY.key(), clinicalAnalysis.getFamily());
                parameters.put(ClinicalAnalysisDBAdaptor.QueryParams.SUBJECTS.key(), clinicalAnalysis.getSubjects());

            } catch (IOException e) {
                logger.error("Error checking families and subjects: {}", e.getMessage(), e);
                throw new CatalogException(e);
            }
        }

        return clinicalDBAdaptor.update(resource.getResource().getUid(), parameters, QueryOptions.empty());
    }

//    public QueryResult<ClinicalAnalysis> updateInterpretation(String studyStr, String clinicalAnalysisStr,
//                                                List<ClinicalAnalysis.ClinicalInterpretation> interpretations,
//                                                ClinicalAnalysis.Action action, QueryOptions queryOptions, String sessionId)
//            throws CatalogException {
//
//        MyResourceId resource = getId(clinicalAnalysisStr, studyStr, sessionId);
//        authorizationManager.checkClinicalAnalysisPermission(resource.getStudyId(), resource.getResourceId(), resource.getUser(),
//                ClinicalAnalysisAclEntry.ClinicalAnalysisPermissions.UPDATE);
//
//        ParamUtils.checkObj(interpretations, "interpretations");
//        ParamUtils.checkObj(action, "action");
//
//        if (action != ClinicalAnalysis.Action.REMOVE) {
//            validateInterpretations(interpretations, String.valueOf(resource.getStudyId()), sessionId);
//        }
//
//        switch (action) {
//            case ADD:
//                for (ClinicalAnalysis.ClinicalInterpretation interpretation : interpretations) {
//                    clinicalDBAdaptor.addInterpretation(resource.getResourceId(), interpretation);
//                }
//                break;
//            case SET:
//                clinicalDBAdaptor.setInterpretations(resource.getResourceId(), interpretations);
//                break;
//            case REMOVE:
//                for (ClinicalAnalysis.ClinicalInterpretation interpretation : interpretations) {
//                    clinicalDBAdaptor.removeInterpretation(resource.getResourceId(), interpretation.getId());
//                }
//                break;
//            default:
//                throw new CatalogException("Unexpected action found");
//        }
//
//        return clinicalDBAdaptor.get(resource.getResourceId(), queryOptions);
//    }


    public QueryResult<ClinicalAnalysis> search(String studyStr, Query query, QueryOptions options, String sessionId)
            throws CatalogException {
        String userId = catalogManager.getUserManager().getUserId(sessionId);
        Study study = catalogManager.getStudyManager().resolveId(studyStr, userId);

        fixQueryObject(query, study, sessionId);

        query.append(ClinicalAnalysisDBAdaptor.QueryParams.STUDY_UID.key(), study.getUid());
        QueryResult<ClinicalAnalysis> queryResult = clinicalDBAdaptor.get(query, options, userId);
//            authorizationManager.filterClinicalAnalysis(userId, studyId, queryResultAux.getResult());

<<<<<<< HEAD
        addMissingInformation(queryResult, study.getUuid(), sessionId);
=======
        addMissingInformation(queryResult, study.getFqn(), sessionId);
>>>>>>> 9d73a889
        return queryResult;
    }

    private void fixQueryObject(Query query, Study study, String sessionId) throws CatalogException {
        if (query.containsKey("family")) {
            MyResource<Family> familyResource = catalogManager.getFamilyManager().getUid(query.getString("family"), study.getFqn(),
                    sessionId);
            query.put(ClinicalAnalysisDBAdaptor.QueryParams.FAMILY_UID.key(), familyResource.getResource().getUid());
            query.remove("family");
        }
        if (query.containsKey("sample")) {
            MyResource<Sample> sampleResource = catalogManager.getSampleManager().getUid(query.getString("sample"), study.getFqn(),
                    sessionId);
            query.put(ClinicalAnalysisDBAdaptor.QueryParams.SAMPLE_UID.key(), sampleResource.getResource().getUid());
            query.remove("sample");
        }
        if (query.containsKey("subject")) {
            MyResource<Individual> probandResource = catalogManager.getIndividualManager().getUid(query.getString("subject"),
                    study.getFqn(), sessionId);
            query.put(ClinicalAnalysisDBAdaptor.QueryParams.SUBJECT_UID.key(), probandResource.getResource().getUid());
            query.remove("subject");
        }
        if (query.containsKey("germline")) {
            MyResource<File> resource = catalogManager.getFileManager().getUid(query.getString("germline"), study.getFqn(), sessionId);
            query.put(ClinicalAnalysisDBAdaptor.QueryParams.GERMLINE_UID.key(), resource.getResource().getUid());
            query.remove("germline");
        }
        if (query.containsKey("somatic")) {
            MyResource<File> resource = catalogManager.getFileManager().getUid(query.getString("somatic"), study.getFqn(), sessionId);
            query.put(ClinicalAnalysisDBAdaptor.QueryParams.SOMATIC_UID.key(), resource.getResource().getUid());
            query.remove("somatic");
        }
    }

    public QueryResult<ClinicalAnalysis> count(String studyStr, Query query, String sessionId)
            throws CatalogException {
        String userId = catalogManager.getUserManager().getUserId(sessionId);
        Study study = catalogManager.getStudyManager().resolveId(studyStr, userId);

        fixQueryObject(query, study, sessionId);

        query.append(ClinicalAnalysisDBAdaptor.QueryParams.STUDY_UID.key(), study.getUid());
        QueryResult<Long> queryResultAux = clinicalDBAdaptor.count(query, userId, StudyAclEntry.StudyPermissions.VIEW_CLINICAL_ANALYSIS);
        return new QueryResult<>("count", queryResultAux.getDbTime(), 0, queryResultAux.first(), queryResultAux.getWarningMsg(),
                queryResultAux.getErrorMsg(), Collections.emptyList());
    }

    @Override
    public WriteResult delete(String studyStr, Query query, ObjectMap params, String sessionId) {
        return null;
    }

    @Override
    public QueryResult rank(String studyStr, Query query, String field, int numResults, boolean asc, String sessionId)
            throws CatalogException {
        return null;
    }

    @Override
    public QueryResult groupBy(@Nullable String studyStr, Query query, List<String> fields, QueryOptions options, String sessionId)
            throws CatalogException {
        query = ParamUtils.defaultObject(query, Query::new);
        options = ParamUtils.defaultObject(options, QueryOptions::new);
        if (fields == null || fields.size() == 0) {
            throw new CatalogException("Empty fields parameter.");
        }

        String userId = catalogManager.getUserManager().getUserId(sessionId);
        Study study = catalogManager.getStudyManager().resolveId(studyStr, userId);

        fixQueryObject(query, study, sessionId);

        // Add study id to the query
        query.put(FamilyDBAdaptor.QueryParams.STUDY_UID.key(), study.getUid());

        QueryResult queryResult = clinicalDBAdaptor.groupBy(query, fields, options, userId);

        return ParamUtils.defaultObject(queryResult, QueryResult::new);
    }

<<<<<<< HEAD
    private void addMissingInformation(QueryResult<ClinicalAnalysis> queryResult, String studyUuid, String sessionId) {
=======
    private void addMissingInformation(QueryResult<ClinicalAnalysis> queryResult, String studyStr, String sessionId) {
>>>>>>> 9d73a889
        if (queryResult.getNumResults() == 0) {
            return;
        }

        List<String> warningMessages = new ArrayList<>();
        for (ClinicalAnalysis clinicalAnalysis : queryResult.getResult()) {

            // Complete somatic file information
            if (clinicalAnalysis.getSomatic() != null && clinicalAnalysis.getSomatic().getUid() > 0) {
                try {
<<<<<<< HEAD
                    QueryResult<File> fileQueryResult = catalogManager.getFileManager().get(studyUuid,
=======
                    QueryResult<File> fileQueryResult = catalogManager.getFileManager().get(studyStr,
>>>>>>> 9d73a889
                            String.valueOf(clinicalAnalysis.getSomatic().getUid()), QueryOptions.empty(), sessionId);
                    if (fileQueryResult.getNumResults() == 1) {
                        clinicalAnalysis.setSomatic(fileQueryResult.first());
                    }
                } catch (CatalogException e) {
                    String message = "Could not fetch somatic file information to complete Clinical Analysis object";
                    logger.warn("{}: {}", message, e.getMessage(), e);
                    warningMessages.add(message);
                }
            }

            // Complete germline file information
            if (clinicalAnalysis.getGermline() != null && clinicalAnalysis.getGermline().getUid() > 0) {
                try {
<<<<<<< HEAD
                    QueryResult<File> fileQueryResult = catalogManager.getFileManager().get(studyUuid,
=======
                    QueryResult<File> fileQueryResult = catalogManager.getFileManager().get(studyStr,
>>>>>>> 9d73a889
                            String.valueOf(clinicalAnalysis.getGermline().getUid()), QueryOptions.empty(), sessionId);
                    if (fileQueryResult.getNumResults() == 1) {
                        clinicalAnalysis.setGermline(fileQueryResult.first());
                    }
                } catch (CatalogException e) {
                    String message = "Could not fetch germline file information to complete Clinical Analysis object";
                    logger.warn("{}: {}", message, e.getMessage(), e);
                    warningMessages.add(message);
                }
            }

            // Complete family information
            if (clinicalAnalysis.getFamily() != null && clinicalAnalysis.getFamily().getUid() > 0) {
                try {
<<<<<<< HEAD
                    QueryResult<Family> familyQueryResult = catalogManager.getFamilyManager().get(studyUuid,
                            String.valueOf(clinicalAnalysis.getFamily().getUid()), QueryOptions.empty(), sessionId);
=======
                	Query query = new Query();
                	query.put(FamilyDBAdaptor.QueryParams.UID.key(), clinicalAnalysis.getFamily().getUid());
                	QueryResult<Family> familyQueryResult = catalogManager.getFamilyManager().get(studyStr,
                            query, QueryOptions.empty(), sessionId);
>>>>>>> 9d73a889
                    if (familyQueryResult.getNumResults() == 1) {
                        clinicalAnalysis.setFamily(familyQueryResult.first());
                    }
                } catch (CatalogException e) {
                    String message = "Could not fetch family information to complete Clinical Analysis object";
                    logger.warn("{}: {}", message, e.getMessage(), e);
                    warningMessages.add(message);
                }
            }

            // Complete subject information
            if (clinicalAnalysis.getSubjects() != null && !clinicalAnalysis.getSubjects().isEmpty()) {
                try {
                    List<Long> individualIds = clinicalAnalysis.getSubjects().stream()
                            .map(Individual::getUid)
                            .filter(id -> id > 0)
                            .collect(Collectors.toList());
                    Query query = new Query(IndividualDBAdaptor.QueryParams.UID.key(), individualIds);
<<<<<<< HEAD
                    QueryResult<Individual> individualQueryResult = catalogManager.getIndividualManager().get(studyUuid,
=======
                    QueryResult<Individual> individualQueryResult = catalogManager.getIndividualManager().get(studyStr,
>>>>>>> 9d73a889
                            query, QueryOptions.empty(), sessionId);

                    // We create a map of individual id - individual to find the results easily
                    Map<Long, Individual> individualMap = new HashMap<>();
                    for (Individual individual : individualQueryResult.getResult()) {
                        individualMap.put(individual.getUid(), individual);
                    }

                    // We create a list of individuals (subjects) to be replaced in the clinicalAnalysis
                    List<Individual> subjectList = new ArrayList<>();
                    for (Individual subject : clinicalAnalysis.getSubjects()) {
                        Individual completeIndividual = individualMap.get(subject.getUid());

                        // We need to filter out from the individuals fetched, the samples that are not of interest for the analysis
                        if (subject.getSamples() != null && !subject.getSamples().isEmpty()) {
                            // We create a set of the sample ids of interest
                            Set<Long> samplesOfInterest = subject.getSamples().stream().map(Sample::getUid).collect(Collectors.toSet());

                            // And we now filter out those that are not of interest
                            completeIndividual.getSamples().removeIf(sample -> !samplesOfInterest.contains(sample.getUid()));
                        }

                        subjectList.add(completeIndividual);
                    }

                    // We now assign the list of individuals
                    clinicalAnalysis.setSubjects(subjectList);
                } catch (CatalogException e) {
                    String message = "Could not fetch subject information to complete Clinical Analysis object";
                    logger.warn("{}: {}", message, e.getMessage(), e);
                    warningMessages.add(message);
                }
            }
        }

        if (warningMessages.size() > 0) {
            queryResult.setWarningMsg(StringUtils.join(warningMessages, "\n"));
        }
    }

    private long getClinicalId(boolean silent, String clinicalStrAux) throws CatalogException {
        long clinicalId = Long.parseLong(clinicalStrAux);
        try {
            clinicalDBAdaptor.checkId(clinicalId);
        } catch (CatalogException e) {
            if (silent) {
                return -1L;
            } else {
                throw e;
            }
        }
        return clinicalId;
    }
}<|MERGE_RESOLUTION|>--- conflicted
+++ resolved
@@ -110,11 +110,7 @@
             }
         }
 
-<<<<<<< HEAD
-        addMissingInformation(queryResult, study.getUuid(), sessionId);
-=======
         addMissingInformation(queryResult, study.getFqn(), sessionId);
->>>>>>> 9d73a889
 
         return queryResult;
     }
@@ -171,11 +167,7 @@
         clinicalAnalysis.setUuid(UUIDUtils.generateOpenCGAUUID(UUIDUtils.Entity.CLINICAL));
         QueryResult<ClinicalAnalysis> queryResult = clinicalDBAdaptor.insert(study.getUid(), clinicalAnalysis, options);
 
-<<<<<<< HEAD
-        addMissingInformation(queryResult, study.getUuid(), sessionId);
-=======
         addMissingInformation(queryResult, study.getFqn(), sessionId);
->>>>>>> 9d73a889
         return queryResult;
     }
 
@@ -384,11 +376,7 @@
         QueryResult<ClinicalAnalysis> queryResult = clinicalDBAdaptor.get(query, options, userId);
 //            authorizationManager.filterClinicalAnalysis(userId, studyId, queryResultAux.getResult());
 
-<<<<<<< HEAD
-        addMissingInformation(queryResult, study.getUuid(), sessionId);
-=======
         addMissingInformation(queryResult, study.getFqn(), sessionId);
->>>>>>> 9d73a889
         return queryResult;
     }
 
@@ -469,11 +457,7 @@
         return ParamUtils.defaultObject(queryResult, QueryResult::new);
     }
 
-<<<<<<< HEAD
-    private void addMissingInformation(QueryResult<ClinicalAnalysis> queryResult, String studyUuid, String sessionId) {
-=======
     private void addMissingInformation(QueryResult<ClinicalAnalysis> queryResult, String studyStr, String sessionId) {
->>>>>>> 9d73a889
         if (queryResult.getNumResults() == 0) {
             return;
         }
@@ -484,11 +468,7 @@
             // Complete somatic file information
             if (clinicalAnalysis.getSomatic() != null && clinicalAnalysis.getSomatic().getUid() > 0) {
                 try {
-<<<<<<< HEAD
-                    QueryResult<File> fileQueryResult = catalogManager.getFileManager().get(studyUuid,
-=======
                     QueryResult<File> fileQueryResult = catalogManager.getFileManager().get(studyStr,
->>>>>>> 9d73a889
                             String.valueOf(clinicalAnalysis.getSomatic().getUid()), QueryOptions.empty(), sessionId);
                     if (fileQueryResult.getNumResults() == 1) {
                         clinicalAnalysis.setSomatic(fileQueryResult.first());
@@ -503,11 +483,7 @@
             // Complete germline file information
             if (clinicalAnalysis.getGermline() != null && clinicalAnalysis.getGermline().getUid() > 0) {
                 try {
-<<<<<<< HEAD
-                    QueryResult<File> fileQueryResult = catalogManager.getFileManager().get(studyUuid,
-=======
                     QueryResult<File> fileQueryResult = catalogManager.getFileManager().get(studyStr,
->>>>>>> 9d73a889
                             String.valueOf(clinicalAnalysis.getGermline().getUid()), QueryOptions.empty(), sessionId);
                     if (fileQueryResult.getNumResults() == 1) {
                         clinicalAnalysis.setGermline(fileQueryResult.first());
@@ -522,15 +498,10 @@
             // Complete family information
             if (clinicalAnalysis.getFamily() != null && clinicalAnalysis.getFamily().getUid() > 0) {
                 try {
-<<<<<<< HEAD
-                    QueryResult<Family> familyQueryResult = catalogManager.getFamilyManager().get(studyUuid,
-                            String.valueOf(clinicalAnalysis.getFamily().getUid()), QueryOptions.empty(), sessionId);
-=======
                 	Query query = new Query();
                 	query.put(FamilyDBAdaptor.QueryParams.UID.key(), clinicalAnalysis.getFamily().getUid());
                 	QueryResult<Family> familyQueryResult = catalogManager.getFamilyManager().get(studyStr,
                             query, QueryOptions.empty(), sessionId);
->>>>>>> 9d73a889
                     if (familyQueryResult.getNumResults() == 1) {
                         clinicalAnalysis.setFamily(familyQueryResult.first());
                     }
@@ -549,11 +520,7 @@
                             .filter(id -> id > 0)
                             .collect(Collectors.toList());
                     Query query = new Query(IndividualDBAdaptor.QueryParams.UID.key(), individualIds);
-<<<<<<< HEAD
-                    QueryResult<Individual> individualQueryResult = catalogManager.getIndividualManager().get(studyUuid,
-=======
                     QueryResult<Individual> individualQueryResult = catalogManager.getIndividualManager().get(studyStr,
->>>>>>> 9d73a889
                             query, QueryOptions.empty(), sessionId);
 
                     // We create a map of individual id - individual to find the results easily
