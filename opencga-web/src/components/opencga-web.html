--- conflicted
+++ resolved
@@ -92,11 +92,7 @@
                     <opencga-login on-login="login"></opencga-login>
                 </div>
                 <div class="collapse content" id="home">
-<<<<<<< HEAD
-                    <opencga-dashboard user="{{cookieUserName}}" session-id="{{cookieSessionId}}"></opencga-dashboard>
-=======
-                    <opencga-dashboard client=opencgaClient user="{{this.cookieUserName}}" session-id="{{this.cookieSessionId}}"></opencga-dashboard>
->>>>>>> bc588317
+                    <opencga-dashboard client={{opencgaClient}} user="{{cookieUserName}}" session-id="{{cookieSessionId}}"></opencga-dashboard>
                 </div>
             </div>
 
@@ -134,7 +130,9 @@
         Polymer({
             is: 'opencga-web',
             properties: {
-<<<<<<< HEAD
+                opencgaClient: {
+                    type: Object
+                },
                 cookieSessionId: {
                     type: String,
                     value: ""
@@ -145,15 +143,6 @@
                 }
             },
 
-            listeners: {
-                'login': 'login'
-=======
-                opencgaClient: {
-                    type: Object
-                }
->>>>>>> bc588317
-            },
-//
 //            listeners: {
 //                'login': 'login'
 //            },
