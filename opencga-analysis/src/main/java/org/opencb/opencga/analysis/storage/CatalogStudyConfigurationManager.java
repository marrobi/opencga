
/*
 * Copyright 2015 OpenCB
 *
 * Licensed under the Apache License, Version 2.0 (the "License");
 * you may not use this file except in compliance with the License.
 * You may obtain a copy of the License at
 *
 *     http://www.apache.org/licenses/LICENSE-2.0
 *
 * Unless required by applicable law or agreed to in writing, software
 * distributed under the License is distributed on an "AS IS" BASIS,
 * WITHOUT WARRANTIES OR CONDITIONS OF ANY KIND, either express or implied.
 * See the License for the specific language governing permissions and
 * limitations under the License.
 */

package org.opencb.opencga.analysis.storage;

import com.fasterxml.jackson.databind.ObjectMapper;
import org.opencb.biodata.models.variant.VariantSource;
import org.opencb.datastore.core.ObjectMap;
import org.opencb.datastore.core.QueryOptions;
import org.opencb.datastore.core.QueryResult;
import org.opencb.opencga.catalog.db.api.CatalogFileDBAdaptor;
import org.opencb.opencga.catalog.db.api.CatalogSampleDBAdaptor;
import org.opencb.opencga.catalog.exceptions.CatalogException;
import org.opencb.opencga.catalog.CatalogManager;
import org.opencb.opencga.catalog.models.*;
import org.opencb.opencga.catalog.models.File;
import org.opencb.opencga.core.common.Config;
import org.opencb.opencga.storage.core.StudyConfiguration;
import org.opencb.opencga.storage.core.variant.StudyConfigurationManager;
import org.opencb.opencga.storage.core.variant.VariantStorageManager;
import org.slf4j.Logger;
import org.slf4j.LoggerFactory;

import java.io.*;
import java.nio.file.Files;
import java.nio.file.Paths;
import java.util.*;

/**
 * @author Jacobo Coll &lt;jacobo167@gmail.com&gt;
 */
public class CatalogStudyConfigurationManager extends StudyConfigurationManager {
    public static final String CATALOG_PROPERTIES_FILE = "catalogPropertiesFile";

    public static final QueryOptions ALL_FILES_QUERY_OPTIONS = new QueryOptions()
            .append(CatalogFileDBAdaptor.FileFilterOption.bioformat.toString(), Arrays.asList(File.Bioformat.VARIANT, File.Bioformat.ALIGNMENT))
            .append("include", Arrays.asList("projects.studies.files.id", "projects.studies.files.name", "projects.studies.files.path",
                    "projects.studies.files.sampleIds", "projects.studies.files.attributes.variantSource.metadata.variantFileHeader"));
    public static final QueryOptions INDEXED_FILES_QUERY_OPTIONS = new QueryOptions()
            .append(CatalogFileDBAdaptor.FileFilterOption.index.toString() + ".status", Index.Status.READY)
            .append("include", Arrays.asList("projects.studies.files.id", "projects.studies.files.name", "projects.studies.files.path"));
    public static final QueryOptions SAMPLES_QUERY_OPTIONS = new QueryOptions("include", Arrays.asList("projects.studies.samples.id", "projects.studies.samples.name"));
    public static final QueryOptions COHORTS_QUERY_OPTIONS = new QueryOptions();
    public static final QueryOptions INVALID_COHORTS_QUERY_OPTIONS = new QueryOptions()
            .append(CatalogSampleDBAdaptor.CohortFilterOption.status.toString(), Cohort.Status.INVALID)
            .append("include", Arrays.asList("projects.studies.cohorts.name", "projects.studies.cohorts.id", "projects.studies.cohorts.status"));
    protected static Logger logger = LoggerFactory.getLogger(CatalogStudyConfigurationManager.class);

    private final CatalogManager catalogManager;
    private final String sessionId;

    public static final String STUDY_CONFIGURATION_FIELD = "studyConfiguration";
    public static final QueryOptions STUDY_QUERY_OPTIONS = new QueryOptions("include", Arrays.asList(
            "projects.studies.id",
            "projects.studies.alias",
            "projects.studies.attributes." + STUDY_CONFIGURATION_FIELD,
            "projects.studies.attributes." + VariantStorageManager.Options.AGGREGATED_TYPE.key()
    ));
    private final ObjectMapper objectMapper;
    private QueryOptions options;

    public CatalogStudyConfigurationManager(ObjectMap objectMap) throws CatalogException {
        super(objectMap);
        Properties catalogProperties = null;
        if (objectMap.containsKey(CATALOG_PROPERTIES_FILE)) {
            try {
                catalogProperties = new Properties();
                catalogProperties.load(new FileInputStream(objectMap.getString(CATALOG_PROPERTIES_FILE)));
            } catch (IOException e) {
                e.printStackTrace();
            }
        }
        if (catalogProperties == null){
            if (Config.getOpenCGAHome() == null || Config.getOpenCGAHome().isEmpty()) {
                Config.setOpenCGAHome();
            }
            catalogProperties = Config.getCatalogProperties();
        }
        catalogManager = new CatalogManager(catalogProperties);
        sessionId = objectMap.getString("sessionId");
        objectMapper = new ObjectMapper();
    }

    public CatalogStudyConfigurationManager(CatalogManager catalogManager, String sessionId) {
        super(null);
        this.catalogManager = catalogManager;
        this.sessionId = sessionId;
        objectMapper = new ObjectMapper();
    }

    @Override
    public void setDefaultQueryOptions(QueryOptions options) {
        super.setDefaultQueryOptions(options);
        this.options = options;
    }

    @Override
    protected QueryResult<StudyConfiguration> _getStudyConfiguration(String studyName, Long timeStamp, QueryOptions options) {
        return _getStudyConfiguration(null, studyName, timeStamp, options);
    }

    @Override
    protected QueryResult<StudyConfiguration> _getStudyConfiguration(int studyId, Long timeStamp, QueryOptions options) {
        return _getStudyConfiguration(studyId, null, timeStamp, options);
    }

    private QueryResult<StudyConfiguration> _getStudyConfiguration(Integer studyId, String studyName, Long timeStamp, QueryOptions options) {
        if (options == null) {
            options = this.options;
        } else if (this.options != null) {
            for (Map.Entry<String, Object> entry : this.options.entrySet()) {
                options.add(entry.getKey(), entry.getValue());
            }
        }

        // We need a valid sessionId. This can be passed in the constructor or in the options.
        // If it is not valid then ~/.opencga/opencga.yml is examined
        String sessionId = (options == null) ? this.sessionId : options.getString("sessionId", this.sessionId);
        if (sessionId == null || sessionId.isEmpty()) {
            sessionId = getLocalSessionId();
        }

        StudyConfiguration studyConfiguration = null;
        long start = System.currentTimeMillis();
        try {
            if (studyId == null) {
                studyId = catalogManager.getStudyId(studyName);
            }
            logger.debug("Reading StudyConfiguration from Catalog. study: {}, studyId: {}", studyName, studyId);
            logger.debug("CatalogStudyConfigurationManager - options = '{}'", ((options == null) ? null : options.toJson()));
            Study study = catalogManager.getStudy(studyId, sessionId, STUDY_QUERY_OPTIONS).first();
            studyConfiguration = new StudyConfiguration(studyId, study.getAlias());

            Object o = study.getAttributes().get(STUDY_CONFIGURATION_FIELD);
            if (o != null && o instanceof Map) {
                ObjectMapper objectMapper = new ObjectMapper();
                studyConfiguration = objectMapper.readValue(objectMapper.writeValueAsString(o), StudyConfiguration.class);
                logger.trace("Read StudyConfiguration from catalog");
                if (Objects.equals(studyConfiguration.getTimeStamp(), timeStamp)) {
                    logger.debug("Return empty StudyConfiguration");
                    return new QueryResult<>(studyName, (int) (System.currentTimeMillis() - start), 0, 0, "", "", Collections.emptyList());
                } else {
                    logger.debug("Given timeStamp ({}) not equals to stored({}).", timeStamp, ((Map) o).get("timeStamp"));
                }
            }

            if (studyConfiguration.getFileIds() == null || studyConfiguration.getFileIds().isEmpty() || options != null && options.getBoolean(FULL, false)) {
                fillStudyConfiguration(studyConfiguration, study, sessionId);
                logger.debug("Updating StudyConfiguration");
                _updateStudyConfiguration(studyConfiguration, options);
            }

        } catch (CatalogException e) {
            e.printStackTrace();
            logger.error("Unable to get StudyConfiguration from Catalog", e);
        } catch (IOException e) {
            logger.error("Unable to get StudyConfiguration from Catalog", e);
            e.printStackTrace();
        }

        logger.debug("Created StudyConfiguration in {}ms", System.currentTimeMillis() - start);
        if (studyConfiguration == null) {
            return new QueryResult<>(studyName, (int) (System.currentTimeMillis() - start), 0, 0, "", "", Collections.emptyList());
        } else {
            return new QueryResult<>(studyName, (int) (System.currentTimeMillis() - start), 1, 1, "", "", Collections.singletonList(studyConfiguration));
        }
    }

    private void fillStudyConfiguration(StudyConfiguration studyConfiguration, Study study, String sessionId) throws CatalogException {
        int studyId = study.getId();
        fillNullMaps(studyConfiguration);
        if (study.getAttributes().containsKey(VariantStorageManager.Options.AGGREGATED_TYPE.key())) {
            logger.debug("setting study aggregation to {}", study.getAttributes().get(VariantStorageManager.Options.AGGREGATED_TYPE.key()).toString());
            studyConfiguration.setAggregation(VariantSource.Aggregation.valueOf(
                    study.getAttributes().get(VariantStorageManager.Options.AGGREGATED_TYPE.key()).toString()));
        }
        logger.debug("studyConfiguration aggregation: {}", studyConfiguration.getAggregation());

//            Object o = study.getAttributes().get(STUDY_CONFIGURATION_FIELD);
//            if (o == null ) {
//                studyConfiguration = new StudyConfiguration(studyId, study.getName());
//            } else if (o instanceof StudyConfiguration) {
//                studyConfiguration = (StudyConfiguration) o;
//            } else {
//                studyConfiguration = objectMapper.readValue(objectMapper.writeValueAsString(o), StudyConfiguration.class);
//            }

        logger.debug("Get Indexed Files");
        QueryResult<File> indexedFiles = catalogManager.getAllFiles(studyId, INDEXED_FILES_QUERY_OPTIONS, sessionId);
        for (File file : indexedFiles.getResult()) {
            studyConfiguration.getIndexedFiles().add(file.getId());
        }

        logger.debug("Get Files");
        QueryResult<File> files = catalogManager.getAllFiles(studyId, ALL_FILES_QUERY_OPTIONS, sessionId);
        for (File file : files.getResult()) {

            studyConfiguration.getFileIds().put(file.getName(), file.getId());
            if (studyConfiguration.getSamplesInFiles() == null) {
                studyConfiguration.setSamplesInFiles(new HashMap<>());
            }
            studyConfiguration.getSamplesInFiles().put(file.getId(), new HashSet<>(file.getSampleIds()));

<<<<<<< HEAD
            QueryResult<File> files = catalogManager.getAllFiles(studyId, ALL_FILES_QUERY_OPTIONS, sessionId);
            for (File file : files.getResult()) {
                studyConfiguration.getFileIds().put(file.getName(), file.getId());
                studyConfiguration.getSamplesInFiles().put(file.getId(), new LinkedHashSet<>(file.getSampleIds()));
                if (file.getAttributes().containsKey("variantSource")) {
                    //attributes.variantSource.metadata.variantFileHeader
                    Object object = file.getAttributes().get("variantSource");
=======
            if (file.getIndex() != null && file.getIndex().getStatus().equals(Index.Status.READY) && file.getAttributes().containsKey("variantSource")) {
                //attributes.variantSource.metadata.variantFileHeader
                Object object = file.getAttributes().get("variantSource");
                if (object instanceof Map) {
                    Map variantSource = ((Map) object);
                    object = variantSource.get("metadata");
>>>>>>> 369cb26c
                    if (object instanceof Map) {
                        Map metadata = (Map) object;
                        if (metadata.containsKey("variantFileHeader")) {
                            String variantFileHeader = metadata.get("variantFileHeader").toString();
                            studyConfiguration.getHeaders().put(file.getId(), variantFileHeader);
                        }
                    }
                }
            }
        }

        logger.debug("Get Samples");
        QueryResult<Sample> samples = catalogManager.getAllSamples(studyId, SAMPLES_QUERY_OPTIONS, sessionId);

        for (Sample sample : samples.getResult()) {
            studyConfiguration.getSampleIds().put(sample.getName(), sample.getId());
        }

        logger.debug("Get Cohorts");
        QueryResult<Cohort> cohorts = catalogManager.getAllCohorts(studyId, COHORTS_QUERY_OPTIONS, sessionId);

        for (Cohort cohort : cohorts.getResult()) {
            studyConfiguration.getCohortIds().put(cohort.getName(), cohort.getId());
            studyConfiguration.getCohorts().put(cohort.getId(), new HashSet<>(cohort.getSamples()));
            if (cohort.getStatus() == Cohort.Status.READY) {
                studyConfiguration.getCalculatedStats().add(cohort.getId());
            } else if (cohort.getStatus() == Cohort.Status.INVALID) {
                studyConfiguration.getInvalidStats().add(cohort.getId());
            }
        }
    }

    private void fillNullMaps(StudyConfiguration studyConfiguration) {
        if (studyConfiguration.getFileIds() == null) {
            studyConfiguration.setFileIds(new HashMap<>());
        }
        if (studyConfiguration.getSampleIds() == null) {
            studyConfiguration.setSampleIds(new HashMap<>());
        }
        if (studyConfiguration.getCohortIds() == null) {
            studyConfiguration.setCohortIds(new HashMap<>());
        }
        if (studyConfiguration.getCohorts() == null) {
            studyConfiguration.setCohorts(new HashMap<>());
        }
        if (studyConfiguration.getAttributes() == null) {
            studyConfiguration.setAttributes(new ObjectMap());
        }
    }

    @Override
    public QueryResult _updateStudyConfiguration(StudyConfiguration studyConfiguration, QueryOptions options) {
        if (options == null) {
            options = this.options;
        }
        try {
            logger.info("Updating StudyConfiguration " + studyConfiguration.getStudyId());
//            StudyConfiguration smallStudyConfiguration = new StudyConfiguration(studyConfiguration.getStudyId(), studyConfiguration.getStudyName(), null, null, null, null);
//            smallStudyConfiguration.setIndexedFiles(studyConfiguration.getIndexedFiles());
//            smallStudyConfiguration.setCalculatedStats(studyConfiguration.getCalculatedStats());
//            smallStudyConfiguration.setInvalidStats(studyConfiguration.getInvalidStats());
//            smallStudyConfiguration.setAttributes(studyConfiguration.getAttributes());
//            smallStudyConfiguration.setTimeStamp(studyConfiguration.getTimeStamp());

            //Check if any cohort stat has been updated
            if (!studyConfiguration.getCalculatedStats().isEmpty()) {
                for (Cohort cohort : catalogManager.getAllCohorts(studyConfiguration.getStudyId(), new QueryOptions("id", new ArrayList<>(studyConfiguration.getCalculatedStats())), sessionId).getResult()) {
                    if (cohort.getStatus() == null || !cohort.getStatus().equals(Cohort.Status.READY)) {
                        logger.debug("Cohort \"{}\":{} change status from {} to {}", cohort.getName(), cohort.getId(), cohort.getStats(), Cohort.Status.READY);
                        catalogManager.modifyCohort(cohort.getId(), new ObjectMap("status", Cohort.Status.READY), sessionId);
                    }
                }
            }

            if (!studyConfiguration.getIndexedFiles().isEmpty()) {
                for (File file : catalogManager.getAllFiles(studyConfiguration.getStudyId(),
                        new QueryOptions("id", new ArrayList<>(studyConfiguration.getIndexedFiles())), sessionId).getResult()) {
                    if (file.getIndex() == null || !file.getIndex().getStatus().equals(Index.Status.READY)) {
                        final Index index;
                        index = file.getIndex() == null ? new Index() : file.getIndex();
                        index.setStatus(Index.Status.READY);
                        logger.debug("File \"{}\":{} change status from {} to {}", file.getName(), file.getId(), file.getIndex().getStatus(), Index.Status.READY);
                        catalogManager.modifyFile(file.getId(), new ObjectMap("index", index), sessionId);
                    }
                }
            }

            return catalogManager.modifyStudy(studyConfiguration.getStudyId(), new ObjectMap("attributes", new ObjectMap(STUDY_CONFIGURATION_FIELD, studyConfiguration)), options.getString("sessionId", sessionId));
        } catch (CatalogException e) {
            logger.error("Unable to update StudyConfiguration in Catalog", e);
            return new QueryResult(Integer.toString(studyConfiguration.getStudyId()), -1, 0, 0, "", e.getMessage(), Collections.emptyList());
        }
    }

    private String getLocalSessionId() {
        String sessionId = "";
        try {
            List<String> lines = Files.readAllLines(Paths.get(System.getProperty("user.home"), ".opencga", "opencga.yml"));
            for (String line : lines) {
                if (line.trim().startsWith("sessionId")) {
                    sessionId = line.split(":")[1];
                }
            }
            sessionId = sessionId.trim().replace("\"", "");
            logger.debug("Session id read from local file 'opencga.yml is: '{}'", sessionId);
        } catch (IOException e) {
            e.printStackTrace();
        }
        return sessionId;
    }

}<|MERGE_RESOLUTION|>--- conflicted
+++ resolved
@@ -210,27 +210,15 @@
         for (File file : files.getResult()) {
 
             studyConfiguration.getFileIds().put(file.getName(), file.getId());
-            if (studyConfiguration.getSamplesInFiles() == null) {
-                studyConfiguration.setSamplesInFiles(new HashMap<>());
-            }
-            studyConfiguration.getSamplesInFiles().put(file.getId(), new HashSet<>(file.getSampleIds()));
-
-<<<<<<< HEAD
-            QueryResult<File> files = catalogManager.getAllFiles(studyId, ALL_FILES_QUERY_OPTIONS, sessionId);
-            for (File file : files.getResult()) {
-                studyConfiguration.getFileIds().put(file.getName(), file.getId());
-                studyConfiguration.getSamplesInFiles().put(file.getId(), new LinkedHashSet<>(file.getSampleIds()));
-                if (file.getAttributes().containsKey("variantSource")) {
-                    //attributes.variantSource.metadata.variantFileHeader
-                    Object object = file.getAttributes().get("variantSource");
-=======
+            studyConfiguration.getSamplesInFiles().put(file.getId(), new LinkedHashSet<>(file.getSampleIds()));
+
+
             if (file.getIndex() != null && file.getIndex().getStatus().equals(Index.Status.READY) && file.getAttributes().containsKey("variantSource")) {
                 //attributes.variantSource.metadata.variantFileHeader
                 Object object = file.getAttributes().get("variantSource");
                 if (object instanceof Map) {
                     Map variantSource = ((Map) object);
                     object = variantSource.get("metadata");
->>>>>>> 369cb26c
                     if (object instanceof Map) {
                         Map metadata = (Map) object;
                         if (metadata.containsKey("variantFileHeader")) {
@@ -266,6 +254,9 @@
     private void fillNullMaps(StudyConfiguration studyConfiguration) {
         if (studyConfiguration.getFileIds() == null) {
             studyConfiguration.setFileIds(new HashMap<>());
+        }
+        if (studyConfiguration.getSamplesInFiles() == null) {
+            studyConfiguration.setSamplesInFiles(new HashMap<>());
         }
         if (studyConfiguration.getSampleIds() == null) {
             studyConfiguration.setSampleIds(new HashMap<>());
