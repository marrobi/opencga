/*
 * Copyright 2015-2017 OpenCB
 *
 * Licensed under the Apache License, Version 2.0 (the "License");
 * you may not use this file except in compliance with the License.
 * You may obtain a copy of the License at
 *
 *     http://www.apache.org/licenses/LICENSE-2.0
 *
 * Unless required by applicable law or agreed to in writing, software
 * distributed under the License is distributed on an "AS IS" BASIS,
 * WITHOUT WARRANTIES OR CONDITIONS OF ANY KIND, either express or implied.
 * See the License for the specific language governing permissions and
 * limitations under the License.
 */

package org.opencb.opencga.analysis.clinical.interpretation;

import org.apache.commons.lang3.StringUtils;
<<<<<<< HEAD
import org.opencb.biodata.models.clinical.interpretation.DiseasePanel;
import org.opencb.commons.datastore.core.ObjectMap;
import org.opencb.commons.datastore.core.Query;
import org.opencb.commons.datastore.core.QueryOptions;
import org.opencb.commons.datastore.core.QueryResult;
import org.opencb.opencga.catalog.exceptions.CatalogException;
import org.opencb.opencga.core.models.ClinicalAnalysis;
=======
import org.apache.commons.lang3.time.StopWatch;
import org.opencb.biodata.models.clinical.interpretation.*;
import org.opencb.biodata.models.commons.Analyst;
import org.opencb.biodata.models.commons.Disorder;
import org.opencb.biodata.models.commons.Software;
import org.opencb.biodata.models.variant.Variant;
import org.opencb.biodata.models.variant.annotation.ConsequenceTypeMappings;
import org.opencb.biodata.tools.clinical.DefaultReportedVariantCreator;
import org.opencb.commons.datastore.core.DataResult;
import org.opencb.commons.datastore.core.ObjectMap;
import org.opencb.commons.datastore.core.Query;
import org.opencb.commons.datastore.core.QueryOptions;
import org.opencb.commons.utils.ListUtils;
import org.opencb.opencga.analysis.clinical.ClinicalUtils;
import org.opencb.opencga.analysis.clinical.CompoundHeterozygousAnalysis;
import org.opencb.opencga.analysis.clinical.DeNovoAnalysis;
import org.opencb.opencga.analysis.clinical.OpenCgaClinicalAnalysis;
import org.opencb.opencga.catalog.db.api.UserDBAdaptor;
import org.opencb.opencga.catalog.exceptions.CatalogException;
import org.opencb.opencga.core.common.TimeUtils;
import org.opencb.opencga.core.exception.AnalysisException;
import org.opencb.opencga.core.models.ClinicalAnalysis;
import org.opencb.opencga.core.models.File;
import org.opencb.opencga.core.models.Panel;
import org.opencb.opencga.core.models.User;
import org.opencb.opencga.core.results.VariantQueryResult;
>>>>>>> 6555a8c7
import org.opencb.opencga.storage.core.manager.variant.VariantCatalogQueryUtils;
import org.opencb.opencga.storage.core.variant.adaptors.VariantQueryParam;
import org.opencb.oskar.analysis.exceptions.AnalysisException;
import org.opencb.oskar.core.annotations.Analysis;

import java.nio.file.Path;
import java.util.List;

import static org.opencb.opencga.storage.core.manager.variant.VariantCatalogQueryUtils.FAMILY;
import static org.opencb.opencga.storage.core.manager.variant.VariantCatalogQueryUtils.FAMILY_DISORDER;

@Analysis(id = CustomInterpretationAnalysis.ID, data = Analysis.AnalysisData.CLINICAL)
public class CustomInterpretationAnalysis extends FamilyInterpretationAnalysis {

    public final static String ID = "CustomInterpretationAnalysis";

    private Query query;
    private QueryOptions queryOptions;
    private CustomInterpretationConfiguration config;

    private ClinicalAnalysis clinicalAnalysis;

    public CustomInterpretationAnalysis(String clinicalAnalysisId, String studyId, Query query, QueryOptions queryOptions, Path outDir,
                                        Path openCgaHome, CustomInterpretationConfiguration config, String sessionId) {
        super(clinicalAnalysisId, studyId, outDir, openCgaHome, sessionId);

<<<<<<< HEAD
        this.query = query;
        this.queryOptions = queryOptions;
        this.config = config;
=======
    @Override
    protected void run() throws AnalysisException {
>>>>>>> 6555a8c7
    }


    @Override
    protected void exec() throws AnalysisException {
        check();

        // Set executor parameters
        updateExecutorParams();

<<<<<<< HEAD
        // Get executor
        CustomInterpretationAnalysisExecutor executor = new CustomInterpretationAnalysisExecutor();
        executor.setup(clinicalAnalysisId, query, queryOptions, outDir, executorParams, config);
=======
        // Check clinical analysis (only when sample proband ID is not provided)
        if (clinicalAnalysisId != null) {
            DataResult<ClinicalAnalysis> clinicalAnalysisQueryResult = catalogManager.getClinicalAnalysisManager().get(studyId,
                    clinicalAnalysisId, QueryOptions.empty(), sessionId);
            if (clinicalAnalysisQueryResult.getNumResults() != 1) {
                throw new AnalysisException("Clinical analysis " + clinicalAnalysisId + " not found in study " + studyId);
            }
>>>>>>> 6555a8c7

        arm.startStep("get-primary/secondary-findings");
        executor.exec();
        arm.endStep(90.0F);

        arm.startStep("save-interpretation");
        List<DiseasePanel> diseasePanels = clinicalInterpretationManager.getDiseasePanels(query, sessionId);
        saveResult(ID, diseasePanels, clinicalAnalysis,query, config.isIncludeLowCoverage(), config.getMaxLowCoverage());
        arm.endStep(100.0F);
    }

    protected void check() throws AnalysisException {
        // Check study
        if (StringUtils.isNotEmpty(studyId)) {
            if (query.containsKey(VariantQueryParam.STUDY.key()) && !studyId.equals(query.get(VariantQueryParam.STUDY.key()))) {
                // Query contains a different study than the input parameter
                throw new AnalysisException("Mismatch study: query (" + query.getString(VariantQueryParam.STUDY.key())
                        + ") and input parameter (" + studyId + ")");
            } else {
                query.put(VariantQueryParam.STUDY.key(), studyId);
            }
        } else if (!query.containsKey(VariantQueryParam.STUDY.key())) {
            // Missing study
            throw new AnalysisException("Missing study ID");
        }


        // Check clinical analysis
        if (StringUtils.isEmpty(clinicalAnalysisId)) {
            throw new AnalysisException("Missing clinical analysis ID");
        }

        // Get clinical analysis to ckeck proband sample ID, family ID
        QueryResult<ClinicalAnalysis> clinicalAnalysisQueryResult;
        try {
            clinicalAnalysisQueryResult = catalogManager.getClinicalAnalysisManager().get(studyId, clinicalAnalysisId, QueryOptions.empty(),
                    sessionId);
        } catch (CatalogException e) {
            throw new AnalysisException(e);
        }
<<<<<<< HEAD
        if (clinicalAnalysisQueryResult.getNumResults() != 1) {
            throw new AnalysisException("Clinical analysis " + clinicalAnalysisId + " not found in study " + studyId);
=======

        // Get and check panels
        List<DiseasePanel> diseasePanels = new ArrayList<>();
        if (query.get(VariantCatalogQueryUtils.PANEL.key()) != null) {
            List<String> diseasePanelIds = Arrays.asList(query.getString(VariantCatalogQueryUtils.PANEL.key()).split(","));
            DataResult<Panel> queryResult = catalogManager.getPanelManager().get(studyId, diseasePanelIds, QueryOptions.empty(), sessionId);

            if (queryResult.getNumResults() != diseasePanelIds.size()) {
                throw new AnalysisException("The number of disease panels retrieved doesn't match the number of " +
                        "disease panels queried");
            }

            diseasePanels.addAll(queryResult.getResults());
>>>>>>> 6555a8c7
        }

        clinicalAnalysis = clinicalAnalysisQueryResult.first();
        query.put(VariantCatalogQueryUtils.CLINICAL_ANALYSIS.key(), clinicalAnalysisId);

        // Proband ID
        if (clinicalAnalysis.getProband() != null && StringUtils.isNotEmpty(clinicalAnalysis.getProband().getId())) {
            String probandSampleId = clinicalAnalysis.getProband().getId();
            if (query.containsKey(VariantQueryParam.SAMPLE.key()) && !probandSampleId.equals(query.get(VariantQueryParam.SAMPLE.key()))) {
                // Query contains a different sample than clinical analysis
                throw new AnalysisException("Mismatch sample: query (" + query.getString(VariantQueryParam.SAMPLE.key())
                        + ") and clinical analysis (" + probandSampleId + ")");
            } else {
                query.put(VariantQueryParam.SAMPLE.key(), probandSampleId);
            }
        }

        // Family ID
        if (clinicalAnalysis.getFamily() != null && StringUtils.isNotEmpty(clinicalAnalysis.getFamily().getId())) {
            String familyId = clinicalAnalysis.getFamily().getId();
            if (query.containsKey(FAMILY.key()) && !familyId.equals(query.get(FAMILY.key()))) {
                // Query contains a different family than clinical analysis
                throw new AnalysisException("Mismatch family: query (" + query.getString(FAMILY.key()) + ") and clinical analysis ("
                        + familyId + ")");
            } else {
<<<<<<< HEAD
                query.put(FAMILY.key(), familyId);
            }
        }

        // Check disorder
        if (clinicalAnalysis.getDisorder() != null && StringUtils.isNotEmpty(clinicalAnalysis.getDisorder().getId())) {
            String disorderId = clinicalAnalysis.getDisorder().getId();
            if (query.containsKey(FAMILY_DISORDER.key())
                    && !disorderId.equals(query.get(FAMILY_DISORDER.key()))) {
                // Query contains a different disorder than clinical analysis
                throw new AnalysisException("Mismatch disorder: query (" + query.getString(FAMILY_DISORDER.key())
                        + ") and clinical analysis (" + disorderId + ")");
            } else {
                query.put(FAMILY_DISORDER.key(), disorderId);
=======
                moi = ClinicalProperty.ModeOfInheritance.COMPOUND_HETEROZYGOUS;
            }
        } else {
            if (StringUtils.isNotEmpty(segregation)) {
                try {
                    moi = ClinicalProperty.ModeOfInheritance.valueOf(segregation);
                } catch (IllegalArgumentException e) {
                    moi = null;
                }
            }

            // Execute query
            VariantQueryResult<Variant> variantQueryResult = variantStorageManager.get(query, queryOptions, sessionId);
            dbTime = variantQueryResult.getTime();
            numTotalResult = variantQueryResult.getNumMatches();

        if (CollectionUtils.isNotEmpty(variantQueryResult.getResults())) {
                variants.addAll(variantQueryResult.getResults());
            }

            if (CollectionUtils.isNotEmpty(variants)) {
                // Get biotypes and SO names
                if (query.containsKey(VariantQueryParam.ANNOT_BIOTYPE.key())
                        && StringUtils.isNotEmpty(query.getString(VariantQueryParam.ANNOT_BIOTYPE.key()))) {
                    biotypes = Arrays.asList(query.getString(VariantQueryParam.ANNOT_BIOTYPE.key()).split(","));
                }
                if (query.containsKey(VariantQueryParam.ANNOT_CONSEQUENCE_TYPE.key())
                        && StringUtils.isNotEmpty(query.getString(VariantQueryParam.ANNOT_CONSEQUENCE_TYPE.key()))) {
                    soNames = new ArrayList<>();
                    for (String soName : query.getString(VariantQueryParam.ANNOT_CONSEQUENCE_TYPE.key()).split(",")) {
                        if (soName.startsWith("SO:")) {
                            try {
                                int soAcc = Integer.valueOf(soName.replace("SO:", ""));
                                soNames.add(ConsequenceTypeMappings.accessionToTerm.get(soAcc));
                            } catch (NumberFormatException e) {
                                logger.warn("Unknown SO term: " + soName);
                            }
                        } else {
                            soNames.add(soName);
                        }
                    }
                }
            }
        }

        // Primary findings and creator
        List<ReportedVariant> primaryFindings;
        DefaultReportedVariantCreator creator;
        String assembly = ClinicalUtils.getAssembly(catalogManager, studyId, sessionId);
        creator = new DefaultReportedVariantCreator(roleInCancerManager.getRoleInCancer(),
                actionableVariantManager.getActionableVariants(assembly), disorder, moi, ClinicalProperty.Penetrance.COMPLETE,
                diseasePanels, biotypes, soNames, !skipUntieredVariants);

        if (moi == ClinicalProperty.ModeOfInheritance.COMPOUND_HETEROZYGOUS) {
            // Add compound heterozyous variants
            StopWatch watcher2 = StopWatch.createStarted();
            CompoundHeterozygousAnalysis compoundAnalysis = new CompoundHeterozygousAnalysis(clinicalAnalysisId, studyId, query, options,
                    opencgaHome, sessionId);
            primaryFindings = getCompoundHeterozygousReportedVariants(compoundAnalysis.compute().getResult(), creator);
            dbTime = Math.toIntExact(watcher2.getTime());
        } else {
            // Other mode of inheritance
            primaryFindings = creator.create(variants);
        }

        // Secondary findings, if clinical consent is TRUE
        List<ReportedVariant> secondaryFindings = null;
        if (clinicalAnalysis != null) {
            secondaryFindings = getSecondaryFindings(clinicalAnalysis, query.getAsStringList(VariantQueryParam.SAMPLE.key()), creator);
        }

        // Low coverage support
        List<ReportedLowCoverage> reportedLowCoverages = new ArrayList<>();
        calculateLowCoverageRegions(probandSampleId, files, diseasePanels, reportedLowCoverages);

        Interpretation interpretation = generateInterpretation(primaryFindings, secondaryFindings, diseasePanels,
                reportedLowCoverages);

        int numberOfResults = primaryFindings != null ? primaryFindings.size() : 0;


        // Return interpretation result
        return new InterpretationResult(
                interpretation,
                Math.toIntExact(watcher.getTime()),
                new HashMap<>(),
                dbTime,
                numberOfResults,
                numTotalResult,
                "",
                "");
    }

    Interpretation generateInterpretation(List<ReportedVariant> primaryFindings, List<ReportedVariant> secondaryFindings,
                                          List<DiseasePanel> biodataDiseasePanels, List<ReportedLowCoverage> reportedLowCoverages)
            throws CatalogException {
        String userId = catalogManager.getUserManager().getUserId(sessionId);
        DataResult<User> userQueryResult = catalogManager.getUserManager().get(userId, new QueryOptions(QueryOptions.INCLUDE,
                Arrays.asList(UserDBAdaptor.QueryParams.EMAIL.key(), UserDBAdaptor.QueryParams.ORGANIZATION.key())), sessionId);

        // Create Interpretation
        return new Interpretation()
                .setId(CUSTOM_ANALYSIS_NAME + "__" + TimeUtils.getTimeMillis())
                .setPrimaryFindings(primaryFindings)
                .setSecondaryFindings(secondaryFindings)
                .setLowCoverageRegions(reportedLowCoverages)
                .setAnalyst(new Analyst(userId, userQueryResult.first().getEmail(), userQueryResult.first().getOrganization()))
                .setClinicalAnalysisId(clinicalAnalysisId)
                .setCreationDate(TimeUtils.getTime())
                .setPanels(biodataDiseasePanels)
                .setFilters(query)
                .setSoftware(new Software().setName(CUSTOM_ANALYSIS_NAME));
    }

    void calculateLowCoverageRegions(String probandSampleId, Map<String, List<File>> files, List<DiseasePanel> diseasePanels,
                                     List<ReportedLowCoverage> reportedLowCoverages) {
        if (options.getBoolean(OpenCgaClinicalAnalysis.INCLUDE_LOW_COVERAGE_PARAM, false)) {
            String bamFileId = null;
            if (files != null) {
                for (String sampleId : files.keySet()) {
                    if (sampleId.equals(probandSampleId)) {
                        for (File file : files.get(sampleId)) {
                            if (File.Format.BAM.equals(file.getFormat())) {
                                bamFileId = file.getUuid();
                            }
                        }
                    }
                }
            }

            if (bamFileId != null) {
                // We need the genes from Query.gene and Query.panel
                Set<String> genes = new HashSet<>();
                if (query.get(VariantQueryParam.GENE.key()) != null) {
                    genes.addAll(Arrays.asList(query.getString(VariantQueryParam.GENE.key()).split(",")));
                }
                for (DiseasePanel diseasePanel : diseasePanels) {
                    for (DiseasePanel.GenePanel genePanel : diseasePanel.getGenes()) {
                        genes.add(genePanel.getId());
                    }
                }

                // Compute low coverage for genes found
                int maxCoverage = options.getInt(OpenCgaClinicalAnalysis.MAX_LOW_COVERAGE_PARAM, OpenCgaClinicalAnalysis.LOW_COVERAGE_DEFAULT);
                Iterator<String> iterator = genes.iterator();
                while (iterator.hasNext()) {
                    String geneName = iterator.next();
                    List<ReportedLowCoverage> lowCoverages = getReportedLowCoverages(geneName, bamFileId, maxCoverage);
                    if (ListUtils.isNotEmpty(lowCoverages)) {
                        reportedLowCoverages.addAll(lowCoverages);
                    }
                }
>>>>>>> 6555a8c7
            }
        }
    }

    private void updateExecutorParams() {
        executorParams = new ObjectMap();

        // Session ID
        executorParams.put(CustomInterpretationAnalysisExecutor.SESSION_ID, sessionId);

        // Clinical interpretation manager
        executorParams.put(CustomInterpretationAnalysisExecutor.CLINICAL_INTERPRETATION_MANAGER, clinicalInterpretationManager);
    }
}<|MERGE_RESOLUTION|>--- conflicted
+++ resolved
@@ -17,111 +17,39 @@
 package org.opencb.opencga.analysis.clinical.interpretation;
 
 import org.apache.commons.lang3.StringUtils;
-<<<<<<< HEAD
 import org.opencb.biodata.models.clinical.interpretation.DiseasePanel;
-import org.opencb.commons.datastore.core.ObjectMap;
 import org.opencb.commons.datastore.core.Query;
 import org.opencb.commons.datastore.core.QueryOptions;
-import org.opencb.commons.datastore.core.QueryResult;
 import org.opencb.opencga.catalog.exceptions.CatalogException;
-import org.opencb.opencga.core.models.ClinicalAnalysis;
-=======
-import org.apache.commons.lang3.time.StopWatch;
-import org.opencb.biodata.models.clinical.interpretation.*;
-import org.opencb.biodata.models.commons.Analyst;
-import org.opencb.biodata.models.commons.Disorder;
-import org.opencb.biodata.models.commons.Software;
-import org.opencb.biodata.models.variant.Variant;
-import org.opencb.biodata.models.variant.annotation.ConsequenceTypeMappings;
-import org.opencb.biodata.tools.clinical.DefaultReportedVariantCreator;
-import org.opencb.commons.datastore.core.DataResult;
-import org.opencb.commons.datastore.core.ObjectMap;
-import org.opencb.commons.datastore.core.Query;
-import org.opencb.commons.datastore.core.QueryOptions;
-import org.opencb.commons.utils.ListUtils;
-import org.opencb.opencga.analysis.clinical.ClinicalUtils;
-import org.opencb.opencga.analysis.clinical.CompoundHeterozygousAnalysis;
-import org.opencb.opencga.analysis.clinical.DeNovoAnalysis;
-import org.opencb.opencga.analysis.clinical.OpenCgaClinicalAnalysis;
-import org.opencb.opencga.catalog.db.api.UserDBAdaptor;
-import org.opencb.opencga.catalog.exceptions.CatalogException;
-import org.opencb.opencga.core.common.TimeUtils;
+import org.opencb.opencga.core.annotations.Analysis;
 import org.opencb.opencga.core.exception.AnalysisException;
 import org.opencb.opencga.core.models.ClinicalAnalysis;
-import org.opencb.opencga.core.models.File;
-import org.opencb.opencga.core.models.Panel;
-import org.opencb.opencga.core.models.User;
-import org.opencb.opencga.core.results.VariantQueryResult;
->>>>>>> 6555a8c7
-import org.opencb.opencga.storage.core.manager.variant.VariantCatalogQueryUtils;
+import org.opencb.opencga.core.results.OpenCGAResult;
 import org.opencb.opencga.storage.core.variant.adaptors.VariantQueryParam;
-import org.opencb.oskar.analysis.exceptions.AnalysisException;
-import org.opencb.oskar.core.annotations.Analysis;
 
-import java.nio.file.Path;
 import java.util.List;
 
 import static org.opencb.opencga.storage.core.manager.variant.VariantCatalogQueryUtils.FAMILY;
 import static org.opencb.opencga.storage.core.manager.variant.VariantCatalogQueryUtils.FAMILY_DISORDER;
 
-@Analysis(id = CustomInterpretationAnalysis.ID, data = Analysis.AnalysisData.CLINICAL)
-public class CustomInterpretationAnalysis extends FamilyInterpretationAnalysis {
+@Analysis(id = CustomInterpretationAnalysis.ID, type = Analysis.AnalysisType.CLINICAL)
+public class CustomInterpretationAnalysis extends InterpretationAnalysis {
 
-    public final static String ID = "CustomInterpretationAnalysis";
+    public final static String ID = "custom-interpretation";
 
+    private String studyId;
+    private String clinicalAnalysisId;
     private Query query;
     private QueryOptions queryOptions;
     private CustomInterpretationConfiguration config;
 
     private ClinicalAnalysis clinicalAnalysis;
-
-    public CustomInterpretationAnalysis(String clinicalAnalysisId, String studyId, Query query, QueryOptions queryOptions, Path outDir,
-                                        Path openCgaHome, CustomInterpretationConfiguration config, String sessionId) {
-        super(clinicalAnalysisId, studyId, outDir, openCgaHome, sessionId);
-
-<<<<<<< HEAD
-        this.query = query;
-        this.queryOptions = queryOptions;
-        this.config = config;
-=======
-    @Override
-    protected void run() throws AnalysisException {
->>>>>>> 6555a8c7
-    }
-
+    private List<DiseasePanel> diseasePanels;
 
     @Override
-    protected void exec() throws AnalysisException {
-        check();
+    protected void check() throws AnalysisException {
+        super.check();
 
-        // Set executor parameters
-        updateExecutorParams();
-
-<<<<<<< HEAD
-        // Get executor
-        CustomInterpretationAnalysisExecutor executor = new CustomInterpretationAnalysisExecutor();
-        executor.setup(clinicalAnalysisId, query, queryOptions, outDir, executorParams, config);
-=======
-        // Check clinical analysis (only when sample proband ID is not provided)
-        if (clinicalAnalysisId != null) {
-            DataResult<ClinicalAnalysis> clinicalAnalysisQueryResult = catalogManager.getClinicalAnalysisManager().get(studyId,
-                    clinicalAnalysisId, QueryOptions.empty(), sessionId);
-            if (clinicalAnalysisQueryResult.getNumResults() != 1) {
-                throw new AnalysisException("Clinical analysis " + clinicalAnalysisId + " not found in study " + studyId);
-            }
->>>>>>> 6555a8c7
-
-        arm.startStep("get-primary/secondary-findings");
-        executor.exec();
-        arm.endStep(90.0F);
-
-        arm.startStep("save-interpretation");
-        List<DiseasePanel> diseasePanels = clinicalInterpretationManager.getDiseasePanels(query, sessionId);
-        saveResult(ID, diseasePanels, clinicalAnalysis,query, config.isIncludeLowCoverage(), config.getMaxLowCoverage());
-        arm.endStep(100.0F);
-    }
-
-    protected void check() throws AnalysisException {
         // Check study
         if (StringUtils.isNotEmpty(studyId)) {
             if (query.containsKey(VariantQueryParam.STUDY.key()) && !studyId.equals(query.get(VariantQueryParam.STUDY.key()))) {
@@ -136,42 +64,24 @@
             throw new AnalysisException("Missing study ID");
         }
 
-
         // Check clinical analysis
         if (StringUtils.isEmpty(clinicalAnalysisId)) {
             throw new AnalysisException("Missing clinical analysis ID");
         }
 
         // Get clinical analysis to ckeck proband sample ID, family ID
-        QueryResult<ClinicalAnalysis> clinicalAnalysisQueryResult;
+        OpenCGAResult<ClinicalAnalysis> clinicalAnalysisQueryResult;
         try {
             clinicalAnalysisQueryResult = catalogManager.getClinicalAnalysisManager().get(studyId, clinicalAnalysisId, QueryOptions.empty(),
                     sessionId);
         } catch (CatalogException e) {
             throw new AnalysisException(e);
         }
-<<<<<<< HEAD
         if (clinicalAnalysisQueryResult.getNumResults() != 1) {
             throw new AnalysisException("Clinical analysis " + clinicalAnalysisId + " not found in study " + studyId);
-=======
-
-        // Get and check panels
-        List<DiseasePanel> diseasePanels = new ArrayList<>();
-        if (query.get(VariantCatalogQueryUtils.PANEL.key()) != null) {
-            List<String> diseasePanelIds = Arrays.asList(query.getString(VariantCatalogQueryUtils.PANEL.key()).split(","));
-            DataResult<Panel> queryResult = catalogManager.getPanelManager().get(studyId, diseasePanelIds, QueryOptions.empty(), sessionId);
-
-            if (queryResult.getNumResults() != diseasePanelIds.size()) {
-                throw new AnalysisException("The number of disease panels retrieved doesn't match the number of " +
-                        "disease panels queried");
-            }
-
-            diseasePanels.addAll(queryResult.getResults());
->>>>>>> 6555a8c7
         }
 
         clinicalAnalysis = clinicalAnalysisQueryResult.first();
-        query.put(VariantCatalogQueryUtils.CLINICAL_ANALYSIS.key(), clinicalAnalysisId);
 
         // Proband ID
         if (clinicalAnalysis.getProband() != null && StringUtils.isNotEmpty(clinicalAnalysis.getProband().getId())) {
@@ -193,7 +103,6 @@
                 throw new AnalysisException("Mismatch family: query (" + query.getString(FAMILY.key()) + ") and clinical analysis ("
                         + familyId + ")");
             } else {
-<<<<<<< HEAD
                 query.put(FAMILY.key(), familyId);
             }
         }
@@ -208,171 +117,73 @@
                         + ") and clinical analysis (" + disorderId + ")");
             } else {
                 query.put(FAMILY_DISORDER.key(), disorderId);
-=======
-                moi = ClinicalProperty.ModeOfInheritance.COMPOUND_HETEROZYGOUS;
-            }
-        } else {
-            if (StringUtils.isNotEmpty(segregation)) {
-                try {
-                    moi = ClinicalProperty.ModeOfInheritance.valueOf(segregation);
-                } catch (IllegalArgumentException e) {
-                    moi = null;
-                }
-            }
-
-            // Execute query
-            VariantQueryResult<Variant> variantQueryResult = variantStorageManager.get(query, queryOptions, sessionId);
-            dbTime = variantQueryResult.getTime();
-            numTotalResult = variantQueryResult.getNumMatches();
-
-        if (CollectionUtils.isNotEmpty(variantQueryResult.getResults())) {
-                variants.addAll(variantQueryResult.getResults());
-            }
-
-            if (CollectionUtils.isNotEmpty(variants)) {
-                // Get biotypes and SO names
-                if (query.containsKey(VariantQueryParam.ANNOT_BIOTYPE.key())
-                        && StringUtils.isNotEmpty(query.getString(VariantQueryParam.ANNOT_BIOTYPE.key()))) {
-                    biotypes = Arrays.asList(query.getString(VariantQueryParam.ANNOT_BIOTYPE.key()).split(","));
-                }
-                if (query.containsKey(VariantQueryParam.ANNOT_CONSEQUENCE_TYPE.key())
-                        && StringUtils.isNotEmpty(query.getString(VariantQueryParam.ANNOT_CONSEQUENCE_TYPE.key()))) {
-                    soNames = new ArrayList<>();
-                    for (String soName : query.getString(VariantQueryParam.ANNOT_CONSEQUENCE_TYPE.key()).split(",")) {
-                        if (soName.startsWith("SO:")) {
-                            try {
-                                int soAcc = Integer.valueOf(soName.replace("SO:", ""));
-                                soNames.add(ConsequenceTypeMappings.accessionToTerm.get(soAcc));
-                            } catch (NumberFormatException e) {
-                                logger.warn("Unknown SO term: " + soName);
-                            }
-                        } else {
-                            soNames.add(soName);
-                        }
-                    }
-                }
             }
         }
 
-        // Primary findings and creator
-        List<ReportedVariant> primaryFindings;
-        DefaultReportedVariantCreator creator;
-        String assembly = ClinicalUtils.getAssembly(catalogManager, studyId, sessionId);
-        creator = new DefaultReportedVariantCreator(roleInCancerManager.getRoleInCancer(),
-                actionableVariantManager.getActionableVariants(assembly), disorder, moi, ClinicalProperty.Penetrance.COMPLETE,
-                diseasePanels, biotypes, soNames, !skipUntieredVariants);
+        // Check disease panels
+        diseasePanels = clinicalInterpretationManager.getDiseasePanels(query, sessionId);
 
-        if (moi == ClinicalProperty.ModeOfInheritance.COMPOUND_HETEROZYGOUS) {
-            // Add compound heterozyous variants
-            StopWatch watcher2 = StopWatch.createStarted();
-            CompoundHeterozygousAnalysis compoundAnalysis = new CompoundHeterozygousAnalysis(clinicalAnalysisId, studyId, query, options,
-                    opencgaHome, sessionId);
-            primaryFindings = getCompoundHeterozygousReportedVariants(compoundAnalysis.compute().getResult(), creator);
-            dbTime = Math.toIntExact(watcher2.getTime());
-        } else {
-            // Other mode of inheritance
-            primaryFindings = creator.create(variants);
-        }
-
-        // Secondary findings, if clinical consent is TRUE
-        List<ReportedVariant> secondaryFindings = null;
-        if (clinicalAnalysis != null) {
-            secondaryFindings = getSecondaryFindings(clinicalAnalysis, query.getAsStringList(VariantQueryParam.SAMPLE.key()), creator);
-        }
-
-        // Low coverage support
-        List<ReportedLowCoverage> reportedLowCoverages = new ArrayList<>();
-        calculateLowCoverageRegions(probandSampleId, files, diseasePanels, reportedLowCoverages);
-
-        Interpretation interpretation = generateInterpretation(primaryFindings, secondaryFindings, diseasePanels,
-                reportedLowCoverages);
-
-        int numberOfResults = primaryFindings != null ? primaryFindings.size() : 0;
-
-
-        // Return interpretation result
-        return new InterpretationResult(
-                interpretation,
-                Math.toIntExact(watcher.getTime()),
-                new HashMap<>(),
-                dbTime,
-                numberOfResults,
-                numTotalResult,
-                "",
-                "");
+        // Update executor params with OpenCGA home and session ID
+        setUpStorageEngineExecutor(studyId);
     }
 
-    Interpretation generateInterpretation(List<ReportedVariant> primaryFindings, List<ReportedVariant> secondaryFindings,
-                                          List<DiseasePanel> biodataDiseasePanels, List<ReportedLowCoverage> reportedLowCoverages)
-            throws CatalogException {
-        String userId = catalogManager.getUserManager().getUserId(sessionId);
-        DataResult<User> userQueryResult = catalogManager.getUserManager().get(userId, new QueryOptions(QueryOptions.INCLUDE,
-                Arrays.asList(UserDBAdaptor.QueryParams.EMAIL.key(), UserDBAdaptor.QueryParams.ORGANIZATION.key())), sessionId);
+    @Override
+    protected void run() throws AnalysisException {
 
-        // Create Interpretation
-        return new Interpretation()
-                .setId(CUSTOM_ANALYSIS_NAME + "__" + TimeUtils.getTimeMillis())
-                .setPrimaryFindings(primaryFindings)
-                .setSecondaryFindings(secondaryFindings)
-                .setLowCoverageRegions(reportedLowCoverages)
-                .setAnalyst(new Analyst(userId, userQueryResult.first().getEmail(), userQueryResult.first().getOrganization()))
-                .setClinicalAnalysisId(clinicalAnalysisId)
-                .setCreationDate(TimeUtils.getTime())
-                .setPanels(biodataDiseasePanels)
-                .setFilters(query)
-                .setSoftware(new Software().setName(CUSTOM_ANALYSIS_NAME));
+        step(() -> {
+            new CustomInterpretationAnalysisExecutor()
+                    .setClinicalAnalysisId(clinicalAnalysisId)
+                    .setQuery(query)
+                    .setQueryOptions(queryOptions)
+                    .setConfig(config)
+                    .execute();
+
+            saveInterpretation(studyId, clinicalAnalysis, diseasePanels, query, config);
+        });
     }
 
-    void calculateLowCoverageRegions(String probandSampleId, Map<String, List<File>> files, List<DiseasePanel> diseasePanels,
-                                     List<ReportedLowCoverage> reportedLowCoverages) {
-        if (options.getBoolean(OpenCgaClinicalAnalysis.INCLUDE_LOW_COVERAGE_PARAM, false)) {
-            String bamFileId = null;
-            if (files != null) {
-                for (String sampleId : files.keySet()) {
-                    if (sampleId.equals(probandSampleId)) {
-                        for (File file : files.get(sampleId)) {
-                            if (File.Format.BAM.equals(file.getFormat())) {
-                                bamFileId = file.getUuid();
-                            }
-                        }
-                    }
-                }
-            }
-
-            if (bamFileId != null) {
-                // We need the genes from Query.gene and Query.panel
-                Set<String> genes = new HashSet<>();
-                if (query.get(VariantQueryParam.GENE.key()) != null) {
-                    genes.addAll(Arrays.asList(query.getString(VariantQueryParam.GENE.key()).split(",")));
-                }
-                for (DiseasePanel diseasePanel : diseasePanels) {
-                    for (DiseasePanel.GenePanel genePanel : diseasePanel.getGenes()) {
-                        genes.add(genePanel.getId());
-                    }
-                }
-
-                // Compute low coverage for genes found
-                int maxCoverage = options.getInt(OpenCgaClinicalAnalysis.MAX_LOW_COVERAGE_PARAM, OpenCgaClinicalAnalysis.LOW_COVERAGE_DEFAULT);
-                Iterator<String> iterator = genes.iterator();
-                while (iterator.hasNext()) {
-                    String geneName = iterator.next();
-                    List<ReportedLowCoverage> lowCoverages = getReportedLowCoverages(geneName, bamFileId, maxCoverage);
-                    if (ListUtils.isNotEmpty(lowCoverages)) {
-                        reportedLowCoverages.addAll(lowCoverages);
-                    }
-                }
->>>>>>> 6555a8c7
-            }
-        }
+    public String getStudyId() {
+        return studyId;
     }
 
-    private void updateExecutorParams() {
-        executorParams = new ObjectMap();
+    public CustomInterpretationAnalysis setStudyId(String studyId) {
+        this.studyId = studyId;
+        return this;
+    }
 
-        // Session ID
-        executorParams.put(CustomInterpretationAnalysisExecutor.SESSION_ID, sessionId);
+    public String getClinicalAnalysisId() {
+        return clinicalAnalysisId;
+    }
 
-        // Clinical interpretation manager
-        executorParams.put(CustomInterpretationAnalysisExecutor.CLINICAL_INTERPRETATION_MANAGER, clinicalInterpretationManager);
+    public CustomInterpretationAnalysis setClinicalAnalysisId(String clinicalAnalysisId) {
+        this.clinicalAnalysisId = clinicalAnalysisId;
+        return this;
+    }
+
+    public Query getQuery() {
+        return query;
+    }
+
+    public CustomInterpretationAnalysis setQuery(Query query) {
+        this.query = query;
+        return this;
+    }
+
+    public QueryOptions getQueryOptions() {
+        return queryOptions;
+    }
+
+    public CustomInterpretationAnalysis setQueryOptions(QueryOptions queryOptions) {
+        this.queryOptions = queryOptions;
+        return this;
+    }
+
+    public CustomInterpretationConfiguration getConfig() {
+        return config;
+    }
+
+    public CustomInterpretationAnalysis setConfig(CustomInterpretationConfiguration config) {
+        this.config = config;
+        return this;
     }
 }