/*
 * Copyright 2015-2016 OpenCB
 *
 * Licensed under the Apache License, Version 2.0 (the "License");
 * you may not use this file except in compliance with the License.
 * You may obtain a copy of the License at
 *
 *     http://www.apache.org/licenses/LICENSE-2.0
 *
 * Unless required by applicable law or agreed to in writing, software
 * distributed under the License is distributed on an "AS IS" BASIS,
 * WITHOUT WARRANTIES OR CONDITIONS OF ANY KIND, either express or implied.
 * See the License for the specific language governing permissions and
 * limitations under the License.
 */

package org.opencb.opencga.analysis.storage.variant;

import org.apache.commons.lang.StringUtils;
import org.opencb.biodata.models.core.Region;
import org.opencb.biodata.models.variant.Variant;
import org.opencb.biodata.tools.variant.converters.ga4gh.Ga4ghVariantConverter;
import org.opencb.commons.datastore.core.ObjectMap;
import org.opencb.commons.datastore.core.Query;
import org.opencb.commons.datastore.core.QueryOptions;
import org.opencb.commons.datastore.core.QueryResult;
import org.opencb.opencga.storage.core.exceptions.StorageEngineException;
import org.opencb.opencga.storage.core.manager.variant.operations.StorageOperation;
import org.opencb.opencga.catalog.managers.CatalogManager;
import org.opencb.opencga.catalog.db.api.SampleDBAdaptor;
import org.opencb.opencga.catalog.db.api.StudyDBAdaptor;
import org.opencb.opencga.catalog.exceptions.CatalogAuthorizationException;
import org.opencb.opencga.catalog.exceptions.CatalogException;
import org.opencb.opencga.catalog.models.*;
import org.opencb.opencga.storage.core.StorageEngineFactory;
import org.opencb.opencga.storage.core.metadata.StudyConfiguration;
import org.opencb.opencga.storage.core.variant.adaptors.VariantDBAdaptor;
import org.opencb.opencga.storage.core.variant.adaptors.VariantDBIterator;
import org.opencb.opencga.storage.core.variant.adaptors.VariantSourceDBAdaptor;
import org.slf4j.Logger;
import org.slf4j.LoggerFactory;

import java.io.IOException;
import java.util.*;
import java.util.concurrent.ConcurrentHashMap;
import java.util.stream.Collectors;

/**
 * @author Jacobo Coll &lt;jacobo167@gmail.com&gt;
 *
 * Created on 18/08/15.
 */
@Deprecated
public class VariantFetcher implements AutoCloseable {

    public static final String SAMPLES_METADATA = "samplesMetadata";
    private final CatalogManager catalogManager;
    private final StorageEngineFactory storageEngineFactory;
    private final Logger logger;

    public static final int LIMIT_DEFAULT = 1000;
    public static final int LIMIT_MAX = 5000;
    private final ConcurrentHashMap<String, VariantDBAdaptor> variantDBAdaptor = new ConcurrentHashMap<>();

    public VariantFetcher(CatalogManager catalogManager, StorageEngineFactory storageEngineFactory) {
        this.catalogManager = catalogManager;
        this.storageEngineFactory = storageEngineFactory;
        logger = LoggerFactory.getLogger(VariantFetcher.class);
    }

    public QueryResult rank(Query query, QueryOptions queryOptions, String rank, String sessionId)
            throws Exception {
        return getVariantsPerStudy(getMainStudyId(query, sessionId), query, queryOptions, false, null, rank, 0, null, sessionId);
    }

    public QueryResult groupBy(Query query, QueryOptions queryOptions, String groupBy, String sessionId)
            throws Exception {
        return getVariantsPerStudy(getMainStudyId(query, sessionId), query, queryOptions, false, groupBy, null, 0, null, sessionId);
    }

    public QueryResult<Variant> get(Query query, QueryOptions queryOptions, String sessionId)
            throws Exception {
        queryOptions.remove("model");
        return getVariantsPerStudy(getMainStudyId(query, sessionId), query, queryOptions, false, null, null, 0, null, sessionId);
    }

    public QueryResult<org.ga4gh.models.Variant> getGa4gh(Query query, QueryOptions queryOptions, String sessionId)
            throws Exception {
        queryOptions.put("model", "ga4gh");
        return getVariantsPerStudy(getMainStudyId(query, sessionId), query, queryOptions, false, null, null, 0, null, sessionId);
    }

    public Map<Long, List<Sample>> getSamplesMetadata(long studyId, Query query, QueryOptions queryOptions, String sessionId)
            throws CatalogException, StorageEngineException, IOException {
        VariantDBAdaptor variantDBAdaptor = getVariantDBAdaptor(studyId, sessionId);
        return checkSamplesPermissions(query, queryOptions, variantDBAdaptor, sessionId);
    }

    public StudyConfiguration getStudyConfiguration(long studyId, QueryOptions options, String sessionId)
            throws CatalogException, StorageEngineException, IOException {
        VariantDBAdaptor variantDBAdaptor = getVariantDBAdaptor(studyId, sessionId); // DB con closed by VariantFetcher
        return variantDBAdaptor.getStudyConfigurationManager().getStudyConfiguration((int) studyId, options).first();
    }

    public QueryResult getVariantsPerFile(String region, boolean histogram, String groupBy, int interval, String fileId, String sessionId, QueryOptions queryOptions)
            throws Exception {
        QueryResult result;
        long fileIdNum;

        fileIdNum = catalogManager.getFileId(fileId, null, sessionId);
        File file = catalogManager.getFile(fileIdNum, sessionId).first();

        if (file.getIndex() == null || !file.getIndex().getStatus().getName().equals(FileIndex.IndexStatus.READY)) {
            throw new Exception("File {id:" + file.getId() + " name:'" + file.getName() + "'} " +
                    " is not an indexed file.");
        }
        if (!file.getBioformat().equals(File.Bioformat.VARIANT)) {
            throw new Exception("File {id:" + file.getId() + " name:'" + file.getName() + "'} " +
                    " is not a Variant file.");
        }

        long studyId = catalogManager.getStudyIdByFileId(file.getId());
        result = getVariantsPerStudy(studyId, region, histogram, groupBy, interval, fileIdNum, sessionId, queryOptions);
        return result;
    }

    public QueryResult getVariantsPerStudy(long studyId, String region, boolean histogram, String groupBy, int interval, String sessionId, QueryOptions queryOptions) throws Exception {
        return getVariantsPerStudy(studyId, region, histogram, groupBy, interval, null, sessionId, queryOptions);
    }

    public QueryResult getVariantsPerStudy(long studyId, String regionStr, boolean histogram, String groupBy, int interval, Long fileIdNum, String sessionId, QueryOptions queryOptions)
            throws Exception {
        queryOptions.add(VariantDBAdaptor.VariantQueryParams.REGION.key(), regionStr);
        return getVariantsPerStudy(studyId, getVariantQuery(queryOptions), queryOptions, histogram, groupBy, null, interval, fileIdNum, sessionId);
    }

    public QueryResult getVariantsPerStudy(long studyId, Query query, QueryOptions queryOptions,
                                           boolean histogram, String groupBy, String rank, int interval, Long fileIdNum, String sessionId)
            throws Exception {
        QueryResult result;
        logger.debug("queryVariants = {}", query.toJson());

        //TODO: Check files and studies exists

        if (fileIdNum != null) {
            query.put(VariantDBAdaptor.VariantQueryParams.FILES.key(), fileIdNum);
        }
        if (!query.containsKey(VariantDBAdaptor.VariantQueryParams.STUDIES.key())) {
            query.put(VariantDBAdaptor.VariantQueryParams.STUDIES.key(), studyId);
        }

        // TODO: Check returned files
        try (VariantDBAdaptor dbAdaptor = getVariantDBAdaptor(studyId, sessionId)) {

            final Map<Long, List<Sample>> samplesMap = checkSamplesPermissions(query, queryOptions, dbAdaptor, sessionId);

            String[] regions = getRegions(query);

            if (histogram) {
                if (regions.length != 1) {
                    throw new IllegalArgumentException("Unable to calculate histogram with " + regions.length + " regions.");
                }
                result = dbAdaptor.getFrequency(query, Region.parseRegion(regions[0]), interval);
            } else if (StringUtils.isNotEmpty(groupBy)) {
                result = dbAdaptor.groupBy(query, groupBy, queryOptions);
            } else if (StringUtils.isNotEmpty(rank)) {
                int limit = addDefaultLimit(queryOptions, LIMIT_MAX, 10);
                boolean asc = false;
                if (rank.contains(":")) {  //  eg. gene:-1
                    String[] arr = rank.split(":");
                    rank = arr[0];
                    if (arr[1].endsWith("-1")) {
                        asc = true;
                    }
                }
                result = dbAdaptor.rank(query, rank, limit, asc);
            } else if (queryOptions.getBoolean(SAMPLES_METADATA)) {
                List<ObjectMap> list = samplesMap.entrySet().stream()
                        .map(entry -> new ObjectMap("id", entry.getKey()).append("samples", entry.getValue()))
                        .collect(Collectors.toList());
                result = new QueryResult("getVariantSamples", 0, list.size(), list.size(), "", "", list);
            } else {
                addDefaultLimit(queryOptions);
                logger.debug("getVariants {}, {}", query, queryOptions);
                result = dbAdaptor.get(query, queryOptions);
                logger.debug("gotVariants {}, {}, in {}ms", result.getNumResults(), result.getNumTotalResults(), result.getDbTime());
                if (queryOptions.getString("model", "opencb").equalsIgnoreCase("ga4gh")) {
                    result = convertToGA4GH(result);
                }
            }
            return result;
        }
    }

    public VariantDBIterator iterator(Query query, QueryOptions queryOptions, String sessionId) throws CatalogException, StorageEngineException {

        long studyId = getMainStudyId(query, sessionId);

        VariantDBAdaptor dbAdaptor = getVariantDBAdaptor(studyId, sessionId);
        checkSamplesPermissions(query, queryOptions, dbAdaptor, sessionId);
        // TODO: Check returned files

        return dbAdaptor.iterator(query, queryOptions);
    }

    public QueryResult<Long> countByFile(long fileId, QueryOptions params, String sessionId) throws CatalogException, StorageEngineException, IOException {
        Query query = getVariantQuery(params);
        if (getMainStudyId(query, VariantDBAdaptor.VariantQueryParams.STUDIES.key(), sessionId) == null) {
            long studyId = catalogManager.getStudyIdByFileId(fileId);
            query.put(VariantDBAdaptor.VariantQueryParams.STUDIES.key(), studyId);
        }
        query.put(VariantDBAdaptor.VariantQueryParams.FILES.key(), fileId);
        return count(query, sessionId);
    }

    public QueryResult<Long> count(long studyId, QueryOptions params, String sessionId) throws CatalogException, StorageEngineException, IOException {
        Query query = getVariantQuery(params);
        if (getMainStudyId(query, VariantDBAdaptor.VariantQueryParams.STUDIES.key(), sessionId) == null) {
            query.put(VariantDBAdaptor.VariantQueryParams.STUDIES.key(), studyId);
        }
        return count(query, sessionId);
    }

    public QueryResult<Long> count(Query query, String sessionId) throws CatalogException, StorageEngineException, IOException {

        long studyId = getMainStudyId(query, sessionId);

        // Closed by Variant Fetcher
        VariantDBAdaptor dbAdaptor = getVariantDBAdaptor(studyId, sessionId);
            // TODO: Check permissions?
        return dbAdaptor.count(query);
    }

    protected int addDefaultLimit(QueryOptions queryOptions) {
        return addDefaultLimit(queryOptions, LIMIT_MAX, LIMIT_DEFAULT);
    }

    protected int addDefaultLimit(QueryOptions queryOptions, int limitMax, int limitDefault) {
        // Add default limit
        int limit = queryOptions.getInt("limit", -1);
        if (limit > limitMax) {
            logger.info("Unable to return more than {} variants. Change limit from {} to {}", limitMax, limit, limitMax);
        }
        limit = (limit > 0) ? Math.min(limit, limitMax) : limitDefault;
        queryOptions.put("limit",  limit);
        return limit;
    }

    protected String[] getRegions(Query query) {
        String[] regions;
        String regionStr = query.getString(VariantDBAdaptor.VariantQueryParams.REGION.key());
        if (!StringUtils.isEmpty(regionStr)) {
            regions = regionStr.split(",");
        } else {
            regions = new String[0];
        }
        return regions;
    }

    public Long getMainStudyId(Query query, String sessionId) throws CatalogException {
        Long id = getMainStudyId(query, VariantDBAdaptor.VariantQueryParams.STUDIES.key(), sessionId);
        if (id == null) {
            id = getMainStudyId(query, VariantDBAdaptor.VariantQueryParams.RETURNED_STUDIES.key(), sessionId);
        }
        if (id != null) {
            return id;
        } else {
            throw new IllegalArgumentException("Missing StudyId. Unable to get any variant!");
        }
    }

    private Long getMainStudyId(Query query, String key, String sessionId) throws CatalogException {
        if (query.containsKey(key)) {
            for (String id : query.getAsStringList(key)) {
                if (!id.startsWith("!")) {
                    long studyId = catalogManager.getStudyId(id, sessionId);
                    return studyId > 0 ? studyId : null;
                }
            }
        }
        return null;
    }

    protected Map<Long, List<Sample>> checkSamplesPermissions(Query query, QueryOptions queryOptions, VariantDBAdaptor dbAdaptor, String sessionId) throws CatalogException {
        final Map<Long, List<Sample>> samplesMap;
        if (query.containsKey(VariantDBAdaptor.VariantQueryParams.RETURNED_SAMPLES.key())) {
            Map<Integer, List<Integer>> samplesToReturn = dbAdaptor.getReturnedSamples(query, queryOptions);
            samplesMap = new HashMap<>();
            for (Map.Entry<Integer, List<Integer>> entry : samplesToReturn.entrySet()) {
                if (!entry.getValue().isEmpty()) {
                    QueryResult<Sample> samplesQueryResult = catalogManager.getAllSamples(entry.getKey(),
                            new Query(SampleDBAdaptor.QueryParams.ID.key(), entry.getValue()),
                            new QueryOptions("exclude", Arrays.asList("projects.studies.samples.annotationSets",
                                    "projects.studies.samples.attributes"))
                            , sessionId);
                    if (samplesQueryResult.getNumResults() != entry.getValue().size()) {
                        throw new CatalogAuthorizationException("Permission denied. User " + catalogManager.getUserIdBySessionId(sessionId)
                                + " can't read all the requested samples");
                    }
                    samplesMap.put((long) entry.getKey(), samplesQueryResult.getResult());
                }
            }
        } else {
            logger.debug("Missing returned samples! Obtaining returned samples from catalog.");
            List<Integer> returnedStudies = dbAdaptor.getReturnedStudies(query, queryOptions);
            List<Study> studies = catalogManager.getAllStudies(new Query(StudyDBAdaptor.QueryParams.ID.key(), returnedStudies),
                    new QueryOptions("include", "projects.studies.id"), sessionId).getResult();
            samplesMap = new HashMap<>();
            List<Long> returnedSamples = new LinkedList<>();
            for (Study study : studies) {
                QueryResult<Sample> samplesQueryResult = catalogManager.getAllSamples(study.getId(),
                        new Query(),
                        new QueryOptions("exclude", Arrays.asList("projects.studies.samples.annotationSets",
                                "projects.studies.samples.attributes"))
                        , sessionId);
                samplesQueryResult.getResult().sort((o1, o2) -> Long.compare(o1.getId(), o2.getId()));
                samplesMap.put(study.getId(), samplesQueryResult.getResult());
                samplesQueryResult.getResult().stream().map(Sample::getId).forEach(returnedSamples::add);
            }
            query.append(VariantDBAdaptor.VariantQueryParams.RETURNED_SAMPLES.key(), returnedSamples);
        }
        return samplesMap;
    }

    @Override
    public void close() throws Exception {
        while (!this.variantDBAdaptor.isEmpty()) {
            String key = this.variantDBAdaptor.keys().nextElement();
            VariantDBAdaptor adaptor = this.variantDBAdaptor.remove(key);
            if (adaptor != null) {
                try{
                    adaptor.close();
                } catch (Exception e) {
                    logger.error("Issue closing VariantDBadaptor", e);
                }
            }
        }
    }

<<<<<<< HEAD
    protected VariantDBAdaptor getVariantDBAdaptor(long studyId, String sessionId) throws CatalogException, StorageEngineException {
        String key = studyId + "_" + sessionId;
        if (!this.variantDBAdaptor.containsKey(key)) {
            // Set new key
            DataStore dataStore = StorageOperation.getDataStore(catalogManager, studyId, File.Bioformat.VARIANT, sessionId);
            String storageEngine = dataStore.getStorageEngine();
            String dbName = dataStore.getDbName();
            try {
                this.variantDBAdaptor.computeIfAbsent(key, (str) -> {
                    try {
                        return storageManagerFactory.getVariantStorageManager(storageEngine).getDBAdaptor(dbName);
                    } catch (ClassNotFoundException | IllegalAccessException | InstantiationException | StorageEngineException e) {
                        throw new IllegalStateException("Unable to get VariantDBAdaptor", e);
                    }
                });
            } catch (IllegalStateException e) {
                throw new StorageEngineException("Problems creating VariantDBAdaptor", e);
            }
=======
//        dbAdaptor.setStudyConfigurationManager(new CatalogStudyConfigurationManager(catalogManager, sessionId));
        try {
            return storageEngineFactory.getVariantStorageEngine(storageEngine).getDBAdaptor(dbName);
        } catch (ClassNotFoundException | IllegalAccessException | InstantiationException e) {
            throw new StorageEngineException("Unable to get VariantDBAdaptor", e);
>>>>>>> bb876905
        }
        return variantDBAdaptor.get(key);
    }

    protected QueryResult<org.ga4gh.models.Variant> convertToGA4GH(QueryResult<Variant> result) {
        Ga4ghVariantConverter<org.ga4gh.models.Variant> converter = Ga4ghVariantConverter.newAvroConverter(false, null);
        List<org.ga4gh.models.Variant> gaVariants = converter.apply(result.getResult());
        QueryResult<org.ga4gh.models.Variant> gaResult = new QueryResult<>(result.getId(), result.getDbTime(), result.getNumResults(), result.getNumTotalResults(), result.getWarningMsg(), result.getErrorMsg(), gaVariants);
        return gaResult;
    }

    public static Query getVariantQuery(QueryOptions queryOptions) {
        Query query = new Query();

        for (VariantDBAdaptor.VariantQueryParams queryParams : VariantDBAdaptor.VariantQueryParams.values()) {
            if (queryOptions.containsKey(queryParams.key())) {
                query.put(queryParams.key(), queryOptions.get(queryParams.key()));
            }
        }

        return query;
    }

    public VariantSourceDBAdaptor getSourceDBAdaptor(int studyId, String sessionId) throws CatalogException, StorageEngineException {
        return getVariantDBAdaptor(studyId, sessionId).getVariantSourceDBAdaptor();
    }

}<|MERGE_RESOLUTION|>--- conflicted
+++ resolved
@@ -337,7 +337,6 @@
         }
     }
 
-<<<<<<< HEAD
     protected VariantDBAdaptor getVariantDBAdaptor(long studyId, String sessionId) throws CatalogException, StorageEngineException {
         String key = studyId + "_" + sessionId;
         if (!this.variantDBAdaptor.containsKey(key)) {
@@ -348,7 +347,7 @@
             try {
                 this.variantDBAdaptor.computeIfAbsent(key, (str) -> {
                     try {
-                        return storageManagerFactory.getVariantStorageManager(storageEngine).getDBAdaptor(dbName);
+                        return storageEngineFactory.getVariantStorageEngine(storageEngine).getDBAdaptor(dbName);
                     } catch (ClassNotFoundException | IllegalAccessException | InstantiationException | StorageEngineException e) {
                         throw new IllegalStateException("Unable to get VariantDBAdaptor", e);
                     }
@@ -356,13 +355,6 @@
             } catch (IllegalStateException e) {
                 throw new StorageEngineException("Problems creating VariantDBAdaptor", e);
             }
-=======
-//        dbAdaptor.setStudyConfigurationManager(new CatalogStudyConfigurationManager(catalogManager, sessionId));
-        try {
-            return storageEngineFactory.getVariantStorageEngine(storageEngine).getDBAdaptor(dbName);
-        } catch (ClassNotFoundException | IllegalAccessException | InstantiationException e) {
-            throw new StorageEngineException("Unable to get VariantDBAdaptor", e);
->>>>>>> bb876905
         }
         return variantDBAdaptor.get(key);
     }
