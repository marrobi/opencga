package org.opencb.opencga.analysis.storage;

import org.opencb.biodata.models.variant.VariantSource;
import org.opencb.datastore.core.ObjectMap;
import org.opencb.datastore.core.QueryOptions;
import org.opencb.datastore.core.QueryResult;
import org.opencb.opencga.analysis.AnalysisExecutionException;
import org.opencb.opencga.analysis.AnalysisJobExecuter;
import org.opencb.opencga.catalog.CatalogException;
import org.opencb.opencga.catalog.CatalogManager;
import org.opencb.opencga.catalog.beans.*;
import org.opencb.opencga.catalog.io.CatalogIOManagerException;
import org.opencb.opencga.lib.common.Config;
import org.opencb.opencga.lib.common.StringUtils;
import org.opencb.opencga.lib.common.TimeUtils;
<<<<<<< HEAD
import org.opencb.opencga.storage.core.StorageManagerException;
=======
import org.opencb.opencga.storage.core.StorageManagerFactory;
>>>>>>> 59e59a0a
import org.opencb.opencga.storage.core.variant.VariantStorageManager;
import org.slf4j.Logger;
import org.slf4j.LoggerFactory;

import java.io.IOException;
import java.net.URI;
import java.nio.file.Paths;
import java.util.*;

/**
 * Created by jacobo on 16/10/14.
 *
 * IndexFile (fileId, backend, outDir)
 * - get Samples data
 * - create temporal outDir (must be a new folder)
 * - Add index information to the file
 * - create command line
 * - create job
 * - update index file
 *
 *
 *  * If only transform, do not add index information
 *  * If only load, take "originalFile" from the "inputFileId" jobId -> job.attributes.indexedFile
 *
 * UnIndexFile (fileId, backend)
 * ?????????????????????????????
 *
 */
public class AnalysisFileIndexer {

    //Properties
    public static final String OPENCGA_ANALYSIS_STORAGE_DATABASE_PREFIX = "OPENCGA.ANALYSIS.STORAGE.DATABASE_PREFIX";

    //Options
    public static final String PARAMETERS = "parameters";
    public static final String CREATE_MISSING_SAMPLES = "createMissingSamples";
    public static final String TRANSFORM = "transform";
    public static final String LOAD = "load";


    //Other
    public static final String OPENCGA_STORAGE_BIN_NAME = "opencga-storage.sh";

    private final CatalogManager catalogManager;
    protected static Logger logger = LoggerFactory.getLogger(AnalysisFileIndexer.class);

    public AnalysisFileIndexer(CatalogManager catalogManager) {
        this.catalogManager = catalogManager;
    }

    /**
     *
     * @param fileId            File to index
     * @param outDirId          Place where locate the temporary files
     * @param sessionId         User session Id
     * @param options           Other options
     * @return                  Generated job for the indexation
     * @throws IOException
     * @throws CatalogException
     * @throws AnalysisExecutionException
     */
    public QueryResult<Job> index(int fileId, int outDirId, String sessionId, QueryOptions options)
            throws IOException, CatalogException, AnalysisExecutionException {

        if (options == null) {
            options = new QueryOptions();
        }
        final boolean execute = options.getBoolean(AnalysisJobExecuter.EXECUTE);
        final boolean simulate = options.getBoolean(AnalysisJobExecuter.SIMULATE);
        final long start = System.currentTimeMillis();
        final boolean transform;
        final boolean load;

        if (!options.getBoolean(TRANSFORM, false) && !options.getBoolean(LOAD, false)) {  // if not present --transform nor --load, do both
            transform = true;
            load = true;
        } else {
            transform = options.getBoolean(TRANSFORM, false);
            load = options.getBoolean(LOAD, false);
        }


        /** Query catalog for user data. **/
        String userId = catalogManager.getUserIdBySessionId(sessionId);
        File inputFile = catalogManager.getFile(fileId, sessionId).first();
        File originalFile;
        File outDir = catalogManager.getFile(outDirId, sessionId).first();
        int studyIdByOutDirId = catalogManager.getStudyIdByFileId(outDirId);
        Study study = catalogManager.getStudy(studyIdByOutDirId, sessionId).getResult().get(0);

        if (inputFile.getType() != File.Type.FILE) {
            throw new CatalogException("Expected file type = " + File.Type.FILE + " instead of " + inputFile.getType());
        }

        if (!transform) { //Don't transform. Just load. Select the original file
            if (inputFile.getJobId() <= 0) {
                throw new CatalogException("Error: can't load this file. JobId unknown");
            }
            Job job = catalogManager.getJob(inputFile.getJobId(), null, sessionId).first();
            int indexedFileId;
            if (job.getAttributes().containsKey(Job.INDEXED_FILE_ID)) {
                indexedFileId = new ObjectMap(job.getAttributes()).getInt(Job.INDEXED_FILE_ID);
            } else {
                logger.warn("INDEXED_FILE_ID missing in job " + job.getId());
                List<Integer> jobInputFiles = job.getInput();
                if (jobInputFiles.size() != 1) {
                    throw new CatalogException("Error: Job {id: " + job.getId() + "} input is empty");
                }
                indexedFileId = jobInputFiles.get(0);
            }
            originalFile = catalogManager.getFile(indexedFileId, null, sessionId).first();
            if (originalFile.getStatus() != File.Status.READY) {
                throw new CatalogException("Error: Original file status must be \"READY\", not \"" + originalFile.getStatus() + "\"");
            }
        } else {
            originalFile = inputFile;
        }

//        final String dbName;
        final DataStore dataStore = getDataStore(catalogManager, originalFile, sessionId);

        //TODO: Check if file can be indexed

        if (originalFile.getIndex() != null) {
            throw new CatalogException("File '" + originalFile.getId() + "' is already indexed");
        }

        // ObjectMap to fill with modifications over the indexed file (like new attributes or jobId)
        ObjectMap fileModifyParams = new ObjectMap("attributes", new ObjectMap());
        ObjectMap indexAttributes = new ObjectMap();

        /** Create temporal Job Outdir **/
        final URI temporalOutDirUri;
        final String randomString = "I_" + StringUtils.randomString(10);
        if (simulate) {
            temporalOutDirUri = createSimulatedOutDirUri(randomString);
        } else {
            temporalOutDirUri = catalogManager.createJobOutDir(studyIdByOutDirId, randomString, sessionId);
        }

        /** Get file samples **/
        List<Sample> sampleList;
        if (originalFile.getSampleIds() == null || originalFile.getSampleIds().isEmpty()) {
            sampleList = getFileSamples(study, originalFile, fileModifyParams, simulate, options, sessionId);
        } else {
            sampleList = catalogManager.getAllSamples(study.getId(), new QueryOptions("id", originalFile.getSampleIds()), sessionId).getResult();
        }


        /** Create commandLine **/
<<<<<<< HEAD
        String commandLine = createCommandLine(study, file, index, sampleList, storageEngine,
                temporalOutDirUri, indexFileModifyParams, dbName, sessionId, options);
=======
        String commandLine = createCommandLine(study, originalFile, inputFile, sampleList,
                temporalOutDirUri, indexAttributes, dataStore, options);
>>>>>>> 59e59a0a
        if (options.containsKey(PARAMETERS)) {
            List<String> extraParams = options.getAsStringList(PARAMETERS);
            for (String extraParam : extraParams) {
                commandLine += " " + extraParam;
            }
        }

        /** Create index information only if it's going to be loaded **/
        if (load) {
            Index indexInformation = new Index(userId, TimeUtils.getTime(), Index.Status.INDEXING, /*job.getId()*/-1, indexAttributes);
            fileModifyParams.put("index", indexInformation);
        }

        /** Modify file with new information **/
        catalogManager.modifyFile(originalFile.getId(), fileModifyParams, sessionId).getResult();

        /** Create job **/
        ObjectMap jobAttributes = new ObjectMap();
        jobAttributes.put(Job.TYPE, Job.Type.INDEX);
        jobAttributes.put(Job.INDEXED_FILE_ID, originalFile.getId());

        String jobName = "index";
        String jobDescription = "Indexing file " + originalFile.getName() + " (" + originalFile.getId() + ")";
        final Job job = AnalysisJobExecuter.createJob(catalogManager, studyIdByOutDirId, jobName,
                OPENCGA_STORAGE_BIN_NAME, jobDescription, outDir, Collections.singletonList(inputFile.getId()),
                sessionId, randomString, temporalOutDirUri, commandLine, execute, simulate, jobAttributes, null).first();

        if (load) {
            modifyIndexJobId(originalFile.getId(), job.getId(), sessionId);
        }

        if (simulate) {
            return new QueryResult<>("indexFile", (int) (System.currentTimeMillis() - start), 1, 1, "", "", Collections.singletonList(job));
        } else {
            return new QueryResult<>("indexFile", (int) (System.currentTimeMillis() - start), 1, 1, "", "",
                    catalogManager.getJob(job.getId(), null, sessionId).getResult());
        }
    }

    private void modifyIndexJobId(int fileId, int jobId, String sessionId) throws CatalogException {
        File file = catalogManager.getFile(fileId, sessionId).first();
        if (file.getIndex() != null) {
            Index index = file.getIndex();
            index.setJobId(jobId);
            catalogManager.modifyFile(fileId, new ObjectMap("index", index), sessionId);
        }
    }

    public static DataStore getDataStore(CatalogManager catalogManager, File file, String sessionId) throws CatalogException {
        int studyId = catalogManager.getStudyIdByFileId(file.getId());
        Study study = catalogManager.getStudy(studyId, sessionId).first();
        DataStore dataStore;
        if (study.getDataStores() != null && study.getDataStores().containsKey(file.getBioformat())) {
            dataStore = study.getDataStores().get(file.getBioformat());
        } else {
            int projectId = catalogManager.getProjectIdByStudyId(study.getId());
            Project project = catalogManager.getProject(projectId, new QueryOptions("include", Arrays.asList("alias", "dataStores")), sessionId).first();
            if (project.getDataStores() != null && project.getDataStores().containsKey(file.getBioformat())) {
                dataStore = project.getDataStores().get(file.getBioformat());
            } else { //get default datastore
                String userId = catalogManager.getFileOwner(file.getId());
                String alias = project.getAlias();
                dataStore = new DataStore(StorageManagerFactory.getDefaultStorageManagerName(), Config.getAnalysisProperties().getProperty(OPENCGA_ANALYSIS_STORAGE_DATABASE_PREFIX, "opencga_") + userId + "_" + alias);
            }
        }
        return dataStore;
    }

    /**
     *
     * @param study                     Study where file is located
     * @param inputFile                 File to be indexed
     * @param sampleList
     * @param outDirUri                 Index outdir
     * @param indexAttributes           Attributes of the index object
     * @param dataStore
     * @return                  CommandLine
     *
     * @throws org.opencb.opencga.catalog.db.CatalogDBException
     * @throws CatalogIOManagerException
     */
<<<<<<< HEAD
    private String createCommandLine(Study study, File file, File indexFile, List<Sample> sampleList, String storageEngine,
                                     URI outDirUri, final ObjectMap indexFileModifyParams, final String dbName, String sessionId, QueryOptions options)
=======
    private String createCommandLine(Study study, File originalFile, File inputFile, List<Sample> sampleList,
                                     URI outDirUri, final ObjectMap indexAttributes, final DataStore dataStore, QueryOptions options)
>>>>>>> 59e59a0a
            throws CatalogException {

        //Create command line
//        String userId = inputFile.getOwnerId();
        String name = originalFile.getName();
        String commandLine;

        String opencgaStorageBin = Paths.get(Config.getOpenCGAHome(), "bin", OPENCGA_STORAGE_BIN_NAME).toString();

        if(originalFile.getBioformat() == File.Bioformat.ALIGNMENT || name.endsWith(".bam") || name.endsWith(".sam")) {
            int chunkSize = 200;    //TODO: Read from properties.
            commandLine = new StringBuilder(opencgaStorageBin)
                    .append(" --storage-engine ").append(dataStore.getStorageEngine())
                    .append(" index-alignments ")
                    .append(" --file-id ").append(originalFile.getId())
                    .append(" --database ").append(dataStore.getDbName())
                    .append(" --input ").append(catalogManager.getFileUri(inputFile))
                    .append(" --calculate-coverage ").append(chunkSize)
                    .append(" --mean-coverage ").append(chunkSize)
                    .append(" --outdir ").append(outDirUri)
//                    .append(" --credentials ")
                    .toString();

            indexAttributes.put("chunkSize", chunkSize);

        } else if (name.endsWith(".fasta") || name.endsWith(".fasta.gz")) {
            throw new UnsupportedOperationException();
        } else if (originalFile.getBioformat() == File.Bioformat.VARIANT || name.contains(".vcf") || name.contains(".vcf.gz")) {

            StringBuilder sampleIdsString = new StringBuilder();
            for (Sample sample : sampleList) {
                sampleIdsString.append(sample.getName()).append(":").append(sample.getId()).append(",");
            }

            StringBuilder sb = new StringBuilder(opencgaStorageBin)
                    .append(" --storage-engine ").append(dataStore.getStorageEngine())
                    .append(" index-variants ")
                    .append(" --file-id ").append(originalFile.getId())
                    .append(" --study-name \'").append(study.getName()).append("\'")
                    .append(" --study-id ").append(study.getId())
//                    .append(" --study-type ").append(study.getType())
                    .append(" --database ").append(dataStore.getDbName())
                    .append(" --input ").append(catalogManager.getFileUri(inputFile))
                    .append(" --outdir ").append(outDirUri)
<<<<<<< HEAD
                    .append(" --include-genotypes ")
                    .append(" --compress-genotypes ")
                    .append(" --include-stats ")
                    .append(" -D").append(VariantStorageManager.STUDY_CONFIGURATION_MANAGER_CLASS_NAME).append("=").append(CatalogStudyConfigurationManager.class.getName())
                    .append(" -D").append("sessionId").append("=").append(sessionId)
                    .append(" --sample-ids ").append(sampleIdsString)
=======
//                    .append(" --sample-ids ").append(sampleIdsString)
>>>>>>> 59e59a0a
//                    .append(" --credentials ")
                    ;
            if (options.getBoolean(VariantStorageManager.ANNOTATE, true)) {
                sb.append(" --annotate ");
            }
            if (options.getBoolean(VariantStorageManager.INCLUDE_SRC, false)) {
                sb.append(" --include-src ");
            }
            if (options.getBoolean(TRANSFORM, false)) {
                sb.append(" --transform ");
            }
            if (options.getBoolean(LOAD, false)) {
                sb.append(" --load ");
            }
            commandLine = sb.toString();

        } else {
            return null;
        }

        return commandLine;
    }




    ////AUX METHODS

<<<<<<< HEAD
    private List<Sample> getFileSamples(Study study, File file, ObjectMap indexFileModifyParams, boolean simulate, QueryOptions options, String sessionId)
            throws AnalysisExecutionException, CatalogException {
=======
    private List<Sample> getFileSamples(Study study, File file, ObjectMap fileModifyParams, boolean simulate, QueryOptions options, String sessionId)
            throws CatalogException {
>>>>>>> 59e59a0a
        List<Sample> sampleList;
        QueryOptions queryOptions = new QueryOptions("include", Arrays.asList("projects.studies.samples.id","projects.studies.samples.name"));

        if (file.getSampleIds() == null || file.getSampleIds().isEmpty()) {
            //Read samples from file
            List<String> sampleNames = null;
            switch (file.getBioformat()) {
                case VARIANT: {
                    if (file.getAttributes().containsKey("variantSource")) {
                        Object variantSource = file.getAttributes().get("variantSource");
                        if (variantSource instanceof VariantSource) {
                            sampleNames = ((VariantSource) variantSource).getSamples();
                        } else if (variantSource instanceof Map) {
                            sampleNames = new ObjectMap((Map) variantSource).getAsStringList("samples");
                        } else {
                            logger.warn("Unexpected object type of variantSource ({}) in file attributes. Expected {} or {}", variantSource.getClass(), VariantSource.class, Map.class);
                        }
                    }
                    if (sampleNames == null) {
                        VariantSource variantSource = readVariantSource(catalogManager, study, file);
                        fileModifyParams.get("attributes", ObjectMap.class).put("variantSource", variantSource);
                        sampleNames = variantSource.getSamples();
                    }
                }
                break;
                default:
                    return new LinkedList<>();
//                    throw new CatalogException("Unknown to get samples names from bioformat " + file.getBioformat());
            }

            //Find matching samples in catalog with the sampleName from the VariantSource.
            queryOptions.add("name", sampleNames);
            sampleList = catalogManager.getAllSamples(study.getId(), queryOptions, sessionId).getResult();

            //check if all file samples exists on Catalog
            if (sampleList.size() != sampleNames.size()) {   //Size does not match. Find the missing samples.
                Set<String> set = new HashSet<>(sampleNames);
                for (Sample sample : sampleList) {
                    set.remove(sample.getName());
                }
                logger.warn("Missing samples: m{}", set);
                if (options.getBoolean(CREATE_MISSING_SAMPLES, true)) {
                    for (String sampleName : set) {
                        if (simulate) {
                            sampleList.add(new Sample(-1, sampleName, file.getName(), null, null));
                        } else {
                            sampleList.add(catalogManager.createSample(study.getId(), sampleName, file.getName(), null, null, null, sessionId).first());
                        }
                    }
                } else {
                    throw new CatalogException("Can not find samples " + set + " in catalog"); //FIXME: Create missing samples??
                }
            }
        } else {
            //Get samples from file.sampleIds
            queryOptions.add("id", file.getSampleIds());
            sampleList = catalogManager.getAllSamples(study.getId(), queryOptions, sessionId).getResult();
        }

        List<Integer> sampleIdsList = new ArrayList<>(sampleList.size());
        for (Sample sample : sampleList) {
            sampleIdsList.add(sample.getId());
//                sampleIdsString.append(sample.getName()).append(":").append(sample.getId()).append(",");
        }
        fileModifyParams.put("sampleIds", sampleIdsList);

        return sampleList;
    }

    static public VariantSource readVariantSource(CatalogManager catalogManager, Study study, File file)
            throws AnalysisExecutionException {
        //TODO: Fix aggregate and studyType
        VariantSource source = new VariantSource(file.getName(), Integer.toString(file.getId()), Integer.toString(study.getId()), study.getName());
        try {
            URI fileUri = catalogManager.getFileUri(file);
            return VariantStorageManager.readVariantSource(Paths.get(fileUri.getPath()), source);
        } catch (CatalogException | StorageManagerException e) {
            throw new AnalysisExecutionException(e);
        }
    }

    public static URI createSimulatedOutDirUri() {
        return createSimulatedOutDirUri("J_" + StringUtils.randomString(10));
    }

    public static URI createSimulatedOutDirUri(String randomString) {
        return Paths.get("/tmp","simulatedJobOutdir" , randomString).toUri();
    }
}<|MERGE_RESOLUTION|>--- conflicted
+++ resolved
@@ -13,11 +13,8 @@
 import org.opencb.opencga.lib.common.Config;
 import org.opencb.opencga.lib.common.StringUtils;
 import org.opencb.opencga.lib.common.TimeUtils;
-<<<<<<< HEAD
 import org.opencb.opencga.storage.core.StorageManagerException;
-=======
 import org.opencb.opencga.storage.core.StorageManagerFactory;
->>>>>>> 59e59a0a
 import org.opencb.opencga.storage.core.variant.VariantStorageManager;
 import org.slf4j.Logger;
 import org.slf4j.LoggerFactory;
@@ -168,13 +165,9 @@
 
 
         /** Create commandLine **/
-<<<<<<< HEAD
-        String commandLine = createCommandLine(study, file, index, sampleList, storageEngine,
-                temporalOutDirUri, indexFileModifyParams, dbName, sessionId, options);
-=======
+
         String commandLine = createCommandLine(study, originalFile, inputFile, sampleList,
-                temporalOutDirUri, indexAttributes, dataStore, options);
->>>>>>> 59e59a0a
+                temporalOutDirUri, indexAttributes, dataStore, sessionId, options);
         if (options.containsKey(PARAMETERS)) {
             List<String> extraParams = options.getAsStringList(PARAMETERS);
             for (String extraParam : extraParams) {
@@ -256,13 +249,10 @@
      * @throws org.opencb.opencga.catalog.db.CatalogDBException
      * @throws CatalogIOManagerException
      */
-<<<<<<< HEAD
-    private String createCommandLine(Study study, File file, File indexFile, List<Sample> sampleList, String storageEngine,
-                                     URI outDirUri, final ObjectMap indexFileModifyParams, final String dbName, String sessionId, QueryOptions options)
-=======
+
     private String createCommandLine(Study study, File originalFile, File inputFile, List<Sample> sampleList,
-                                     URI outDirUri, final ObjectMap indexAttributes, final DataStore dataStore, QueryOptions options)
->>>>>>> 59e59a0a
+                                     URI outDirUri, final ObjectMap indexAttributes, final DataStore dataStore,
+                                     String sessionId, QueryOptions options)
             throws CatalogException {
 
         //Create command line
@@ -307,16 +297,9 @@
                     .append(" --database ").append(dataStore.getDbName())
                     .append(" --input ").append(catalogManager.getFileUri(inputFile))
                     .append(" --outdir ").append(outDirUri)
-<<<<<<< HEAD
-                    .append(" --include-genotypes ")
-                    .append(" --compress-genotypes ")
-                    .append(" --include-stats ")
                     .append(" -D").append(VariantStorageManager.STUDY_CONFIGURATION_MANAGER_CLASS_NAME).append("=").append(CatalogStudyConfigurationManager.class.getName())
                     .append(" -D").append("sessionId").append("=").append(sessionId)
                     .append(" --sample-ids ").append(sampleIdsString)
-=======
-//                    .append(" --sample-ids ").append(sampleIdsString)
->>>>>>> 59e59a0a
 //                    .append(" --credentials ")
                     ;
             if (options.getBoolean(VariantStorageManager.ANNOTATE, true)) {
@@ -345,13 +328,8 @@
 
     ////AUX METHODS
 
-<<<<<<< HEAD
-    private List<Sample> getFileSamples(Study study, File file, ObjectMap indexFileModifyParams, boolean simulate, QueryOptions options, String sessionId)
-            throws AnalysisExecutionException, CatalogException {
-=======
     private List<Sample> getFileSamples(Study study, File file, ObjectMap fileModifyParams, boolean simulate, QueryOptions options, String sessionId)
-            throws CatalogException {
->>>>>>> 59e59a0a
+            throws CatalogException, AnalysisExecutionException {
         List<Sample> sampleList;
         QueryOptions queryOptions = new QueryOptions("include", Arrays.asList("projects.studies.samples.id","projects.studies.samples.name"));
 
