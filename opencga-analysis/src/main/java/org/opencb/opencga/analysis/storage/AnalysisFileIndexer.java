--- conflicted
+++ resolved
@@ -240,13 +240,8 @@
      * @throws CatalogIOManagerException
      */
     private String createCommandLine(Study study, File file, File indexFile, List<Sample> sampleList, String storageEngine,
-<<<<<<< HEAD
                                      URI outDirUri, final ObjectMap indexFileModifyParams, final String dbName, String sessionId, QueryOptions options)
-            throws CatalogDBException, CatalogIOManagerException {
-=======
-                                     URI outDirUri, final ObjectMap indexFileModifyParams, final String dbName, QueryOptions options)
             throws CatalogException {
->>>>>>> ef4e8d2d
 
         //Create command line
         String userId = file.getOwnerId();
