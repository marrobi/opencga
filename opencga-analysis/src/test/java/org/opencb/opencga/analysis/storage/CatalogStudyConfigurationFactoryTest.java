package org.opencb.opencga.analysis.storage;

import org.apache.log4j.ConsoleAppender;
import org.apache.log4j.Level;
import org.apache.log4j.LogManager;
import org.junit.BeforeClass;
import org.junit.Test;
<<<<<<< HEAD
import org.opencb.commons.datastore.core.ObjectMap;
import org.opencb.commons.datastore.core.QueryOptions;
import org.opencb.commons.datastore.core.QueryResult;
=======
import org.opencb.commons.datastore.core.QueryResult;
import org.opencb.datastore.core.ObjectMap;
import org.opencb.datastore.core.QueryOptions;
>>>>>>> 83325ae1
import org.opencb.opencga.analysis.files.FileMetadataReader;
import org.opencb.opencga.catalog.CatalogManager;
import org.opencb.opencga.catalog.CatalogManagerTest;
import org.opencb.opencga.catalog.exceptions.CatalogException;
import org.opencb.opencga.catalog.models.*;
import org.opencb.opencga.catalog.utils.CatalogFileUtils;
import org.opencb.opencga.storage.core.StudyConfiguration;
import org.opencb.opencga.storage.core.variant.StudyConfigurationManager;
import org.slf4j.Logger;
import org.slf4j.LoggerFactory;

import java.io.IOException;
import java.net.URI;
import java.nio.file.Paths;
import java.util.*;

import static org.junit.Assert.*;
import static org.opencb.opencga.storage.core.variant.VariantStorageManagerTestUtils.DB_NAME;
import static org.opencb.opencga.storage.core.variant.VariantStorageManagerTestUtils.getResourceUri;

/**
 * Created by hpccoll1 on 16/07/15.
 */
public class CatalogStudyConfigurationFactoryTest {


    static private CatalogManager catalogManager;
    static private String sessionId;
    static private long projectId;
    static private long studyId;
    static private FileMetadataReader fileMetadataReader;
    static private CatalogFileUtils catalogFileUtils;
    static private long outputId;
    static Logger logger = LoggerFactory.getLogger(AnalysisFileIndexerTest.class);
    static private String catalogPropertiesFile;
    static private final String userId = "user";
    static private List<File> files = new ArrayList<>();
    static private LinkedHashSet<Integer> indexedFiles = new LinkedHashSet<>();

    @BeforeClass
    public static void beforeClass() throws Exception {
        ConsoleAppender stderr = (ConsoleAppender) LogManager.getRootLogger().getAppender("stderr");
        stderr.setThreshold(Level.toLevel("debug"));

        catalogPropertiesFile = getResourceUri("catalog.properties").getPath();
        Properties properties = new Properties();
        properties.load(CatalogManagerTest.class.getClassLoader().getResourceAsStream("catalog.properties"));

        CatalogManagerTest.clearCatalog(properties);

        catalogManager = new CatalogManager(properties);
        fileMetadataReader = FileMetadataReader.get(catalogManager);
        catalogFileUtils = new CatalogFileUtils(catalogManager);

        User user = catalogManager.createUser(userId, "User", "user@email.org", "user", "ACME", null).first();
        sessionId = catalogManager.login(userId, "user", "localhost").first().getString("sessionId");
        projectId = catalogManager.createProject(userId, "p1", "p1", "Project 1", "ACME", null, sessionId).first().getId();
        studyId = catalogManager.createStudy(projectId, "s1", "s1", Study.Type.CASE_CONTROL, null, null, "Study 1", null, null, null, null, Collections.singletonMap(File.Bioformat.VARIANT, new DataStore("mongodb", DB_NAME)), null, null, null, sessionId).first().getId();
        outputId = catalogManager.createFolder(studyId, Paths.get("data", "index"), false, null, sessionId).first().getId();
        files.add(create("1-500.filtered.10k.chr22.phase3_shapeit2_mvncall_integrated_v5.20130502.genotypes.vcf.gz"));
        files.add(create("501-1000.filtered.10k.chr22.phase3_shapeit2_mvncall_integrated_v5.20130502.genotypes.vcf.gz", true));
        files.add(create("1001-1500.filtered.10k.chr22.phase3_shapeit2_mvncall_integrated_v5.20130502.genotypes.vcf.gz"));
        files.add(create("1501-2000.filtered.10k.chr22.phase3_shapeit2_mvncall_integrated_v5.20130502.genotypes.vcf.gz", true));
        files.add(create("2001-2504.filtered.10k.chr22.phase3_shapeit2_mvncall_integrated_v5.20130502.genotypes.vcf.gz"));

    }

    public static File create(String resourceName) throws IOException, CatalogException {
        return create(resourceName, false);
    }

    public static File create(String resourceName, boolean indexed) throws IOException, CatalogException {
        File file;
        URI uri = getResourceUri(resourceName);
        file = fileMetadataReader.create(studyId, uri, "data/vcfs/", "", true, null, sessionId).first();
        catalogFileUtils.upload(uri, file, null, sessionId, false, false, true, false, Long.MAX_VALUE);
        if (indexed) {
            catalogManager.modifyFile(file.getId(), new ObjectMap("index", new Index("user", "today",
                    new Index.IndexStatus(Index.IndexStatus.READY), 1234, Collections.emptyMap())), sessionId);
            indexedFiles.add((int) file.getId());
        }
        return catalogManager.getFile(file.getId(), sessionId).first();
    }

    @Test
    public void getNewStudyConfiguration() throws Exception {
        CatalogStudyConfigurationFactory studyConfigurationManager = new CatalogStudyConfigurationFactory(catalogManager);

        Study study = catalogManager.getStudy(studyId, sessionId).first();
<<<<<<< HEAD
        StudyConfiguration studyConfiguration = studyConfigurationManager.getStudyConfiguration(studyId, new StudyConfigurationManager(new org.opencb.datastore.core.ObjectMap()) {
            protected org.opencb.datastore.core.QueryResult<StudyConfiguration> _getStudyConfiguration(String studyName, Long timeStamp, org.opencb.datastore.core.QueryOptions options) {return null;}
            protected org.opencb.datastore.core.QueryResult _updateStudyConfiguration(StudyConfiguration studyConfiguration, org.opencb.datastore.core.QueryOptions options) {return null;}
            protected org.opencb.datastore.core.QueryResult<StudyConfiguration> _getStudyConfiguration(int studyId, Long timeStamp, org.opencb.datastore.core.QueryOptions options) {
                StudyConfiguration studyConfiguration = new StudyConfiguration((int) study.getId(), "user@p1:s1");
                studyConfiguration.setIndexedFiles(indexedFiles);
                return new org.opencb.datastore.core.QueryResult<>("", 0, 0, 0, "", "", Collections.emptyList());
=======
        StudyConfiguration studyConfiguration = studyConfigurationManager.getStudyConfiguration(studyId, new StudyConfigurationManager(new org.opencb.commons.datastore.core.ObjectMap()) {
            protected QueryResult<StudyConfiguration> internalGetStudyConfiguration(String studyName, Long timeStamp, org.opencb.commons.datastore.core.QueryOptions options) {return null;}
            protected QueryResult internalUpdateStudyConfiguration(StudyConfiguration studyConfiguration, org.opencb.commons.datastore.core.QueryOptions options) {return null;}
            protected QueryResult<StudyConfiguration> internalGetStudyConfiguration(int studyId, Long timeStamp, org.opencb.commons.datastore.core.QueryOptions options) {
                StudyConfiguration studyConfiguration = new StudyConfiguration(study.getId(), "user@p1:s1");
                studyConfiguration.setIndexedFiles(indexedFiles);
                return new QueryResult<StudyConfiguration>("", 0, 0, 0, "", "", Collections.emptyList());
>>>>>>> 83325ae1
            }

        }, new QueryOptions(), sessionId);

        checkStudyConfiguration(study, studyConfiguration);
    }

    @Test
    public void getNewStudyConfigurationNullManager() throws Exception {
        CatalogStudyConfigurationFactory studyConfigurationManager = new CatalogStudyConfigurationFactory(catalogManager);

        Study study = catalogManager.getStudy(studyId, sessionId).first();
        StudyConfiguration studyConfiguration = studyConfigurationManager.getStudyConfiguration(studyId, null, new QueryOptions(), sessionId);

        checkStudyConfiguration(study, studyConfiguration);
    }

    @Test
    public void getStudyConfiguration() throws Exception {
        CatalogStudyConfigurationFactory studyConfigurationManager = new CatalogStudyConfigurationFactory(catalogManager);

        Study study = catalogManager.getStudy(studyId, sessionId).first();
<<<<<<< HEAD
        StudyConfiguration studyConfiguration = studyConfigurationManager.getStudyConfiguration(studyId, new StudyConfigurationManager(new org.opencb.datastore.core.ObjectMap()) {
            protected org.opencb.datastore.core.QueryResult<StudyConfiguration> _getStudyConfiguration(String studyName, Long timeStamp, org.opencb.datastore.core.QueryOptions options) {return null;}
            protected org.opencb.datastore.core.QueryResult _updateStudyConfiguration(StudyConfiguration studyConfiguration, org.opencb.datastore.core.QueryOptions options) {return null;}
            protected org.opencb.datastore.core.QueryResult<StudyConfiguration> _getStudyConfiguration(int studyId, Long timeStamp, org.opencb.datastore.core.QueryOptions options) {
                StudyConfiguration studyConfiguration = new StudyConfiguration((int) study.getId(), "user@p1:s1");
                studyConfiguration.setIndexedFiles(indexedFiles);
                return new org.opencb.datastore.core.QueryResult<>("", 0, 1, 1, "", "", Collections.singletonList(studyConfiguration));
=======
        StudyConfiguration studyConfiguration = studyConfigurationManager.getStudyConfiguration(studyId, new StudyConfigurationManager(new org.opencb.commons.datastore.core.ObjectMap()) {
            protected QueryResult<StudyConfiguration> internalGetStudyConfiguration(String studyName, Long timeStamp, org.opencb.commons.datastore.core.QueryOptions options) {return null;}
            protected QueryResult internalUpdateStudyConfiguration(StudyConfiguration studyConfiguration, org.opencb.commons.datastore.core.QueryOptions options) {return null;}
            protected QueryResult<StudyConfiguration> internalGetStudyConfiguration(int studyId, Long timeStamp, org.opencb.commons.datastore.core.QueryOptions options) {
                StudyConfiguration studyConfiguration = new StudyConfiguration(study.getId(), "user@p1:s1");
                studyConfiguration.setIndexedFiles(indexedFiles);
                return new QueryResult<StudyConfiguration>("", 0, 1, 1, "", "", Collections.singletonList(studyConfiguration));
>>>>>>> 83325ae1
            }

        }, new QueryOptions(), sessionId);

        checkStudyConfiguration(study, studyConfiguration);
    }

    private void checkStudyConfiguration(Study study, StudyConfiguration studyConfiguration) throws CatalogException {
        assertEquals("user@p1:s1", studyConfiguration.getStudyName());
        assertEquals(study.getId(), studyConfiguration.getStudyId());

        assertTrue(studyConfiguration.getInvalidStats().isEmpty());

        for (Map.Entry<String, Integer> entry : studyConfiguration.getFileIds().entrySet()) {
            File file = catalogManager.getFile(entry.getValue(), sessionId).first();

            assertEquals(file.getName(), entry.getKey());
            assertEquals(new HashSet<>(file.getSampleIds()), studyConfiguration.getSamplesInFiles().get(file.getId()));
            if (file.getIndex() != null && file.getIndex().getStatus().getStatus().equals(Index.IndexStatus.READY)) {
                assertTrue(studyConfiguration.getIndexedFiles().contains(file.getId()));
                assertTrue(studyConfiguration.getHeaders().containsKey(file.getId()));
                assertTrue(!studyConfiguration.getHeaders().get(file.getId()).isEmpty());
            } else {
                assertFalse(studyConfiguration.getIndexedFiles().contains(file.getId()));
                assertFalse(studyConfiguration.getHeaders().containsKey(file.getId()));
            }
        }
    }

}<|MERGE_RESOLUTION|>--- conflicted
+++ resolved
@@ -5,15 +5,9 @@
 import org.apache.log4j.LogManager;
 import org.junit.BeforeClass;
 import org.junit.Test;
-<<<<<<< HEAD
 import org.opencb.commons.datastore.core.ObjectMap;
 import org.opencb.commons.datastore.core.QueryOptions;
 import org.opencb.commons.datastore.core.QueryResult;
-=======
-import org.opencb.commons.datastore.core.QueryResult;
-import org.opencb.datastore.core.ObjectMap;
-import org.opencb.datastore.core.QueryOptions;
->>>>>>> 83325ae1
 import org.opencb.opencga.analysis.files.FileMetadataReader;
 import org.opencb.opencga.catalog.CatalogManager;
 import org.opencb.opencga.catalog.CatalogManagerTest;
@@ -103,23 +97,13 @@
         CatalogStudyConfigurationFactory studyConfigurationManager = new CatalogStudyConfigurationFactory(catalogManager);
 
         Study study = catalogManager.getStudy(studyId, sessionId).first();
-<<<<<<< HEAD
-        StudyConfiguration studyConfiguration = studyConfigurationManager.getStudyConfiguration(studyId, new StudyConfigurationManager(new org.opencb.datastore.core.ObjectMap()) {
-            protected org.opencb.datastore.core.QueryResult<StudyConfiguration> _getStudyConfiguration(String studyName, Long timeStamp, org.opencb.datastore.core.QueryOptions options) {return null;}
-            protected org.opencb.datastore.core.QueryResult _updateStudyConfiguration(StudyConfiguration studyConfiguration, org.opencb.datastore.core.QueryOptions options) {return null;}
-            protected org.opencb.datastore.core.QueryResult<StudyConfiguration> _getStudyConfiguration(int studyId, Long timeStamp, org.opencb.datastore.core.QueryOptions options) {
-                StudyConfiguration studyConfiguration = new StudyConfiguration((int) study.getId(), "user@p1:s1");
-                studyConfiguration.setIndexedFiles(indexedFiles);
-                return new org.opencb.datastore.core.QueryResult<>("", 0, 0, 0, "", "", Collections.emptyList());
-=======
         StudyConfiguration studyConfiguration = studyConfigurationManager.getStudyConfiguration(studyId, new StudyConfigurationManager(new org.opencb.commons.datastore.core.ObjectMap()) {
             protected QueryResult<StudyConfiguration> internalGetStudyConfiguration(String studyName, Long timeStamp, org.opencb.commons.datastore.core.QueryOptions options) {return null;}
             protected QueryResult internalUpdateStudyConfiguration(StudyConfiguration studyConfiguration, org.opencb.commons.datastore.core.QueryOptions options) {return null;}
             protected QueryResult<StudyConfiguration> internalGetStudyConfiguration(int studyId, Long timeStamp, org.opencb.commons.datastore.core.QueryOptions options) {
-                StudyConfiguration studyConfiguration = new StudyConfiguration(study.getId(), "user@p1:s1");
+                StudyConfiguration studyConfiguration = new StudyConfiguration((int) study.getId(), "user@p1:s1");
                 studyConfiguration.setIndexedFiles(indexedFiles);
                 return new QueryResult<StudyConfiguration>("", 0, 0, 0, "", "", Collections.emptyList());
->>>>>>> 83325ae1
             }
 
         }, new QueryOptions(), sessionId);
@@ -142,23 +126,13 @@
         CatalogStudyConfigurationFactory studyConfigurationManager = new CatalogStudyConfigurationFactory(catalogManager);
 
         Study study = catalogManager.getStudy(studyId, sessionId).first();
-<<<<<<< HEAD
-        StudyConfiguration studyConfiguration = studyConfigurationManager.getStudyConfiguration(studyId, new StudyConfigurationManager(new org.opencb.datastore.core.ObjectMap()) {
-            protected org.opencb.datastore.core.QueryResult<StudyConfiguration> _getStudyConfiguration(String studyName, Long timeStamp, org.opencb.datastore.core.QueryOptions options) {return null;}
-            protected org.opencb.datastore.core.QueryResult _updateStudyConfiguration(StudyConfiguration studyConfiguration, org.opencb.datastore.core.QueryOptions options) {return null;}
-            protected org.opencb.datastore.core.QueryResult<StudyConfiguration> _getStudyConfiguration(int studyId, Long timeStamp, org.opencb.datastore.core.QueryOptions options) {
-                StudyConfiguration studyConfiguration = new StudyConfiguration((int) study.getId(), "user@p1:s1");
-                studyConfiguration.setIndexedFiles(indexedFiles);
-                return new org.opencb.datastore.core.QueryResult<>("", 0, 1, 1, "", "", Collections.singletonList(studyConfiguration));
-=======
         StudyConfiguration studyConfiguration = studyConfigurationManager.getStudyConfiguration(studyId, new StudyConfigurationManager(new org.opencb.commons.datastore.core.ObjectMap()) {
             protected QueryResult<StudyConfiguration> internalGetStudyConfiguration(String studyName, Long timeStamp, org.opencb.commons.datastore.core.QueryOptions options) {return null;}
             protected QueryResult internalUpdateStudyConfiguration(StudyConfiguration studyConfiguration, org.opencb.commons.datastore.core.QueryOptions options) {return null;}
             protected QueryResult<StudyConfiguration> internalGetStudyConfiguration(int studyId, Long timeStamp, org.opencb.commons.datastore.core.QueryOptions options) {
-                StudyConfiguration studyConfiguration = new StudyConfiguration(study.getId(), "user@p1:s1");
+                StudyConfiguration studyConfiguration = new StudyConfiguration((int) study.getId(), "user@p1:s1");
                 studyConfiguration.setIndexedFiles(indexedFiles);
                 return new QueryResult<StudyConfiguration>("", 0, 1, 1, "", "", Collections.singletonList(studyConfiguration));
->>>>>>> 83325ae1
             }
 
         }, new QueryOptions(), sessionId);
