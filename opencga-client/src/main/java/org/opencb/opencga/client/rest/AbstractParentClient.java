/*
 * Copyright 2015 OpenCB
 *
 * Licensed under the Apache License, Version 2.0 (the "License");
 * you may not use this file except in compliance with the License.
 * You may obtain a copy of the License at
 *
 *     http://www.apache.org/licenses/LICENSE-2.0
 *
 * Unless required by applicable law or agreed to in writing, software
 * distributed under the License is distributed on an "AS IS" BASIS,
 * WITHOUT WARRANTIES OR CONDITIONS OF ANY KIND, either express or implied.
 * See the License for the specific language governing permissions and
 * limitations under the License.
 */

package org.opencb.opencga.client.rest;

import com.fasterxml.jackson.databind.ObjectMapper;
import com.fasterxml.jackson.databind.ObjectReader;
import org.glassfish.jersey.media.multipart.FormDataMultiPart;
import org.glassfish.jersey.media.multipart.MultiPartFeature;
import org.glassfish.jersey.media.multipart.file.FileDataBodyPart;
import org.opencb.commons.datastore.core.*;
import org.opencb.opencga.catalog.exceptions.CatalogException;
import org.opencb.opencga.client.config.ClientConfiguration;

import javax.ws.rs.client.Client;
import javax.ws.rs.client.ClientBuilder;
import javax.ws.rs.client.Entity;
import javax.ws.rs.client.WebTarget;
import javax.ws.rs.core.MediaType;
import java.io.File;
import java.io.IOException;
import java.util.HashMap;
import java.util.Map;

/**
 * Created by imedina on 04/05/16.
 */
public abstract class AbstractParentClient<T, A> {

    protected Client client;

    private String userId;
    private String sessionId;
    private ClientConfiguration configuration;

    protected String category;
    protected Class<T> clazz;
    protected Class<A> aclClass;

    protected static ObjectMapper jsonObjectMapper;

    private static final int BATCH_SIZE = 2000;
    private static final int DEFAULT_SKIP = 0;
    protected static final String GET = "GET";
    protected static final String POST = "POST";

    protected AbstractParentClient(String userId, String sessionId, ClientConfiguration configuration) {
        this.userId = userId;
        this.sessionId = sessionId;
        this.configuration = configuration;

        init();
    }

    public enum AclParams {
        ADD_PERMISSIONS("addPermissions"),
        REMOVE_PERMISSIONS("removePermissions"),
        SET_PERMISSIONS("setPermissions");

        private String key;

        AclParams(String value) {
            this.key = value;
        }

        public String key() {
            return this.key;
        }
    }

    private void init() {
        this.client = ClientBuilder.newClient();
        jsonObjectMapper = new ObjectMapper();
    }


    public QueryResponse<Long> count(Query query) throws IOException {
        return execute(category, "count", query, GET, Long.class);
    }

    public QueryResponse<T> get(String id, QueryOptions options) throws CatalogException, IOException {
        return execute(category, id, "info", options, GET, clazz);
    }

    public QueryResponse<T> search(Query query, QueryOptions options) throws IOException {
        ObjectMap myQuery = new ObjectMap(query);
        myQuery.putAll(options);
        return execute(category, "search", myQuery, GET, clazz);
    }

    public QueryResponse<T> update(String id, ObjectMap params) throws CatalogException, IOException {
        return execute(category, id, "update", params, GET, clazz);
    }

    public QueryResponse<T> delete(String id, ObjectMap params) throws CatalogException, IOException {
        return execute(category, id, "delete", params, GET, clazz);
    }

    // Acl methods

    public QueryResponse<A> getAcls(String id) throws IOException {
        return execute(category, id, "acl", new ObjectMap(), GET, aclClass);
    }

    public QueryResponse<A> getAcl(String id, String memberId) throws CatalogException, IOException {
        return execute(category, id, "acl", memberId, "info", new ObjectMap(), GET, aclClass);
    }

    public QueryResponse<A> createAcl(String id, String members, ObjectMap params) throws CatalogException,
            IOException {
        params = addParamsToObjectMap(params, "members", members);
        return execute(category, id, "acl", null, "create", params, GET, aclClass);
    }

    public QueryResponse<A> deleteAcl(String id, String memberId) throws CatalogException, IOException {
        return execute(category, id, "acl", memberId, "delete", new ObjectMap(), GET, aclClass);
    }

    public QueryResponse<A> updateAcl(String id, String memberId, ObjectMap params) throws CatalogException, IOException {
        return execute(category, id, "acl", memberId, "update", params, GET, aclClass);
    }

    protected <T> QueryResponse<T> execute(String category, String action, Map<String, Object> params, String method, Class<T> clazz)
            throws IOException {
        return execute(category, null, action, params, method, clazz);
    }

    protected <T> QueryResponse<T> execute(String category, String id, String action, Map<String, Object> params, String method,
                                           Class<T> clazz) throws IOException {
        return execute(category, id, null, null, action, params, method, clazz);
    }

    protected <T> QueryResponse<T> execute(String category1, String id1, String category2, String id2, String action,
                                           Map<String, Object> params, String method, Class<T> clazz) throws IOException {

        if (params == null) {
            params = new HashMap<>();
<<<<<<< HEAD
        }

        // Remove null or empty params
        for (Map.Entry<String, Object> param : params.entrySet()) {
            Object value = param.getValue();
            if (value == null || (value instanceof String && ((String) value).isEmpty())) {
                params.remove(param.getKey());
            }
=======
>>>>>>> 5852f02c
        }

//        // Remove null or empty params
//        for (Map.Entry<String, Object> param : params.entrySet()) {
//            Object value = param.getValue();
//            if (value == null || (value instanceof String && ((String) value).isEmpty())) {
//                params.remove(param.getKey());
//            }
//        }

        System.out.println("configuration = " + configuration);
        // Build the basic URL
        WebTarget path = client
                .target(configuration.getRest().getHost())
                .path("webservices")
                .path("rest")
                .path("v1")
                .path(category1);

        // TODO we still have to check if there are multiple IDs, the limit is 200 pero query, this can be parallelized
        // Some WS do not have IDs such as 'create'
        if (id1 != null && !id1.isEmpty()) {
            path = path.path(id1);
        }

        if (category2 != null && !category2.isEmpty()) {
            path = path.path(category2);
        }

        if (id2 != null && !id2.isEmpty()) {
            path = path.path(id2);
        }

        // Add the last URL part, the 'action'
        path = path.path(action);

        int numRequiredFeatures = (int) params.getOrDefault(QueryOptions.LIMIT, Integer.MAX_VALUE);
        int limit = Math.min(numRequiredFeatures, BATCH_SIZE);

        int skip = (int) params.getOrDefault(QueryOptions.SKIP, DEFAULT_SKIP);

        // Session ID is needed almost always, the only exceptions are 'create/user', 'login' and 'changePassword'
        if (this.sessionId != null && !this.sessionId.isEmpty()) {
            path = path.queryParam("sid", this.sessionId);
        }

        QueryResponse<T> finalQueryResponse = null;
        QueryResponse<T> queryResponse;

        while (true) {
            params.put(QueryOptions.SKIP, skip);
            params.put(QueryOptions.LIMIT, limit);

            if (!action.equals("upload")) {
                queryResponse = (QueryResponse<T>) callRest(path, params, clazz, method);
            } else {
                queryResponse = (QueryResponse<T>) callUploadRest(path, params, clazz);
            }
            int numResults = queryResponse.getResponse().get(0).getNumResults();

            if (finalQueryResponse == null) {
                finalQueryResponse = queryResponse;
            } else {
                if (numResults > 0) {
                    finalQueryResponse.getResponse().get(0).getResult().addAll(queryResponse.getResponse().get(0).getResult());
                    finalQueryResponse.getResponse().get(0).setNumResults(finalQueryResponse.getResponse().get(0).getResult().size());
                }
            }

            int numTotalResults = finalQueryResponse.getResponse().get(0).getNumResults();
            if (numResults < limit || numTotalResults == numRequiredFeatures || numResults == 0) {
                break;
            }

            // DO NOT CHANGE THE ORDER OF THE FOLLOWING CODE
            skip += numResults;
            if (skip + BATCH_SIZE < numRequiredFeatures) {
                limit = BATCH_SIZE;
            } else {
                limit = numRequiredFeatures - numTotalResults;
            }

        }
        return finalQueryResponse;
    }

    /**
     * Call to WS using get or post method.
     *
     * @param path Path of the WS.
     * @param params Params to be passed to the WS.
     * @param clazz Expected return class.
     * @param method Method by which the query will be done (GET or POST).
     * @return A queryResponse object containing the results of the query.
     * @throws IOException if the path is wrong and cannot be converted to a proper url.
     */
    protected QueryResponse<T> callRest(WebTarget path, Map<String, Object> params, Class clazz, String method) throws IOException {

        String jsonString = "{}";
        if (method.equalsIgnoreCase(GET)) {
            // TODO we still have to check the limit of the query, and keep querying while there are more results
            if (params != null) {
                for (String s : params.keySet()) {
                    path = path.queryParam(s, params.get(s));
                }
            }

            System.out.println("GET URL: " + path.getUri().toURL());
            jsonString = path.request().get().readEntity(String.class);
        } else if (method.equalsIgnoreCase(POST)) {
            // TODO we still have to check the limit of the query, and keep querying while there are more results
//            Form form = new Form();
//            if (params != null) {
//                for (String s : params.keySet()) {
//                    Object value = params.get(s);
//                    if (value instanceof Number) {
//                        form.param(s, (Integer.toString((int) params.get(s))));
//                    } else {
//                        form.param(s, ((String) params.get(s)));
//                    }
//                }
//            }

            System.out.println("POST URL: " + path.getUri().toURL());
            jsonString = path.request().accept(MediaType.APPLICATION_JSON).post(Entity.entity(params, MediaType.APPLICATION_JSON),
                    String.class);
        }
        return parseResult(jsonString, clazz);
    }

    /**
     * Call to upload WS.
     *
     * @param path Path of the WS.
     * @param params Params to be passed to the WS.
     * @param clazz Expected return class.
     * @return A queryResponse object containing the results of the query.
     * @throws IOException if the path is wrong and cannot be converted to a proper url.
     */
    protected QueryResponse<T> callUploadRest(WebTarget path, Map<String, Object> params, Class clazz) throws IOException {

        String jsonString;

        String filePath = ((String) params.get("file"));
        params.remove("file");

        path.register(MultiPartFeature.class);

        final FileDataBodyPart filePart = new FileDataBodyPart("file", new File(filePath));
        FormDataMultiPart formDataMultiPart = new FormDataMultiPart();
        // Add the rest of the parameters to the form
        for (Map.Entry<String, Object> stringObjectEntry : params.entrySet()) {
            formDataMultiPart.field(stringObjectEntry.getKey(), stringObjectEntry.getValue().toString());
        }
        final FormDataMultiPart multipart = (FormDataMultiPart) formDataMultiPart.bodyPart(filePart);

        jsonString = path.request().post(Entity.entity(multipart, multipart.getMediaType()), String.class);

        formDataMultiPart.close();
        multipart.close();

        return parseResult(jsonString, clazz);
    }

    public static <T> QueryResponse<T> parseResult(String json, Class<T> clazz) throws IOException {
        if (json != null && !json.isEmpty()) {
            ObjectReader reader = jsonObjectMapper
                    .readerFor(jsonObjectMapper.getTypeFactory().constructParametrizedType(QueryResponse.class, QueryResult.class, clazz));
            return reader.readValue(json);
        } else {
            return new QueryResponse<>();
        }
    }

    @Deprecated
    protected Map<String, Object> createParamsMap(String key, Object value) {
        Map<String, Object> params= new HashMap<>(10);
        params.put(key, value);
        return params;
    }

    protected ObjectMap createIfNull(ObjectMap objectMap) {
        if (objectMap == null) {
            objectMap = new ObjectMap();
        }
        return objectMap;
    }

    protected ObjectMap addParamsToObjectMap(ObjectMap objectMap, String key, Object value, Object ... params) {
        objectMap = createIfNull(objectMap);
        objectMap.put(key, value);
        if (params != null && params.length > 0) {
            for (int i = 0; i < params.length; i += 2) {
                objectMap.put(params[i].toString(), params[i + 1]);
            }
        }
        return objectMap;
    }


    public String getSessionId() {
        return sessionId;
    }

    public AbstractParentClient setSessionId(String sessionId) {
        this.sessionId = sessionId;
        return this;
    }

    public ClientConfiguration getConfiguration() {
        return configuration;
    }

    public AbstractParentClient setConfiguration(ClientConfiguration configuration) {
        this.configuration = configuration;
        return this;
    }

    public String getUserId() {
        return userId;
    }

    public AbstractParentClient setUserId(String userId) {
        this.userId = userId;
        return this;
    }
}<|MERGE_RESOLUTION|>--- conflicted
+++ resolved
@@ -148,17 +148,6 @@
 
         if (params == null) {
             params = new HashMap<>();
-<<<<<<< HEAD
-        }
-
-        // Remove null or empty params
-        for (Map.Entry<String, Object> param : params.entrySet()) {
-            Object value = param.getValue();
-            if (value == null || (value instanceof String && ((String) value).isEmpty())) {
-                params.remove(param.getKey());
-            }
-=======
->>>>>>> 5852f02c
         }
 
 //        // Remove null or empty params
