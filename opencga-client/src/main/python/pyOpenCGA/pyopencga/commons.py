--- conflicted
+++ resolved
@@ -27,32 +27,18 @@
     def first(self):
         return self.response[0]
 
-<<<<<<< HEAD
-    """ Return the first result of the QueryResult in the position 'position'. If no position is passed, it will return 
-     the one from the first QueryResult """
-    def result(self, position=None):
-=======
     def result(self, position=None):
         """
         Return the first result of the QueryResult in the position 'position'.
         If no position is passed, it will return the one from the first
         QueryResult
         """
-
->>>>>>> f70dfc04
         pos = 0
         if position is not None:
             pos = position
         if isinstance(self.response[pos]['result'], list):
             return self.response[pos]['result'][0]
         else:
-<<<<<<< HEAD
-            # This is a special scenario that only happens in AnalysisResults where result is not array
-            return self.response[pos]['result']
-
-    """ Iterates over all the results of all the QueryResults """
-    def results(self):
-=======
             # This is a special scenario that only happens in AnalysisResults
             # where result is not array
             return self.response[pos]['result']
@@ -61,19 +47,11 @@
         """
         Iterates over all the results of all the QueryResults
         """
->>>>>>> f70dfc04
         for query_result in self.response:
             if isinstance(query_result['result'], list):
                 for result in query_result['result']:
                     yield result
             else:
-<<<<<<< HEAD
-                # This is a special scenario that only happens in AnalysisResults where result is not array
-                yield query_result['result']
-
-    """ Return the total number of results taking into account the whole list of QueryResults """
-    def num_total_results(self):
-=======
                 # This is a special scenario that only happens in AnalysisResults
                 # where result is not array
                 yield query_result['result']
@@ -82,15 +60,10 @@
         """
         Return the total number of results taking into account the whole list of QueryResults
         """
->>>>>>> f70dfc04
         num_results = 0
         for query_result in self.response:
             num_results += query_result['numResults']
         return num_results
-<<<<<<< HEAD
-
-=======
->>>>>>> f70dfc04
 
 
 def _create_rest_url(host, version, sid, category, resource, subcategory=None, query_id=None,
