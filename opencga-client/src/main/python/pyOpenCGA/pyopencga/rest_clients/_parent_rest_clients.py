--- conflicted
+++ resolved
@@ -70,10 +70,6 @@
         if self.auto_refresh:
             self._refresh_token_client()
         return QueryResponse(response)
-<<<<<<< HEAD
-        # return response
-=======
->>>>>>> f70dfc04
 
     def _get(self, resource, query_id=None, subcategory=None, second_query_id=None, **options):
         """Queries the REST service and returns the result"""
