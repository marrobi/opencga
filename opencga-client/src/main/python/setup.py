from distutils.core import setup

setup(
    name='pyCGA',
<<<<<<< HEAD
    version='1.0.1',
    scripts=[],
=======
    version='1.1.0-rc2',
    packages=['pyCGA', 'pyCGA.Utils'],
>>>>>>> eb571de1
    url='',
    license='',
    author='antonior,dapregi',
    author_email='antonio.rueda-martin@genomicsengland.co.uk,daniel.perez-gil@genomicsengland.co.uk',
    description='',
    install_requires=[
        'pip >= 7.1.2',
        'requests >= 2.7',
        'avro == 1.7.7',
        'pathlib >= 1.0.1',
        'requests_toolbelt >= 0.7.0',
        'PyYAML'
    ],
)<|MERGE_RESOLUTION|>--- conflicted
+++ resolved
@@ -2,13 +2,8 @@
 
 setup(
     name='pyCGA',
-<<<<<<< HEAD
-    version='1.0.1',
-    scripts=[],
-=======
     version='1.1.0-rc2',
     packages=['pyCGA', 'pyCGA.Utils'],
->>>>>>> eb571de1
     url='',
     license='',
     author='antonior,dapregi',
