/*
 * Copyright 2015-2017 OpenCB
 *
 * Licensed under the Apache License, Version 2.0 (the "License");
 * you may not use this file except in compliance with the License.
 * You may obtain a copy of the License at
 *
 *     http://www.apache.org/licenses/LICENSE-2.0
 *
 * Unless required by applicable law or agreed to in writing, software
 * distributed under the License is distributed on an "AS IS" BASIS,
 * WITHOUT WARRANTIES OR CONDITIONS OF ANY KIND, either express or implied.
 * See the License for the specific language governing permissions and
 * limitations under the License.
 */

package org.opencb.opencga.core.models;

<<<<<<< HEAD
import org.apache.commons.lang3.StringUtils;
=======
>>>>>>> df308616
import org.opencb.opencga.core.common.TimeUtils;
import org.opencb.opencga.core.models.acls.AclParams;

import java.net.URI;
import java.util.Collections;
import java.util.List;
import java.util.Map;
import java.util.Objects;

/**
 * Created by jacobo on 11/09/14.
 */
public class File extends PrivateStudyUid {

    private String id;
    private String name;
    private String uuid;

    /**
     * Formats: file, folder, index.
     */
    private Type type;

    /**
     * Formats: txt, executable, image, ...
     */
    private Format format;

    /**
     * BAM, VCF, ...
     */
    private Bioformat bioformat;

    private URI uri;
    private String path;

    private int release;
    private String creationDate;
    @Deprecated
    private String modificationDate;

    private String description;
    private FileStatus status;
    private boolean external;

    private long size;
    private Software software;
    private Experiment experiment;
    private List<Sample> samples;

    private List<String> tags;

    /**
     * This field values -1 when file has been uploaded.
     */
    @Deprecated
    private Job job;
    private List<RelatedFile> relatedFiles;

    private FileIndex index;

    private Map<String, Object> stats;
    private Map<String, Object> attributes;


    public File() {
    }

    public File(String name, Type type, Format format, Bioformat bioformat, String path, String description, FileStatus status, long size,
                int release) {
        this(-1, name, type, format, bioformat, null, path, TimeUtils.getTime(), TimeUtils.getTime(), description, status, false,
                size, null, new Experiment(), Collections.emptyList(), new Job(), Collections.emptyList(), new FileIndex(),
                Collections.emptyMap(), release, Collections.emptyMap());
    }

    public File(Type type, Format format, Bioformat bioformat, String path, String description, FileStatus status, long size,
                List<Sample> samples, long jobId, Software software, Map<String, Object> stats, Map<String, Object> attributes) {
        this(-1, "", type, format, bioformat, null, path, TimeUtils.getTime(), TimeUtils.getTime(), description, status, false,
                size, software, new Experiment(), samples, new Job().setUid(jobId), Collections.emptyList(), new FileIndex(), stats, -1,
                attributes);
    }

    public File(long uid, String name, Type type, Format format, Bioformat bioformat, URI uri, String path, String creationDate,
                String modificationDate, String description, FileStatus status, boolean external, long size, Software software,
                Experiment experiment, List<Sample> samples, Job job, List<RelatedFile> relatedFiles, FileIndex index,
                Map<String, Object> stats, int release, Map<String, Object> attributes) {
        super(uid);
        this.id = StringUtils.isNotEmpty(path) ? StringUtils.replace(path, "/", ":") : path;
        this.name = name;
        this.type = type;
        this.format = format;
        this.bioformat = bioformat;
        this.uri = uri;
        this.path = path;
        this.creationDate = creationDate;
        this.modificationDate = modificationDate;
        this.description = description;
        this.status = status;
        this.release = release;
        this.external = external;
        this.size = size;
        this.software = software;
        this.experiment = experiment;
        this.samples = samples;
        this.tags = Collections.emptyList();
        this.job = job;
        this.relatedFiles = relatedFiles;
        this.index = index != null ? index : new FileIndex();
        this.stats = stats;
        this.attributes = attributes;
    }

    public static class FileStatus extends Status {

        /**
         * TRASHED name means that the object is marked as deleted although is still available in the database.
         */
        public static final String TRASHED = "TRASHED";

        public static final String STAGE = "STAGE";
        public static final String MISSING = "MISSING";
        public static final String PENDING_DELETE = "PENDING_DELETE";
        public static final String DELETING = "DELETING"; // This status is set exactly before deleting the file from disk.
        public static final String REMOVED = "REMOVED";

        public FileStatus(String status, String message) {
            if (isValid(status)) {
                init(status, message);
            } else {
                throw new IllegalArgumentException("Unknown status " + status);
            }
        }

        public FileStatus(String status) {
            this(status, "");
        }

        public FileStatus() {
            this(READY, "");
        }

        public static boolean isValid(String status) {
            if (Status.isValid(status)) {
                return true;
            }
            if (status != null && (status.equals(STAGE) || status.equals(MISSING) || status.equals(TRASHED)
                    || status.equals(PENDING_DELETE) || status.equals(DELETING) || status.equals(REMOVED))) {
                return true;
            }
            return false;
        }
    }

    public enum Type {
        FILE,
        DIRECTORY,
        @Deprecated
        FOLDER
    }

    public enum Compression {
        GZIP,
        BGZIP,
        ZIP,
        SNAPPY,
        NONE,
    }

    /**
     * General format of the file, such as text, or binary, etc.
     */
    public enum Format {
        VCF,
        BCF,
        GVCF,
        TBI,
        BIGWIG,

        SAM,
        BAM,
        BAI,
        CRAM,
        FASTQ,
        PED,

        TAB_SEPARATED_VALUES, COMMA_SEPARATED_VALUES, XML, PROTOCOL_BUFFER, JSON, AVRO, PARQUET, //Serialization formats

        IMAGE,
        PLAIN,
        BINARY,
        EXECUTABLE,
        @Deprecated GZIP,
        UNKNOWN,
    }

    /**
     * Specific format of the biological file, such as variant, alignment, pedigree, etc.
     */
    public enum Bioformat {
        MICROARRAY_EXPRESSION_ONECHANNEL_AGILENT,
        MICROARRAY_EXPRESSION_ONECHANNEL_AFFYMETRIX,
        MICROARRAY_EXPRESSION_ONECHANNEL_GENEPIX,
        MICROARRAY_EXPRESSION_TWOCHANNELS_AGILENT,
        MICROARRAY_EXPRESSION_TWOCHANNELS_GENEPIX,
        DATAMATRIX_EXPRESSION,
        //        DATAMATRIX_SNP,
//        IDLIST_GENE,
//        IDLIST_TRANSCRIPT,
//        IDLIST_PROTEIN,
//        IDLIST_SNP,
//        IDLIST_FUNCTIONALTERMS,
//        IDLIST_RANKED,
        IDLIST,
        IDLIST_RANKED,
        ANNOTATION_GENEVSANNOTATION,

        OTHER_NEWICK,
        OTHER_BLAST,
        OTHER_INTERACTION,
        OTHER_GENOTYPE,
        OTHER_PLINK,
        OTHER_VCF,
        OTHER_PED,

        @Deprecated VCF4,

        VARIANT,
        ALIGNMENT,
        COVERAGE,
        SEQUENCE,
        PEDIGREE,
        NONE,
        UNKNOWN
    }

    public static class RelatedFile {

        private long fileId;
        private Relation relation;

        public enum Relation {
            PRODUCED_FROM,
            PART_OF_PAIR,
            PEDIGREE
        }

        public RelatedFile() {
        }

        public RelatedFile(long fileId, Relation relation) {
            this.fileId = fileId;
            this.relation = relation;
        }

        @Override
        public String toString() {
            final StringBuilder sb = new StringBuilder("RelatedFile{");
            sb.append("fileId=").append(fileId);
            sb.append(", relation=").append(relation);
            sb.append('}');
            return sb.toString();
        }

        public long getFileId() {
            return fileId;
        }

        public RelatedFile setFileId(long fileId) {
            this.fileId = fileId;
            return this;
        }

        public Relation getRelation() {
            return relation;
        }

        public RelatedFile setRelation(Relation relation) {
            this.relation = relation;
            return this;
        }

        @Override
        public boolean equals(Object o) {
            if (this == o) {
                return true;
            }
            if (!(o instanceof RelatedFile)) {
                return false;
            }
            RelatedFile that = (RelatedFile) o;
            return fileId == that.fileId
                    && relation == that.relation;
        }

        @Override
        public int hashCode() {
            return Objects.hash(fileId, relation);
        }
    }

    @Override
    public String toString() {
        final StringBuilder sb = new StringBuilder("File{");
<<<<<<< HEAD
        sb.append("uuid='").append(uuid).append('\'');
        sb.append(", id='").append(id).append('\'');
=======
        sb.append("id=").append(id);
>>>>>>> df308616
        sb.append(", name='").append(name).append('\'');
        sb.append(", type=").append(type);
        sb.append(", format=").append(format);
        sb.append(", bioformat=").append(bioformat);
        sb.append(", uri=").append(uri);
        sb.append(", path='").append(path).append('\'');
        sb.append(", release=").append(release);
        sb.append(", creationDate='").append(creationDate).append('\'');
        sb.append(", description='").append(description).append('\'');
        sb.append(", status=").append(status);
        sb.append(", external=").append(external);
        sb.append(", size=").append(size);
        sb.append(", software=").append(software);
        sb.append(", experiment=").append(experiment);
        sb.append(", samples=").append(samples);
        sb.append(", tags=").append(tags);
        sb.append(", job=").append(job);
        sb.append(", relatedFiles=").append(relatedFiles);
        sb.append(", index=").append(index);
        sb.append(", stats=").append(stats);
        sb.append(", attributes=").append(attributes);
        sb.append('}');
        return sb.toString();
    }

    @Override
    public File setUid(long uid) {
        super.setUid(uid);
        return this;
    }

    @Override
    public File setStudyUid(long studyUid) {
        super.setStudyUid(studyUid);
        return this;
    }

    public String getUuid() {
        return uuid;
    }

    public File setUuid(String uuid) {
        this.uuid = uuid;
        return this;
    }

    public String getId() {
        return id;
    }

    public File setId(String id) {
        this.id = id;
        return this;
    }

    public String getName() {
        return name;
    }

    public File setName(String name) {
        this.name = name;
        return this;
    }

    public Type getType() {
        return type;
    }

    public File setType(Type type) {
        this.type = type;
        return this;
    }

    public Format getFormat() {
        return format;
    }

    public File setFormat(Format format) {
        this.format = format;
        return this;
    }

    public Bioformat getBioformat() {
        return bioformat;
    }

    public File setBioformat(Bioformat bioformat) {
        this.bioformat = bioformat;
        return this;
    }

    public URI getUri() {
        return uri;
    }

    public File setUri(URI uri) {
        this.uri = uri;
        return this;
    }

    public String getPath() {
        return path;
    }

    public File setPath(String path) {
        this.path = path;
        this.id = StringUtils.isNotEmpty(this.path) ? StringUtils.replace(this.path, "/", ":") : this.path;
        return this;
    }

    public String getCreationDate() {
        return creationDate;
    }

    public File setCreationDate(String creationDate) {
        this.creationDate = creationDate;
        return this;
    }

    public int getRelease() {
        return release;
    }

    public File setRelease(int release) {
        this.release = release;
        return this;
    }

    @Deprecated
    public String getModificationDate() {
        return modificationDate;
    }

    @Deprecated
    public File setModificationDate(String modificationDate) {
        this.modificationDate = modificationDate;
        return this;
    }

    public String getDescription() {
        return description;
    }

    public File setDescription(String description) {
        this.description = description;
        return this;
    }

    public FileStatus getStatus() {
        return status;
    }

    public File setStatus(FileStatus status) {
        this.status = status;
        return this;
    }

    public boolean isExternal() {
        return external;
    }

    public File setExternal(boolean external) {
        this.external = external;
        return this;
    }

    public long getSize() {
        return size;
    }

    public File setSize(long size) {
        this.size = size;
        return this;
    }

    public List<Sample> getSamples() {
        return samples;
    }

    public File setSamples(List<Sample> samples) {
        this.samples = samples;
        return this;
    }

<<<<<<< HEAD
    public Software getSoftware() {
        return software;
    }

    public File setSoftware(Software software) {
        this.software = software;
=======
    public List<String> getTags() {
        return tags;
    }

    public File setTags(List<String> tags) {
        this.tags = tags;
>>>>>>> df308616
        return this;
    }

    public Experiment getExperiment() {
        return experiment;
    }

    public File setExperiment(Experiment experiment) {
        this.experiment = experiment;
        return this;
    }

    public Job getJob() {
        return job;
    }

    public File setJob(Job job) {
        this.job = job;
        return this;
    }

    public List<RelatedFile> getRelatedFiles() {
        return relatedFiles;
    }

    public File setRelatedFiles(List<RelatedFile> relatedFiles) {
        this.relatedFiles = relatedFiles;
        return this;
    }

    public FileIndex getIndex() {
        return index;
    }

    public File setIndex(FileIndex index) {
        this.index = index;
        return this;
    }

    public Map<String, Object> getStats() {
        return stats;
    }

    public File setStats(Map<String, Object> stats) {
        this.stats = stats;
        return this;
    }

    public Map<String, Object> getAttributes() {
        return attributes;
    }

    public File setAttributes(Map<String, Object> attributes) {
        this.attributes = attributes;
        return this;
    }

    // Acl params to communicate the WS and the sample manager
    public static class FileAclParams extends AclParams {

        private String sample;

        public FileAclParams() {
        }

        public FileAclParams(String permissions, Action action, String sample) {
            super(permissions, action);
            this.sample = sample;
        }

        @Override
        public String toString() {
            final StringBuilder sb = new StringBuilder("FileAclParams{");
            sb.append("permissions='").append(permissions).append('\'');
            sb.append(", action=").append(action);
            sb.append(", sample='").append(sample).append('\'');
            sb.append('}');
            return sb.toString();
        }

        public String getSample() {
            return sample;
        }

        public FileAclParams setSample(String sample) {
            this.sample = sample;
            return this;
        }
    }

}<|MERGE_RESOLUTION|>--- conflicted
+++ resolved
@@ -16,10 +16,7 @@
 
 package org.opencb.opencga.core.models;
 
-<<<<<<< HEAD
 import org.apache.commons.lang3.StringUtils;
-=======
->>>>>>> df308616
 import org.opencb.opencga.core.common.TimeUtils;
 import org.opencb.opencga.core.models.acls.AclParams;
 
@@ -323,12 +320,8 @@
     @Override
     public String toString() {
         final StringBuilder sb = new StringBuilder("File{");
-<<<<<<< HEAD
         sb.append("uuid='").append(uuid).append('\'');
         sb.append(", id='").append(id).append('\'');
-=======
-        sb.append("id=").append(id);
->>>>>>> df308616
         sb.append(", name='").append(name).append('\'');
         sb.append(", type=").append(type);
         sb.append(", format=").append(format);
@@ -513,21 +506,21 @@
         return this;
     }
 
-<<<<<<< HEAD
     public Software getSoftware() {
         return software;
     }
 
     public File setSoftware(Software software) {
         this.software = software;
-=======
+        return this;
+    }
+
     public List<String> getTags() {
         return tags;
     }
 
     public File setTags(List<String> tags) {
         this.tags = tags;
->>>>>>> df308616
         return this;
     }
 
