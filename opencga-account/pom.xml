--- conflicted
+++ resolved
@@ -6,11 +6,7 @@
     <parent>
         <groupId>org.opencb.opencga</groupId>
         <artifactId>opencga</artifactId>
-<<<<<<< HEAD
         <version>0.4.0</version>
-=======
-        <version>0.3.2</version>
->>>>>>> f46be77a
         <relativePath>..</relativePath>
     </parent>
 
@@ -27,13 +23,10 @@
             <groupId>org.opencb.opencga</groupId>
             <artifactId>opencga-storage-core</artifactId>
         </dependency>
-<<<<<<< HEAD
-        <dependency>
-            <groupId>org.opencb.biodata</groupId>
-            <artifactId>biodata-models</artifactId>
-        </dependency>
-=======
->>>>>>> f46be77a
+        <!--<dependency>-->
+            <!--<groupId>org.opencb.biodata</groupId>-->
+            <!--<artifactId>biodata-models</artifactId>-->
+        <!--</dependency>-->
 
         <dependency>
             <groupId>org.slf4j</groupId>
