/*
 * Copyright 2015-2017 OpenCB
 *
 * Licensed under the Apache License, Version 2.0 (the "License");
 * you may not use this file except in compliance with the License.
 * You may obtain a copy of the License at
 *
 *     http://www.apache.org/licenses/LICENSE-2.0
 *
 * Unless required by applicable law or agreed to in writing, software
 * distributed under the License is distributed on an "AS IS" BASIS,
 * WITHOUT WARRANTIES OR CONDITIONS OF ANY KIND, either express or implied.
 * See the License for the specific language governing permissions and
 * limitations under the License.
 */

package org.opencb.opencga.app.cli.analysis.executors;

import org.apache.commons.lang3.StringUtils;
import org.opencb.biodata.models.clinical.interpretation.ClinicalProperty;
<<<<<<< HEAD
=======
import org.opencb.commons.datastore.core.DataResult;
import org.opencb.commons.datastore.core.ObjectMap;
>>>>>>> 6555a8c7
import org.opencb.commons.datastore.core.Query;
import org.opencb.commons.datastore.core.QueryOptions;
import org.opencb.hpg.bigdata.analysis.tools.ExecutorMonitor;
import org.opencb.hpg.bigdata.analysis.tools.Status;
import org.opencb.opencga.analysis.clinical.interpretation.TeamInterpretationAnalysis;
import org.opencb.opencga.analysis.clinical.interpretation.TeamInterpretationConfiguration;
import org.opencb.opencga.analysis.clinical.interpretation.TieringInterpretationAnalysis;
<<<<<<< HEAD
import org.opencb.opencga.analysis.clinical.interpretation.TieringInterpretationConfiguration;
import org.opencb.opencga.analysis.exceptions.AnalysisException;
=======
>>>>>>> 6555a8c7
import org.opencb.opencga.app.cli.analysis.options.InterpretationCommandOptions;
import org.opencb.opencga.catalog.db.api.JobDBAdaptor;
import org.opencb.opencga.core.common.JacksonUtils;
import org.opencb.opencga.core.models.Interpretation;
import org.opencb.opencga.core.models.Job;
<<<<<<< HEAD
import org.opencb.oskar.analysis.result.AnalysisResult;
=======
import org.opencb.opencga.core.exception.AnalysisException;
>>>>>>> 6555a8c7

import java.nio.file.Path;
import java.nio.file.Paths;
import java.util.Arrays;
import java.util.HashMap;
import java.util.List;
import java.util.Map;

public class InterpretationCommandExecutor extends AnalysisCommandExecutor {

    private final InterpretationCommandOptions interpretationCommandOptions;

    private static Map<String, Map<String, List<String>>> actionableVariantsByAssembly = new HashMap<>();
    private static Map<String, ClinicalProperty.RoleInCancer> roleInCancer = new HashMap<>();

    public InterpretationCommandExecutor(InterpretationCommandOptions options) {
        super(options.analysisCommonOptions);
        interpretationCommandOptions = options;
    }

    @Override
    public void execute() throws Exception {
        logger.debug("Executing interpretation command line");

        String subCommandString = getParsedSubCommand(interpretationCommandOptions.jCommander);
        configure();
        switch (subCommandString) {
            case "team":
                team();
                break;
            case "tiering":
                tiering();
                break;
            case "custom":
//                custom();
                break;
            default:
                logger.error("Subcommand not valid");
                break;

        }
    }

    private void team() throws Exception {
        InterpretationCommandOptions.TeamCommandOptions options = interpretationCommandOptions.teamCommandOptions;

        String token = options.commonOptions.sessionId;

        String studyStr;
        String clinicalAnalysisId;
        List<String> panelList;
        TeamInterpretationConfiguration config = new TeamInterpretationConfiguration();

        if (StringUtils.isNotEmpty(options.job)) {
            Query query = new Query(JobDBAdaptor.QueryParams.UID.key(), Long.parseLong(options.job));
            DataResult<Job> jobQueryResult = catalogManager.getJobManager().search(options.study, query, QueryOptions.empty(), token);

            if (jobQueryResult.getNumResults() == 0) {
                throw new AnalysisException("Job '" + options.job + "' not found");
            }

            Map<String, String> params = jobQueryResult.first().getParams();
            clinicalAnalysisId = params.get("clinicalAnalysisId");
            panelList = Arrays.asList(StringUtils.split(params.get("panelIds"), ","));
//            config.setIncludeLowCoverage(params.get("includeLowCoverage"));
//            config.setMaxLowCoverage(params.get("maxLowCoverage"));
//            config.setSkipUntieredVariants(params.get("includeNoTier"))
            studyStr = String.valueOf(jobQueryResult.first().getAttributes().get(Job.OPENCGA_STUDY));
        } else {
            studyStr = options.study;
            clinicalAnalysisId = options.clinicalAnalysisId;
            if (StringUtils.isEmpty(options.panelIds)) {
                throw new AnalysisException("Missing panel ids");
            }
            panelList = Arrays.asList(StringUtils.split(options.panelIds, ","));
            config.setIncludeLowCoverage(options.includeLowCoverage);
            config.setMaxLowCoverage(options.maxLowCoverage);
            config.setSkipUntieredVariants(!options.includeNoTier);
        }

        // Initialize monitor
        ExecutorMonitor monitor = new ExecutorMonitor();
        Thread hook = new Thread(() -> {
            monitor.stop(new Status(Status.ERROR));
            logger.info("Running ShutdownHook. Tool execution has being aborted.");
        });

        Path outDir = Paths.get(options.outdirId);
        Path opencgaHome = Paths.get(configuration.getDataDir()).getParent();

        Runtime.getRuntime().addShutdownHook(hook);
        monitor.start(outDir);

        ClinicalProperty.ModeOfInheritance moi;
        try {
            moi = ClinicalProperty.ModeOfInheritance.valueOf(options.segregation);
        } catch (IllegalArgumentException e) {
            throw new AnalysisException("Unknown '--family-segregation' value: " + options.segregation);
        }

        // Run interpretation
        TeamInterpretationAnalysis teamAnalysis = new TeamInterpretationAnalysis(clinicalAnalysisId, studyStr, panelList, moi, outDir,
                opencgaHome, config, token);

        AnalysisResult result = teamAnalysis.execute();

        // Store team analysis in DB
        org.opencb.biodata.models.clinical.interpretation.Interpretation interpretation = null;
        catalogManager.getInterpretationManager().create(studyStr, clinicalAnalysisId, new Interpretation(interpretation),
                QueryOptions.empty(), token);

        // Stop monitor
        Runtime.getRuntime().removeShutdownHook(hook);
        monitor.stop(new Status(Status.DONE));
    }

    private void tiering() throws Exception {
        InterpretationCommandOptions.TieringCommandOptions options = interpretationCommandOptions.tieringCommandOptions;
        TieringInterpretationConfiguration config = new TieringInterpretationConfiguration();

        String token = options.commonOptions.sessionId;

        String studyStr;
        String clinicalAnalysisId;
        List<String> panelList;

        if (StringUtils.isNotEmpty(options.job)) {
            Query query = new Query(JobDBAdaptor.QueryParams.UID.key(), Long.parseLong(options.job));
            DataResult<Job> jobQueryResult = catalogManager.getJobManager().search(options.study, query, QueryOptions.empty(), token);

            if (jobQueryResult.getNumResults() == 0) {
                throw new AnalysisException("Job '" + options.job + "' not found");
            }

            Map<String, String> params = jobQueryResult.first().getParams();
            clinicalAnalysisId = params.get("clinicalAnalysisId");
            panelList = Arrays.asList(StringUtils.split(params.get("panelIds"), ","));
//            config.setIncludeLowCoverage(params.get("includeLowCoverage"));
//            config.setMaxLowCoverage(params.get("maxLowCoverage"));
//            config.setSkipUntieredVariants(params.get("includeNoTier"))
            studyStr = String.valueOf(jobQueryResult.first().getAttributes().get(Job.OPENCGA_STUDY));

        } else {
            studyStr = options.study;
            clinicalAnalysisId = options.clinicalAnalysisId;
            if (StringUtils.isEmpty(options.panelIds)) {
                throw new AnalysisException("Missing panel ids");
            }
            panelList = Arrays.asList(StringUtils.split(options.panelIds, ","));
            config.setIncludeLowCoverage(options.includeLowCoverage);
            config.setMaxLowCoverage(options.maxLowCoverage);
            config.setSkipUntieredVariants(!options.includeNoTier);
        }

        // Initialize monitor
        ExecutorMonitor monitor = new ExecutorMonitor();
        Thread hook = new Thread(() -> {
            monitor.stop(new Status(Status.ERROR));
            logger.info("Running ShutdownHook. Tool execution has being aborted.");
        });

        Path outDir = Paths.get(options.outdirId);
        Path opencgaHome = Paths.get(configuration.getDataDir()).getParent();

        Runtime.getRuntime().addShutdownHook(hook);
        monitor.start(outDir);

        // Run interpretation
        TieringInterpretationAnalysis tieringAnalysis = new TieringInterpretationAnalysis(clinicalAnalysisId, studyStr, panelList,
                options.penetrance, outDir, opencgaHome, config, token);

        AnalysisResult analysisResult = tieringAnalysis.execute();

        // Store tiering analysis in DB
        org.opencb.biodata.models.clinical.interpretation.Interpretation interpretation = null;
        if (options.commonOptions.params.getOrDefault("skipSave", "false").equals("true")) {
            logger.info("Skip save");
            System.out.println(JacksonUtils.getDefaultObjectMapper().writerWithDefaultPrettyPrinter()
                    .writeValueAsString(interpretation));
        } else {
            catalogManager.getInterpretationManager().create(studyStr, clinicalAnalysisId,
                    new Interpretation(interpretation), QueryOptions.empty(), token);
        }

        // Stop monitor
        Runtime.getRuntime().removeShutdownHook(hook);
        monitor.stop(new Status(Status.DONE));
    }

}<|MERGE_RESOLUTION|>--- conflicted
+++ resolved
@@ -18,11 +18,8 @@
 
 import org.apache.commons.lang3.StringUtils;
 import org.opencb.biodata.models.clinical.interpretation.ClinicalProperty;
-<<<<<<< HEAD
-=======
 import org.opencb.commons.datastore.core.DataResult;
 import org.opencb.commons.datastore.core.ObjectMap;
->>>>>>> 6555a8c7
 import org.opencb.commons.datastore.core.Query;
 import org.opencb.commons.datastore.core.QueryOptions;
 import org.opencb.hpg.bigdata.analysis.tools.ExecutorMonitor;
@@ -30,21 +27,14 @@
 import org.opencb.opencga.analysis.clinical.interpretation.TeamInterpretationAnalysis;
 import org.opencb.opencga.analysis.clinical.interpretation.TeamInterpretationConfiguration;
 import org.opencb.opencga.analysis.clinical.interpretation.TieringInterpretationAnalysis;
-<<<<<<< HEAD
 import org.opencb.opencga.analysis.clinical.interpretation.TieringInterpretationConfiguration;
-import org.opencb.opencga.analysis.exceptions.AnalysisException;
-=======
->>>>>>> 6555a8c7
 import org.opencb.opencga.app.cli.analysis.options.InterpretationCommandOptions;
 import org.opencb.opencga.catalog.db.api.JobDBAdaptor;
+import org.opencb.opencga.core.analysis.result.AnalysisResult;
 import org.opencb.opencga.core.common.JacksonUtils;
+import org.opencb.opencga.core.exception.AnalysisException;
 import org.opencb.opencga.core.models.Interpretation;
 import org.opencb.opencga.core.models.Job;
-<<<<<<< HEAD
-import org.opencb.oskar.analysis.result.AnalysisResult;
-=======
-import org.opencb.opencga.core.exception.AnalysisException;
->>>>>>> 6555a8c7
 
 import java.nio.file.Path;
 import java.nio.file.Paths;
@@ -52,6 +42,7 @@
 import java.util.HashMap;
 import java.util.List;
 import java.util.Map;
+
 
 public class InterpretationCommandExecutor extends AnalysisCommandExecutor {
 
@@ -145,11 +136,15 @@
             throw new AnalysisException("Unknown '--family-segregation' value: " + options.segregation);
         }
 
-        // Run interpretation
-        TeamInterpretationAnalysis teamAnalysis = new TeamInterpretationAnalysis(clinicalAnalysisId, studyStr, panelList, moi, outDir,
-                opencgaHome, config, token);
-
-        AnalysisResult result = teamAnalysis.execute();
+        // Execute TEAM analysis
+        TeamInterpretationAnalysis teamAnalysis = new TeamInterpretationAnalysis();
+        teamAnalysis.setUp(opencgaHome.toString(), new ObjectMap(), outDir, token);
+        teamAnalysis.setStudyId(studyStr)
+                .setClinicalAnalysisId(clinicalAnalysisId)
+                .setDiseasePanelIds(panelList)
+                .setMoi(moi)
+                .setConfig(config);
+        AnalysisResult result = teamAnalysis.start();
 
         // Store team analysis in DB
         org.opencb.biodata.models.clinical.interpretation.Interpretation interpretation = null;
@@ -213,10 +208,15 @@
         monitor.start(outDir);
 
         // Run interpretation
-        TieringInterpretationAnalysis tieringAnalysis = new TieringInterpretationAnalysis(clinicalAnalysisId, studyStr, panelList,
-                options.penetrance, outDir, opencgaHome, config, token);
-
-        AnalysisResult analysisResult = tieringAnalysis.execute();
+        // Execute tiering analysis
+        TieringInterpretationAnalysis tieringAnalysis = new TieringInterpretationAnalysis();
+        tieringAnalysis.setUp(opencgaHome.toString(), new ObjectMap(), outDir, token);
+        tieringAnalysis.setStudyId(studyStr)
+                .setClinicalAnalysisId(clinicalAnalysisId)
+                .setDiseasePanelIds(panelList)
+                .setPenetrance(options.penetrance)
+                .setConfig(config);
+        AnalysisResult result = tieringAnalysis.start();
 
         // Store tiering analysis in DB
         org.opencb.biodata.models.clinical.interpretation.Interpretation interpretation = null;
