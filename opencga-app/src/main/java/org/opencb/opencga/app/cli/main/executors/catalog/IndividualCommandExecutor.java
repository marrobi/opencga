--- conflicted
+++ resolved
@@ -193,12 +193,7 @@
                 individualsCommandOptions.searchCommandOptions.affectationStatus);
         query.putIfNotEmpty(IndividualDBAdaptor.QueryParams.ANNOTATION.key(),
                 individualsCommandOptions.searchCommandOptions.annotation);
-<<<<<<< HEAD
-=======
-        query.putIfNotEmpty(IndividualDBAdaptor.QueryParams.ANNOTATION_SET_NAME.key(),
-                individualsCommandOptions.searchCommandOptions.annotationSetName);
         query.putAll(individualsCommandOptions.searchCommandOptions.commonOptions.params);
->>>>>>> 670dccb2
 
         if (individualsCommandOptions.searchCommandOptions.numericOptions.count) {
             return openCGAClient.getIndividualClient().count(query);
