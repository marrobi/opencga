--- conflicted
+++ resolved
@@ -23,7 +23,6 @@
 import org.opencb.commons.datastore.core.QueryOptions;
 import org.opencb.commons.datastore.core.QueryResult;
 import org.opencb.opencga.analysis.AnalysisExecutionException;
-import org.opencb.opencga.catalog.db.api.FileDBAdaptor;
 import org.opencb.opencga.catalog.exceptions.CatalogException;
 import org.opencb.opencga.catalog.models.DataStore;
 import org.opencb.opencga.core.common.UriUtils;
@@ -151,139 +150,6 @@
         Query query = VariantQueryCommandUtils.parseQuery(cliOptions, studyIds);
         QueryOptions queryOptions = VariantQueryCommandUtils.parseQueryOptions(cliOptions);
 
-<<<<<<< HEAD
-        try ( VariantFetcher variantFetcher = new VariantFetcher(catalogManager, storageManagerFactory) ) {
-            if (cliOptions.count) {
-                QueryResult<Long> result = variantFetcher.count(query, sessionId);
-                System.out.println("Num. results\t" + result.getResult().get(0));
-            } else if (StringUtils.isNotEmpty(cliOptions.groupBy)) {
-                ObjectMapper objectMapper = new ObjectMapper();
-                QueryResult groupBy = variantFetcher.groupBy(query, queryOptions, cliOptions.groupBy, sessionId);
-                System.out.println("rank = " + objectMapper.writerWithDefaultPrettyPrinter().writeValueAsString(groupBy));
-
-            } else if (StringUtils.isNotEmpty(cliOptions.rank)) {
-                ObjectMapper objectMapper = new ObjectMapper();
-                QueryResult rank = variantFetcher.rank(query, queryOptions, cliOptions.rank, sessionId);
-                System.out.println("rank = " + objectMapper.writerWithDefaultPrettyPrinter().writeValueAsString(rank));
-            } else {
-                final String outputFormat;
-                if (StringUtils.isNotEmpty(cliOptions.outputFormat)) {
-                    outputFormat = cliOptions.outputFormat.toLowerCase();
-                } else {
-                    outputFormat = "vcf";
-                }
-
-                try ( OutputStream outputStream = VariantQueryCommandUtils.getOutputStream(cliOptions);
-                      VariantDBIterator iterator = variantFetcher.iterator(query, queryOptions, sessionId) ) {
-
-                    StudyConfiguration studyConfiguration;
-                    final DataWriter<Variant> exporter;
-                    switch (VariantQueryCommandUtils.VariantOutputFormat.safeValueOf(outputFormat)) {
-                        case VCF:
-//                StudyConfigurationManager studyConfigurationManager = variantDBAdaptor.getStudyConfigurationManager();
-//                Map<Long, List<Sample>> samplesMetadata = variantFetcher.getSamplesMetadata(studyId, query, queryOptions, sessionId);
-//                QueryResult<StudyConfiguration> studyConfigurationResult = studyConfigurationManager.getStudyConfiguration(
-//                        query.getAsStringList(RETURNED_STUDIES.key()).get(0), null);
-                            studyConfiguration = variantFetcher
-                                    .getStudyConfiguration(query.getAsIntegerList(RETURNED_STUDIES.key()).get(0), null, sessionId);
-                            if (studyConfiguration != null) {
-                                // Samples to be returned
-                                if (query.containsKey(RETURNED_SAMPLES.key())) {
-                                    queryOptions.put(RETURNED_SAMPLES.key(), query.get(RETURNED_SAMPLES.key()));
-                                }
-
-//                        options.add("includeAnnotations", queryVariantsCommandOptions.includeAnnotations);
-                                if (cliOptions.annotations != null) {
-                                    queryOptions.add("annotations", cliOptions.annotations);
-                                }
-//                            VariantVcfExporter.htsExport(iterator, studyConfiguration, outputStream, queryOptions);
-                                long studyId = variantFetcher.getMainStudyId(query, sessionId);
-                                VariantSourceDBAdaptor sourceDBAdaptor = variantFetcher.getSourceDBAdaptor((int) studyId, sessionId);
-                                exporter = new VariantVcfExporter(studyConfiguration, sourceDBAdaptor, outputStream,
-                                        queryOptions);
-                            } else {
-                                throw new IllegalArgumentException("No study found named " + query.getAsStringList(RETURNED_STUDIES.key()).get(0));
-                            }
-                            break;
-                        case JSON:
-                            // we know that it is JSON, otherwise we have not reached this point
-                            exporter = batch -> {
-                                batch.forEach(variant -> {
-                                    try {
-                                        outputStream.write(variant.toJson().getBytes());
-                                        outputStream.write('\n');
-                                    } catch (IOException e) {
-                                        throw new UncheckedIOException(e);
-                                    }
-                                });
-                                return true;
-                            };
-
-                            break;
-                        case AVRO:
-                            String codecName = "";
-                            if (VariantQueryCommandUtils.VariantOutputFormat.isGzip(outputFormat)) {
-                                codecName = "gzip";
-                            }
-                            if (outputFormat.endsWith("snappy")) {
-                                codecName = "snappy";
-                            }
-                            exporter = new VariantAvroWriter(VariantAvro.getClassSchema(), codecName, outputStream);
-
-                            break;
-                        case STATS:
-                            studyConfiguration = variantFetcher
-                                    .getStudyConfiguration(query.getAsIntegerList(RETURNED_STUDIES.key()).get(0), null, sessionId);
-                            List<String> cohorts = new ArrayList<>(studyConfiguration.getCohortIds().keySet());
-                            cohorts.sort(String::compareTo);
-
-                            exporter = new VariantStatsTsvExporter(outputStream, studyConfiguration.getStudyName(),
-                                    cohorts);
-
-                            break;
-                        case CELLBASE:
-                            exporter = new VariantStatsPopulationFrequencyExporter(outputStream);
-                            break;
-                        default:
-                            throw new ParameterException("Unknown output format " + outputFormat);
-                    }
-
-                    ParallelTaskRunner.Task<Variant, Variant> progressTask;
-                    if (VariantQueryCommandUtils.isStandardOutput(cliOptions)) {
-                        progressTask = batch -> batch;
-                    } else {
-                        ProgressLogger progressLogger = new ProgressLogger("Export variants", () -> {
-                            Long count = variantFetcher.count(query, sessionId).first();
-                            long limit = queryOptions.getLong(QueryOptions.LIMIT, Long.MAX_VALUE);
-                            long skip = queryOptions.getLong(QueryOptions.SKIP, 0);
-                            count = Math.min(limit, count - skip);
-                            return count;
-                        }, 200);
-                        progressTask = batch -> {
-                            progressLogger.increment(batch.size());
-                            return batch;
-                        };
-                    }
-                    ParallelTaskRunner.Config config = ParallelTaskRunner.Config.builder()
-                            .setNumTasks(1)
-                            .setBatchSize(10)
-                            .setAbortOnFail(true)
-                            .build();
-                    ParallelTaskRunner<Variant, Variant> ptr = new ParallelTaskRunner<>(batchSize -> {
-                        List<Variant> variants = new ArrayList<>(batchSize);
-                        while (iterator.hasNext() && variants.size() < batchSize) {
-                            variants.add(iterator.next());
-                        }
-                        return variants;
-                    }, progressTask, exporter, config);
-
-                    ptr.run();
-
-                    logger.info("Time fetching data: " + iterator.getTimeFetching(TimeUnit.MILLISECONDS) / 1000.0 + "s");
-                    logger.info("Time converting data: " + iterator.getTimeConverting(TimeUnit.MILLISECONDS) / 1000.0 + "s");
-
-                }
-=======
         org.opencb.opencga.storage.core.manager.variant.VariantStorageManager variantManager =
                 new org.opencb.opencga.storage.core.manager.variant.VariantStorageManager(catalogManager, storageManagerFactory);
 
@@ -317,7 +183,6 @@
                 new org.opencb.opencga.storage.core.manager.variant.VariantStorageManager(catalogManager, storageManagerFactory);
 
         variantManager.importData(UriUtils.createUri(importVariantOptions.input), importVariantOptions.study, sessionId);
->>>>>>> d81833d9
 
     }
 
