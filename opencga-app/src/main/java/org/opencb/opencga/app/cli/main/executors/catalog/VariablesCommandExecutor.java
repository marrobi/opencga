--- conflicted
+++ resolved
@@ -116,10 +116,6 @@
         queryOptions.putIfNotNull("name", variableCommandOptions.searchCommandOptions.name);
         queryOptions.putIfNotNull("description", variableCommandOptions.searchCommandOptions.description);
         queryOptions.putIfNotNull("attributes", variableCommandOptions.searchCommandOptions.attributes);
-<<<<<<< HEAD
-
-=======
->>>>>>> 034880df
         queryOptions.putIfNotNull(QueryOptions.INCLUDE, variableCommandOptions.searchCommandOptions.include);
         queryOptions.putIfNotNull(QueryOptions.EXCLUDE, variableCommandOptions.searchCommandOptions.exclude);
         queryOptions.putIfNotNull(QueryOptions.LIMIT, variableCommandOptions.searchCommandOptions.limit);
@@ -161,10 +157,6 @@
         return openCGAClient.getVariableClient().addVariable(variableCommandOptions.fieldAddCommandOptions.id, variables);
     }
 
-<<<<<<< HEAD
-
-=======
->>>>>>> 034880df
     private QueryResponse<VariableSet> fieldDelete() throws CatalogException, IOException {
         logger.debug("Deleting the variable field");
         ObjectMap objectMap = new ObjectMap();
