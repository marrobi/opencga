package org.opencb.opencga.app.cli.main.options.catalog;

import com.beust.jcommander.JCommander;
import com.beust.jcommander.Parameter;
import com.beust.jcommander.Parameters;
import com.beust.jcommander.ParametersDelegate;
import org.opencb.commons.datastore.core.ObjectMap;
import org.opencb.opencga.app.cli.main.OpencgaCliOptionsParser;
import org.opencb.opencga.app.cli.main.OpencgaCliOptionsParser.OpencgaCommonCommandOptions;
import org.opencb.opencga.app.cli.main.options.commons.AclCommandOptions;

import java.util.Map;

/**
 * Created by pfurio on 13/06/16.
 */
@Parameters(commandNames = {"studies"}, commandDescription = "Study commands")
public class StudyCommandOptions {

    public CreateCommandOptions createCommandOptions;
    public InfoCommandOptions infoCommandOptions;
    public FilesCommandOptions filesCommandOptions;
    public ScanFilesCommandOptions scanFilesCommandOptions;
    public StatusCommandOptions statusCommandOptions;
    public SearchCommandOptions searchCommandOptions;
    public UpdateCommandOptions updateCommandOptions;
    public DeleteCommandOptions deleteCommandOptions;
    public SummaryCommandOptions summaryCommandOptions;
    public AlignmentsCommandOptions alignmentsCommandOptions;
    public JobsCommandOptions jobsCommandOptions;
    public SamplesCommandOptions samplesCommandOptions;
    public VariantsCommandOptions variantsCommandOptions;
    public HelpCommandOptions helpCommandOptions;

    public GroupsCommandOptions groupsCommandOptions;
    public GroupsCreateCommandOptions groupsCreateCommandOptions;
    public GroupsDeleteCommandOptions groupsDeleteCommandOptions;
    public GroupsInfoCommandOptions groupsInfoCommandOptions;
    public GroupsUpdateCommandOptions groupsUpdateCommandOptions;

    public AclCommandOptions.AclsCommandOptions aclsCommandOptions;
    public AclCommandOptions.AclsCreateCommandOptionsTemplate aclsCreateCommandOptions;
    public AclCommandOptions.AclsMemberDeleteCommandOptions aclsMemberDeleteCommandOptions;
    public AclCommandOptions.AclsMemberInfoCommandOptions aclsMemberInfoCommandOptions;
    public AclCommandOptions.AclsMemberUpdateCommandOptions aclsMemberUpdateCommandOptions;

    public JCommander jCommander;
    public OpencgaCommonCommandOptions commonCommandOptions;

    private AclCommandOptions aclCommandOptions;

    public StudyCommandOptions(OpencgaCommonCommandOptions commonCommandOptions, JCommander jCommander) {

        this.commonCommandOptions = commonCommandOptions;
        this.jCommander = jCommander;

        this.createCommandOptions = new CreateCommandOptions();
        this.infoCommandOptions = new InfoCommandOptions();
        this.filesCommandOptions = new FilesCommandOptions();
        this.scanFilesCommandOptions = new ScanFilesCommandOptions();
        this.statusCommandOptions = new StatusCommandOptions();
        this.searchCommandOptions = new SearchCommandOptions();
        this.updateCommandOptions = new UpdateCommandOptions();
        this.deleteCommandOptions = new DeleteCommandOptions();
        this.summaryCommandOptions = new SummaryCommandOptions();
        this.alignmentsCommandOptions = new AlignmentsCommandOptions();
        this.jobsCommandOptions = new JobsCommandOptions();
        this.samplesCommandOptions = new SamplesCommandOptions();
        this.variantsCommandOptions = new VariantsCommandOptions();
        this.helpCommandOptions = new HelpCommandOptions();

        this.groupsCommandOptions = new GroupsCommandOptions();
        this.groupsCreateCommandOptions = new GroupsCreateCommandOptions();
        this.groupsDeleteCommandOptions = new GroupsDeleteCommandOptions();
        this.groupsInfoCommandOptions = new GroupsInfoCommandOptions();
        this.groupsUpdateCommandOptions = new GroupsUpdateCommandOptions();

        aclCommandOptions = new AclCommandOptions(commonCommandOptions);
        this.aclsCommandOptions = aclCommandOptions.getAclsCommandOptions();
        this.aclsCreateCommandOptions = aclCommandOptions.getAclsCreateCommandOptionsTemplate();
        this.aclsMemberDeleteCommandOptions = aclCommandOptions.getAclsMemberDeleteCommandOptions();
        this.aclsMemberInfoCommandOptions = aclCommandOptions.getAclsMemberInfoCommandOptions();
        this.aclsMemberUpdateCommandOptions = aclCommandOptions.getAclsMemberUpdateCommandOptions();
    }

    public abstract class BaseStudyCommand {

        @ParametersDelegate
        public OpencgaCommonCommandOptions commonOptions = commonCommandOptions;

        @Parameter(names = {"--id"}, description = "Study identifier", required = true, arity = 1)
        public String id;
    }

    @Parameters(commandNames = {"create"}, commandDescription = "Create new study")
    public class CreateCommandOptions {

        @ParametersDelegate
        public OpencgaCommonCommandOptions commonOptions = commonCommandOptions;

        @Parameter(names = {"--project-id"}, description = "Project identifier", required = true, arity = 1)
        public String projectId;

        @Parameter(names = {"-n", "--name"}, description = "Study name", required = true, arity = 1)
        public String name;

        @Parameter(names = {"-a", "--alias"}, description = "Study alias", required = true, arity = 1)
        public String alias;

        @Parameter(names = {"-t", "--type"}, description = "Type of study, ej.CASE_CONTROL,CASE_SET,...", arity = 1)
        public String type;

<<<<<<< HEAD
        @Parameter(names = {"-d", "--description"}, description = "Organization", arity = 1)
=======
        @Parameter(names = {"-d", "--description"}, description = "Description", arity = 1)
>>>>>>> 034880df
        public String description;
    }

    @Parameters(commandNames = {"info"}, commandDescription = "Get study information")
    public class InfoCommandOptions extends BaseStudyCommand {

        @Parameter(names = {"--include"}, description = "Comma separated list of fields to be included in the response", arity = 1)
        public String include;

        @Parameter(names = {"--exclude"}, description = "Comma separated list of fields to be excluded from the response", arity = 1)
        public String exclude;

    }

    @Parameters(commandNames = {"search"}, commandDescription = "Search studies")
    public class SearchCommandOptions {

        @ParametersDelegate
        public OpencgaCommonCommandOptions commonOptions = commonCommandOptions;

        @Parameter(names = {"--include"}, description = "Comma separated list of fields to be included in the response", arity = 1)
        public String include;

        @Parameter(names = {"--exclude"}, description = "Comma separated list of fields to be excluded from the response", arity = 1)
        public String exclude;

        @Parameter(names = {"--skip"}, description = "Number of results to skip", arity = 1)
        public String skip;

        @Parameter(names = {"--limit"}, description = "Maximum number of results to be returned", arity = 1)
        public String limit;

        @Parameter(names = {"--ids"}, description = "Comma separated list of study ids", arity = 1)
        public String id;

        @Parameter(names = {"--project-id"}, description = "Project Id.", arity = 1)
        public String projectId;

        @Parameter(names = {"--name"}, description = "Study name.", arity = 1)
        public String name;

        @Parameter(names = {"--alias"}, description = "Study alias.", arity = 1)
        public String alias;

        @Parameter(names = {"-t", "--type"}, description = "Type of study, ej.CASE_CONTROL,CASE_SET,...", arity = 1)
        public String type;

        @Parameter(names = {"--creation-date"}, description = "Creation date.", arity = 1)
        public String creationDate;

        @Parameter(names = {"--status"}, description = "Status.", arity = 1)
        public String status;

        @Parameter(names = {"--attributes"}, description = "Attributes.", arity = 1)
        public String attributes;

        @Parameter(names = {"--nattributes"}, description = "Numerical attributes.", arity = 1)
        public String nattributes;

        @Parameter(names = {"--battributes"}, description = "Boolean attributes.", arity = 0)
        public String battributes;
<<<<<<< HEAD

//        @Parameter(names = {"--groups"}, description = "Groups.", arity = 1)
//        public String groups;
//
//        @Parameter(names = {"--groups-users"}, description = "Groups users.", arity = 1)
//        public String groupsUsers;
=======

        @Parameter(names = {"--count"}, description = "Total number of results. Default = false", arity = 0)
        public boolean count;

>>>>>>> 034880df
    }

    @Parameters(commandNames = {"scan-files"}, commandDescription = "Scans the study folder to find untracked or missing files")
    public class ScanFilesCommandOptions extends BaseStudyCommand {

    }


    @Parameters(commandNames = {"files"}, commandDescription = "Fetch files from a study")
    public class FilesCommandOptions extends BaseStudyCommand {

        @Parameter(names = {"--file-id"}, description = "File id", arity = 1)
        public String fileId;

        @Parameter(names = {"--name"}, description = "Name", arity = 1)
        public String name;

        @Parameter(names = {"--path"}, description = "Path", arity = 1)
        public String path;

        @Parameter(names = {"-t", "--file-type"}, description = "Comma separated Type values. For existing Types see files/help", arity = 1)
        public String type = "FILE";

        @Parameter(names = {"-b", "--bioformat"}, description = "Comma separated Bioformat values. For existing Bioformats see files/help",
                arity = 1)
        public String bioformat;

        @Parameter(names = {"--format"}, description = "Comma separated Format values. For existing Formats see files/help", arity = 1)
        public String format;

        @Parameter(names = {"--status"}, description = "Status", arity = 1)
        public String status;

        @Parameter(names = {"--directory"}, description = "Directory", arity = 1)
        public String directory;

        @Parameter(names = {"--owner-id"}, description = "owner Id", arity = 1)
        public String ownerId;

        @Parameter(names = {"--creation-date"}, description = "Creation date.", arity = 1)
        public String creationDate;

        @Parameter(names = {"--modification-date"}, description = "Modification Date.", arity = 1)
        public String modificationDate;

        @Parameter(names = {"--description"}, description = "Description", arity = 1)
        public String description;

        @Parameter(names = {"--disk-usage"}, description = "DiskUsage", arity = 1)
        public String diskUsage;

        @Parameter(names = {"--sample-ids"}, description = "Comma separated sampleIds", arity = 1)
        public String sampleIds;

        @Parameter(names = {"--job-id"}, description = "Job Id", arity = 1)
        public String jobId;

        @Parameter(names = {"--attributes"}, description = "Attributes.", arity = 1)
        public String attributes;

        @Parameter(names = {"--nattributes"}, description = "Numerical attributes.", arity = 1)
        public String nattributes;

        @Parameter(names = {"-e", "--external"}, description = "Whether to fetch external linked files", arity = 0)
        public boolean external;

        @Parameter(names = {"--include"}, description = "Comma separated list of fields to be included in the response", arity = 1)
        public String include;

        @Parameter(names = {"--exclude"}, description = "Comma separated list of fields to be excluded from the response", arity = 1)
        public String exclude;

        @Parameter(names = {"--skip"}, description = "Number of results to skip", arity = 1)
        public String skip;

        @Parameter(names = {"--limit"}, description = "Maximum number of results to be returned", arity = 1)
        public String limit;

<<<<<<< HEAD
        @Parameter(names = {"-t", "--file-type"}, description = "Filter type of files. eg: FILE, DIRECTORY", arity = 1)
        public String type = "FILE";

        @Parameter(names = {"-b", "--bioformat"}, description = "Filter by bioformat of files. eg: VARIANT, IDLIST", arity = 1)
        public String bioformat;

        @Parameter(names = {"-s", "--size"}, description = "Filter by size of files, eg. <100000", arity = 1)
        public String size;

        @Parameter(names = {"-e", "--external"}, description = "Whether to fetch external linked files", arity = 0)
        public boolean external;
=======
        @Parameter(names = {"--count"}, description = "Total number of results.", arity = 0)
        public boolean count;
>>>>>>> 034880df
    }


    @Parameters(commandNames = {"status"}, commandDescription = "Scans the study folder to find untracked or missing files")
    public class StatusCommandOptions extends BaseStudyCommand {

    }

    @Parameters(commandNames = {"update"}, commandDescription = "Update the attributes of a study")
    public class UpdateCommandOptions extends BaseStudyCommand {

        @Parameter(names = {"-n", "--name"}, description = "Study name", arity = 1)
        public String name;

        @Parameter(names = {"-t", "--type"}, description = "Type of study, ej.CASE_CONTROL,CASE_SET,...", arity = 1)
        public String type;

        @Parameter(names = {"-d", "--description"}, description = "Organization", arity = 1)
        public String description;

        @Parameter(names = {"--stats"}, description = "Stats", arity = 1)
        public String stats;

        @Parameter(names = {"--attributes"}, description = "Attributes", arity = 1)
        public String attributes;

    }

    @Parameters(commandNames = {"delete"}, commandDescription = "Delete a study [PENDING]")
    public class DeleteCommandOptions extends BaseStudyCommand {

    }

    @Parameters(commandNames = {"summary"}, commandDescription = "Summary with the general stats of a study")
    public class SummaryCommandOptions extends BaseStudyCommand {

    }

<<<<<<< HEAD
    @Parameters(commandNames = {"alignments"}, commandDescription = "Study alignments information [PENDING]")
=======
    @Parameters(commandNames = {"alignments"}, commandDescription = "Fetch alignments")
>>>>>>> 034880df
    public class AlignmentsCommandOptions extends BaseStudyCommand {

        @Parameter(names = {"--include"}, description = "Comma separated list of fields to be included in the response", arity = 1)
        public String include;

        @Parameter(names = {"--exclude"}, description = "Comma separated list of fields to be excluded from the response", arity = 1)
        public String exclude;

        @Parameter(names = {"--skip"}, description = "Number of results to skip", arity = 1)
        public String skip;

        @Parameter(names = {"--limit"}, description = "Maximum number of results to be returned", arity = 1)
        public String limit;

        @Parameter(names = {"--sample-id"}, description = "Sample id.", required = true, arity = 1)
        public String sampleId;

        @Parameter(names = {"--file-id"}, description = "File id.", required = true, arity = 1)
        public String fileId;

        @Parameter(names = {"--region"}, description = "Region.", required = true, arity = 1)
        public String region;

<<<<<<< HEAD
        @Parameter(names = {"--view-as-pairs"}, description = "View_as_pairs.", arity = 0)
        public boolean view_as_pairs;

        @Parameter(names = {"--include-coverage"}, description = "Include_coverage.", arity = 0)
        public boolean include_coverage;

        @Parameter(names = {"--process-differences"}, description = "Process differences.", arity = 0)
        public boolean process_differences;

//        @Parameter(names = {"--view-as-pairs"}, description = "View_as_pairs.", arity = 0)
//        public boolean histogram;

        @Parameter(names = {"--interval"}, description = "Interval.", arity = 1)
        public Integer interval;
=======
        @Parameter(names = {"--view-as-pairs"}, description = "View_as_pairs. Default = false", arity = 0)
        public boolean view_as_pairs;

        @Parameter(names = {"--include-coverage"}, description = "Include_coverage. Default = true", arity = 0)
        public boolean include_coverage = true;

        @Parameter(names = {"--process-differences"}, description = "Process differences. Default = true", arity = 0)
        public boolean process_differences = true;

        @Parameter(names = {"--histogram"}, description = "Histogram. Default = false", arity = 0)
        public boolean histogram;

        @Parameter(names = {"--interval"}, description = "Interval. Default = 2000", arity = 1)
        public Integer interval = 2000;

        @Parameter(names = {"--count"}, description = "Total number of results. Default = false", arity = 0)
        public boolean count;
>>>>>>> 034880df
    }

    @Parameters(commandNames = {"jobs"}, commandDescription = "Study jobs information")
    public class JobsCommandOptions extends BaseStudyCommand {

        @Parameter(names = {"--include"}, description = "Comma separated list of fields to be included in the response", arity = 1)
        public String include;

        @Parameter(names = {"--exclude"}, description = "Comma separated list of fields to be excluded from the response", arity = 1)
        public String exclude;

        @Parameter(names = {"--skip"}, description = "Number of results to skip", arity = 1)
        public String skip;

        @Parameter(names = {"--limit"}, description = "Maximum number of results to be returned", arity = 1)
        public String limit;

        @Parameter(names = {"--name"}, description = "Job name", arity = 1)
        public String name;

<<<<<<< HEAD
        @Parameter(names = {"--tool-id"}, description = "Tool Id [PENDING]", arity = 1)
        public String toolId;
=======
        @Parameter(names = {"--tool-name"}, description = "Tool name", arity = 1)
        public String toolName;
>>>>>>> 034880df

        @Parameter(names = {"--status"}, description = "Job status", arity = 1)
        public String status;

        @Parameter(names = {"--owner-id"}, description = "User that created the job", arity = 1)
        public String ownerId;

<<<<<<< HEAD
        @Parameter(names = {"--date"}, description = "Creation date of the job", arity = 1)
        public String date;
=======
        /*@Parameter(names = {"--date"}, description = "Creation date of the job", arity = 1)
        public String date;*/
>>>>>>> 034880df

        @Parameter(names = {"--input-files"}, description = "Comma separated list of input file ids", arity = 1)
        public String inputFiles;

        @Parameter(names = {"--output-files"}, description = "Comma separated list of output file ids", arity = 1)
        public String outputFiles;

        @Parameter(names = {"--count"}, description = "Total number of results.", arity = 0)
        public boolean count;

    }

    @Parameters(commandNames = {"samples"}, commandDescription = "Study samples information")
    public class SamplesCommandOptions extends BaseStudyCommand {

        @Parameter(names = {"--name"}, description = "Sample name", arity = 1)
        public String name;

        @Parameter(names = {"--source"}, description = "Source of the sample", arity = 1)
        public String source;

        /*@Parameter(names = {"--description"}, description = "Sample description", arity = 1)
        public String description;*/

        @Parameter(names = {"--individual-id"}, description = "Individual id", arity = 1)
        public String individualId;

        @Parameter(names = {"--annotation-set-name"}, description = "AnnotationSetName", arity = 1)
        public String annotationSetName;

        @Parameter(names = {"--variable-set-id"}, description = "Variable set id", arity = 1)
        public String variableSetId;

        @Parameter(names = {"--annotation"}, description = "Annotation", arity = 1)
        public String annotation;

        @Parameter(names = {"--include"}, description = "Comma separated list of fields to be included in the response", arity = 1)
        public String include;

        @Parameter(names = {"--exclude"}, description = "Comma separated list of fields to be excluded from the response", arity = 1)
        public String exclude;

        @Parameter(names = {"--skip"}, description = "Number of results to skip", arity = 1)
        public String skip;

        @Parameter(names = {"--limit"}, description = "Maximum number of results to be returned", arity = 1)
        public String limit;

<<<<<<< HEAD
        @Parameter(names = {"--name"}, description = "Sample name", arity = 1)
        public String name;

        @Parameter(names = {"--source"}, description = "Source of the sample", arity = 1)
        public String source;

        @Parameter(names = {"--description"}, description = "Sample description", arity = 1)
        public String description;

=======
>>>>>>> 034880df
        @Parameter(names = {"--count"}, description = "Total number of results.", arity = 0)
        public boolean count;
    }

    @Parameters(commandNames = {"variants"}, commandDescription = "Study variants information")
    public class VariantsCommandOptions extends BaseStudyCommand {

        @Parameter(names = {"--include"}, description = "Comma separated list of fields to be included in the response", arity = 1)
        public String include;

        @Parameter(names = {"--exclude"}, description = "Comma separated list of fields to be excluded from the response", arity = 1)
        public String exclude;

        @Parameter(names = {"--skip"}, description = "Number of results to skip", arity = 1)
        public String skip;

        @Parameter(names = {"--limit"}, description = "Maximum number of results to be returned", arity = 1)
        public String limit;

        @Parameter(names = {"--variant-ids"}, description = "List of variant ids", arity = 1)
        public String ids;

        @Parameter(names = {"--region"}, description = "List of regions: {chr}:{start}-{end}", arity = 1)
        public String region;

        @Parameter(names = {"--chromosome"}, description = "List of chromosomes", arity = 1)
        public String chromosome;

        @Parameter(names = {"--gene"}, description = "List of genes", arity = 1)
        public String gene;

        @Parameter(names = {"--type"}, description = "Variant type: [SNV, MNV, INDEL, SV, CNV]", arity = 1)
        public String type;

        @Parameter(names = {"--reference"}, description = "Reference allele", arity = 1)
        public String reference;

        @Parameter(names = {"--alternate"}, description = "Main alternate allele", arity = 1)
        public String alternate;

        @Parameter(names = {"--returned-studies"}, description = "List of studies to be returned", arity = 1)
        public String returnedStudies;

        @Parameter(names = {"--returned-samples"}, description = "List of samples to be returned", arity = 1)
        public String returnedSamples;

        @Parameter(names = {"--returned-files"}, description = "List of files to be returned.", arity = 1)
        public String returnedFiles;

        @Parameter(names = {"--files"}, description = "Variants in specific files", arity = 1)
        public String files;

        @Parameter(names = {"--maf"}, description = "Minor Allele Frequency: [{study:}]{cohort}[<|>|<=|>=]{number}",
                arity = 1)
        public String maf;

        @Parameter(names = {"--mgf"}, description = "Minor Genotype Frequency: [{study:}]{cohort}[<|>|<=|>=]{number}",
                arity = 1)
        public String mgf;

        @Parameter(names = {"--missing-alleles"}, description = "Number of missing alleles: [{study:}]{cohort}[<|>|<=|>=]{number}",
                arity = 1)
        public String missingAlleles;

        @Parameter(names = {"--missing-genotypes"}, description = "Number of missing genotypes: [{study:}]{cohort}[<|>|<=|>=]{number}",
                arity = 1)
        public String missingGenotypes;

        @Parameter(names = {"--annotation-exists"}, description = "Specify if the variant annotation must exists.",
<<<<<<< HEAD
                arity = 1)
        public String annotationExists;
=======
                arity = 0)
        public boolean annotationExists;
>>>>>>> 034880df

        @Parameter(names = {"--genotype"}, description = "Samples with a specific genotype: {samp_1}:{gt_1}(,{gt_n})*(;{samp_n}:{gt_1}"
                + "(,{gt_n})*)* e.g. HG0097:0/0;HG0098:0/1,1/1", arity = 1)
        public String genotype;

        @Parameter(names = {"--annot-ct"}, description = "Consequence type SO term list. e.g. SO:0000045,SO:0000046",
                arity = 1)
        public String annot_ct;

        @Parameter(names = {"--annot-xref"}, description = "XRef", arity = 1)
        public String annot_xref;

        @Parameter(names = {"--annot-biotype"}, description = "Biotype", arity = 1)
        public String annot_biotype;

        @Parameter(names = {"--polyphen"}, description = "Polyphen, protein substitution score. [<|>|<=|>=]{number} or [~=|=|]{description}"
                + " e.g. <=0.9 , =benign", arity = 1)
        public String polyphen;

        @Parameter(names = {"--sift"}, description = "Sift, protein substitution score. [<|>|<=|>=]{number} or [~=|=|]{description} "
                + "e.g. >0.1 , ~=tolerant", arity = 1)
        public String sift;

        @Parameter(names = {"--conservation"}, description = "VConservation score: {conservation_score}[<|>|<=|>=]{number} "
                + "e.g. phastCons>0.5,phylop<0.1,gerp>0.1", arity = 1)
        public String conservation;

        @Parameter(names = {"--annot-population-maf"}, description = "Population minor allele frequency: "
                + "{study}:{population}[<|>|<=|>=]{number}", arity = 1)
        public String annotPopulationMaf;

        @Parameter(names = {"--alternate-frequency"}, description = "Alternate Population Frequency: "
                + "{study}:{population}[<|>|<=|>=]{number}", arity = 1)
        public String alternate_frequency;

        @Parameter(names = {"--reference-frequency"}, description = "Reference Population Frequency:"
                + " {study}:{population}[<|>|<=|>=]{number}", arity = 1)
        public String reference_frequency;

        @Parameter(names = {"--annot-transcription-flags"}, description = "List of transcript annotation flags. "
                + "e.g. CCDS, basic, cds_end_NF, mRNA_end_NF, cds_start_NF, mRNA_start_NF, seleno", arity = 1)
        public String transcriptionFlags;

        @Parameter(names = {"--annot-gene-trait-id"}, description = "List of gene trait association id. e.g. \"umls:C0007222\" , "
                + "\"OMIM:269600\"", arity = 1)
        public String geneTraitId;


        @Parameter(names = {"--annot-gene-trait-name"}, description = "List of gene trait association names. "
                + "e.g. \"Cardiovascular Diseases\"", arity = 1)
        public String geneTraitName;

        @Parameter(names = {"--annot-hpo"}, description = "List of HPO terms. e.g. \"HP:0000545\"", arity = 1)
        public String hpo;

        @Parameter(names = {"--annot-go"}, description = "List of GO (Genome Ontology) terms. e.g. \"GO:0002020\"", arity = 1)
        public String go;

        @Parameter(names = {"--annot-expression"}, description = "List of tissues of interest. e.g. \"tongue\"", arity = 1)
        public String expression;

        @Parameter(names = {"--annot-protein-keywords"}, description = "List of protein variant annotation keywords",
                arity = 1)
        public String proteinKeyword;

        @Parameter(names = {"--annot-drug"}, description = "List of drug names", arity = 1)
        public String drug;

        @Parameter(names = {"--annot-functional-score"}, description = "Functional score: {functional_score}[<|>|<=|>=]{number} "
                + "e.g. cadd_scaled>5.2 , cadd_raw<=0.3", arity = 1)
        public String functionalScore;

        @Parameter(names = {"--unknown-genotype"}, description = "Returned genotype for unknown genotypes. Common values: [0/0, 0|0, ./.]",
                arity = 1)
        public String unknownGenotype;

        @Parameter(names = {"--samples-metadata"}, description = "Returns the samples metadata group by studyId, instead of the variants",
<<<<<<< HEAD
                arity = 1)
        public String samplesMetadata;

        @Parameter(names = {"--sort"}, description = "Sort the results", arity = 1)
        public String sort;
=======
                arity = 0)
        public boolean samplesMetadata;

        @Parameter(names = {"--sort"}, description = "Sort the results", arity = 0)
        public boolean sort;
>>>>>>> 034880df

        @Parameter(names = {"--group-by"}, description = "Group variants by: [ct, gene, ensemblGene]", arity = 1)
        public String groupBy;

<<<<<<< HEAD
        @Parameter(names = {"--count"}, description = "Count results", arity = 1)
        public String count;

        @Parameter(names = {"--histogram"}, description = "Histogram interval size, default:2000", arity = 1)
        public String histogram;

        @Parameter(names = {"--interval"}, description = "Variants in specific files", arity = 1)
=======
        @Parameter(names = {"--count"}, description = "Count results", arity = 0)
        public boolean count;

        @Parameter(names = {"--histogram"}, description = "Calculate histogram. Requires one region.", arity = 0)
        public boolean histogram;

        @Parameter(names = {"--interval"}, description = "Histogram interval size. Default:2000", arity = 1)
>>>>>>> 034880df
        public String interval;

        @Parameter(names = {"--merge"}, description = "Merge results", arity = 1)
        public String merge;

    }

    @Parameters(commandNames = {"groups"}, commandDescription = "Return the groups present in the studies")
    public class GroupsCommandOptions extends BaseStudyCommand {

    }

    @Parameters(commandNames = {"help"}, commandDescription = "Help [PENDING]")
    public class HelpCommandOptions {
        @ParametersDelegate
        public OpencgaCommonCommandOptions commonOptions = commonCommandOptions;
    }

    @Parameters(commandNames = {"groups-create"}, commandDescription = "Create a group")
    public class GroupsCreateCommandOptions extends BaseStudyCommand {

        @Parameter(names = {"--group-id"}, description = "Group id", required = true, arity = 1)
        public String groupId;

        @Parameter(names = {"--users"}, description = "Comma separated list of members that will form the group",
                required = true, arity = 1)
        public String users;
    }

    @Parameters(commandNames = {"groups-delete"}, commandDescription = "Delete group")
    public class GroupsDeleteCommandOptions extends BaseStudyCommand {

        @Parameter(names = {"--group-id"}, description = "Group id", required = true, arity = 1)
        public String groupId;

    }

    @Parameters(commandNames = {"groups-info"}, commandDescription = "Return the group")
    public class GroupsInfoCommandOptions extends BaseStudyCommand {

        @Parameter(names = {"--group-id"}, description = "Group id", required = true, arity = 1)
        public String groupId;
    }

    @Parameters(commandNames = {"groups-update"}, commandDescription = "Updates the members of the group")
    public class GroupsUpdateCommandOptions extends BaseStudyCommand {

        @Parameter(names = {"--group-id"}, description = "Group id", required = true, arity = 1)
        public String groupId;

        @Parameter(names = {"--add-users"}, description = "Comma separated list of users that will be added to the group",
                arity = 1)
        public String addUsers;

        @Parameter(names = {"--set-users"}, description = "Comma separated list of users that will be added to the group",
                arity = 1)
        public String setUsers;

        @Parameter(names = {"--remove-users"}, description = "Comma separated list of users that will be added to the group",
                arity = 1)
        public String removeUsers;
    }
}<|MERGE_RESOLUTION|>--- conflicted
+++ resolved
@@ -110,11 +110,7 @@
         @Parameter(names = {"-t", "--type"}, description = "Type of study, ej.CASE_CONTROL,CASE_SET,...", arity = 1)
         public String type;
 
-<<<<<<< HEAD
-        @Parameter(names = {"-d", "--description"}, description = "Organization", arity = 1)
-=======
         @Parameter(names = {"-d", "--description"}, description = "Description", arity = 1)
->>>>>>> 034880df
         public String description;
     }
 
@@ -176,19 +172,10 @@
 
         @Parameter(names = {"--battributes"}, description = "Boolean attributes.", arity = 0)
         public String battributes;
-<<<<<<< HEAD
-
-//        @Parameter(names = {"--groups"}, description = "Groups.", arity = 1)
-//        public String groups;
-//
-//        @Parameter(names = {"--groups-users"}, description = "Groups users.", arity = 1)
-//        public String groupsUsers;
-=======
 
         @Parameter(names = {"--count"}, description = "Total number of results. Default = false", arity = 0)
         public boolean count;
 
->>>>>>> 034880df
     }
 
     @Parameters(commandNames = {"scan-files"}, commandDescription = "Scans the study folder to find untracked or missing files")
@@ -267,22 +254,8 @@
         @Parameter(names = {"--limit"}, description = "Maximum number of results to be returned", arity = 1)
         public String limit;
 
-<<<<<<< HEAD
-        @Parameter(names = {"-t", "--file-type"}, description = "Filter type of files. eg: FILE, DIRECTORY", arity = 1)
-        public String type = "FILE";
-
-        @Parameter(names = {"-b", "--bioformat"}, description = "Filter by bioformat of files. eg: VARIANT, IDLIST", arity = 1)
-        public String bioformat;
-
-        @Parameter(names = {"-s", "--size"}, description = "Filter by size of files, eg. <100000", arity = 1)
-        public String size;
-
-        @Parameter(names = {"-e", "--external"}, description = "Whether to fetch external linked files", arity = 0)
-        public boolean external;
-=======
         @Parameter(names = {"--count"}, description = "Total number of results.", arity = 0)
         public boolean count;
->>>>>>> 034880df
     }
 
 
@@ -321,11 +294,7 @@
 
     }
 
-<<<<<<< HEAD
-    @Parameters(commandNames = {"alignments"}, commandDescription = "Study alignments information [PENDING]")
-=======
     @Parameters(commandNames = {"alignments"}, commandDescription = "Fetch alignments")
->>>>>>> 034880df
     public class AlignmentsCommandOptions extends BaseStudyCommand {
 
         @Parameter(names = {"--include"}, description = "Comma separated list of fields to be included in the response", arity = 1)
@@ -349,22 +318,6 @@
         @Parameter(names = {"--region"}, description = "Region.", required = true, arity = 1)
         public String region;
 
-<<<<<<< HEAD
-        @Parameter(names = {"--view-as-pairs"}, description = "View_as_pairs.", arity = 0)
-        public boolean view_as_pairs;
-
-        @Parameter(names = {"--include-coverage"}, description = "Include_coverage.", arity = 0)
-        public boolean include_coverage;
-
-        @Parameter(names = {"--process-differences"}, description = "Process differences.", arity = 0)
-        public boolean process_differences;
-
-//        @Parameter(names = {"--view-as-pairs"}, description = "View_as_pairs.", arity = 0)
-//        public boolean histogram;
-
-        @Parameter(names = {"--interval"}, description = "Interval.", arity = 1)
-        public Integer interval;
-=======
         @Parameter(names = {"--view-as-pairs"}, description = "View_as_pairs. Default = false", arity = 0)
         public boolean view_as_pairs;
 
@@ -382,7 +335,6 @@
 
         @Parameter(names = {"--count"}, description = "Total number of results. Default = false", arity = 0)
         public boolean count;
->>>>>>> 034880df
     }
 
     @Parameters(commandNames = {"jobs"}, commandDescription = "Study jobs information")
@@ -403,13 +355,8 @@
         @Parameter(names = {"--name"}, description = "Job name", arity = 1)
         public String name;
 
-<<<<<<< HEAD
-        @Parameter(names = {"--tool-id"}, description = "Tool Id [PENDING]", arity = 1)
-        public String toolId;
-=======
         @Parameter(names = {"--tool-name"}, description = "Tool name", arity = 1)
         public String toolName;
->>>>>>> 034880df
 
         @Parameter(names = {"--status"}, description = "Job status", arity = 1)
         public String status;
@@ -417,13 +364,8 @@
         @Parameter(names = {"--owner-id"}, description = "User that created the job", arity = 1)
         public String ownerId;
 
-<<<<<<< HEAD
-        @Parameter(names = {"--date"}, description = "Creation date of the job", arity = 1)
-        public String date;
-=======
         /*@Parameter(names = {"--date"}, description = "Creation date of the job", arity = 1)
         public String date;*/
->>>>>>> 034880df
 
         @Parameter(names = {"--input-files"}, description = "Comma separated list of input file ids", arity = 1)
         public String inputFiles;
@@ -472,18 +414,6 @@
         @Parameter(names = {"--limit"}, description = "Maximum number of results to be returned", arity = 1)
         public String limit;
 
-<<<<<<< HEAD
-        @Parameter(names = {"--name"}, description = "Sample name", arity = 1)
-        public String name;
-
-        @Parameter(names = {"--source"}, description = "Source of the sample", arity = 1)
-        public String source;
-
-        @Parameter(names = {"--description"}, description = "Sample description", arity = 1)
-        public String description;
-
-=======
->>>>>>> 034880df
         @Parameter(names = {"--count"}, description = "Total number of results.", arity = 0)
         public boolean count;
     }
@@ -553,13 +483,8 @@
         public String missingGenotypes;
 
         @Parameter(names = {"--annotation-exists"}, description = "Specify if the variant annotation must exists.",
-<<<<<<< HEAD
-                arity = 1)
-        public String annotationExists;
-=======
                 arity = 0)
         public boolean annotationExists;
->>>>>>> 034880df
 
         @Parameter(names = {"--genotype"}, description = "Samples with a specific genotype: {samp_1}:{gt_1}(,{gt_n})*(;{samp_n}:{gt_1}"
                 + "(,{gt_n})*)* e.g. HG0097:0/0;HG0098:0/1,1/1", arity = 1)
@@ -637,32 +562,15 @@
         public String unknownGenotype;
 
         @Parameter(names = {"--samples-metadata"}, description = "Returns the samples metadata group by studyId, instead of the variants",
-<<<<<<< HEAD
-                arity = 1)
-        public String samplesMetadata;
-
-        @Parameter(names = {"--sort"}, description = "Sort the results", arity = 1)
-        public String sort;
-=======
                 arity = 0)
         public boolean samplesMetadata;
 
         @Parameter(names = {"--sort"}, description = "Sort the results", arity = 0)
         public boolean sort;
->>>>>>> 034880df
 
         @Parameter(names = {"--group-by"}, description = "Group variants by: [ct, gene, ensemblGene]", arity = 1)
         public String groupBy;
 
-<<<<<<< HEAD
-        @Parameter(names = {"--count"}, description = "Count results", arity = 1)
-        public String count;
-
-        @Parameter(names = {"--histogram"}, description = "Histogram interval size, default:2000", arity = 1)
-        public String histogram;
-
-        @Parameter(names = {"--interval"}, description = "Variants in specific files", arity = 1)
-=======
         @Parameter(names = {"--count"}, description = "Count results", arity = 0)
         public boolean count;
 
@@ -670,7 +578,6 @@
         public boolean histogram;
 
         @Parameter(names = {"--interval"}, description = "Histogram interval size. Default:2000", arity = 1)
->>>>>>> 034880df
         public String interval;
 
         @Parameter(names = {"--merge"}, description = "Merge results", arity = 1)
