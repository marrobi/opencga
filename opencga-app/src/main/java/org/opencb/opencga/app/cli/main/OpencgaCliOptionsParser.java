/*
 * Copyright 2015-2017 OpenCB
 *
 * Licensed under the Apache License, Version 2.0 (the "License");
 * you may not use this file except in compliance with the License.
 * You may obtain a copy of the License at
 *
 *     http://www.apache.org/licenses/LICENSE-2.0
 *
 * Unless required by applicable law or agreed to in writing, software
 * distributed under the License is distributed on an "AS IS" BASIS,
 * WITHOUT WARRANTIES OR CONDITIONS OF ANY KIND, either express or implied.
 * See the License for the specific language governing permissions and
 * limitations under the License.
 */

package org.opencb.opencga.app.cli.main;

import com.beust.jcommander.JCommander;
<<<<<<< HEAD
import com.beust.jcommander.ParameterDescription;
import com.beust.jcommander.ParameterException;
=======
>>>>>>> 311fca1e
import org.opencb.commons.utils.CommandLineUtils;
import org.opencb.opencga.app.cli.CliOptionsParser;
import org.opencb.opencga.app.cli.GeneralCliOptions;
import org.opencb.opencga.app.cli.admin.AdminCliOptionsParser;
import org.opencb.opencga.app.cli.analysis.options.AlignmentCommandOptions;
import org.opencb.opencga.app.cli.analysis.options.VariantCommandOptions;
import org.opencb.opencga.app.cli.main.options.*;
import org.opencb.opencga.core.common.GitRepositoryState;

import java.io.BufferedWriter;
import java.io.FileWriter;
import java.io.IOException;
import java.util.*;

/**
 * Created by imedina on AdminMain.
 */
public class OpencgaCliOptionsParser extends CliOptionsParser {

    private final GeneralCliOptions.CommonCommandOptions commonCommandOptions;
    private final GeneralCliOptions.DataModelOptions dataModelOptions;
    private final GeneralCliOptions.NumericOptions numericOptions;

    // Catalog commands
    private UserCommandOptions usersCommandOptions;
    private ProjectCommandOptions projectCommandOptions;
    private StudyCommandOptions studyCommandOptions;
    private FileCommandOptions fileCommandOptions;
    private JobCommandOptions jobCommandOptions;
    private IndividualCommandOptions individualCommandOptions;
    private SampleCommandOptions sampleCommandOptions;
    private VariableCommandOptions variableCommandOptions;
    private CohortCommandOptions cohortCommandOptions;
    private FamilyCommandOptions familyCommandOptions;
    private PanelCommandOptions panelCommandOptions;
    private ToolCommandOptions toolCommandOptions;

    // Analysis commands
    private AlignmentCommandOptions alignmentCommandOptions;
    private VariantCommandOptions variantCommandOptions;

    enum OutputFormat {IDS, ID_CSV, NAME_ID_MAP, ID_LIST, RAW, PRETTY_JSON, PLAIN_JSON}


    public OpencgaCliOptionsParser() {
        this(false);
    }

    public OpencgaCliOptionsParser(boolean interactive) {
        jCommander.setExpandAtSign(false);

        commonCommandOptions = new GeneralCliOptions.CommonCommandOptions();
        dataModelOptions = new GeneralCliOptions.DataModelOptions();
        numericOptions = new GeneralCliOptions.NumericOptions();

        usersCommandOptions = new UserCommandOptions(this.commonCommandOptions, this.dataModelOptions, this.numericOptions, this.jCommander);
        jCommander.addCommand("users", usersCommandOptions);
        JCommander userSubCommands = jCommander.getCommands().get("users");
        userSubCommands.addCommand("create", usersCommandOptions.createCommandOptions);
        userSubCommands.addCommand("info", usersCommandOptions.infoCommandOptions);
        userSubCommands.addCommand("update", usersCommandOptions.updateCommandOptions);
        userSubCommands.addCommand("change-password", usersCommandOptions.changePasswordCommandOptions);
        userSubCommands.addCommand("delete", usersCommandOptions.deleteCommandOptions);
        userSubCommands.addCommand("projects", usersCommandOptions.projectsCommandOptions);
        userSubCommands.addCommand("login", usersCommandOptions.loginCommandOptions);
        userSubCommands.addCommand("logout", usersCommandOptions.logoutCommandOptions);
        userSubCommands.addCommand("reset-password", usersCommandOptions.resetPasswordCommandOptions);

        projectCommandOptions = new ProjectCommandOptions(this.commonCommandOptions, this.dataModelOptions, this.numericOptions, jCommander);
        jCommander.addCommand("projects", projectCommandOptions);
        JCommander projectSubCommands = jCommander.getCommands().get("projects");
        projectSubCommands.addCommand("create", projectCommandOptions.createCommandOptions);
        projectSubCommands.addCommand("info", projectCommandOptions.infoCommandOptions);
        projectSubCommands.addCommand("search", projectCommandOptions.searchCommandOptions);
        projectSubCommands.addCommand("studies", projectCommandOptions.studiesCommandOptions);
        projectSubCommands.addCommand("update", projectCommandOptions.updateCommandOptions);
        projectSubCommands.addCommand("delete", projectCommandOptions.deleteCommandOptions);

        studyCommandOptions = new StudyCommandOptions(this.commonCommandOptions, this.dataModelOptions, this.numericOptions, jCommander);
        jCommander.addCommand("studies", studyCommandOptions);
        JCommander studySubCommands = jCommander.getCommands().get("studies");
        studySubCommands.addCommand("create", studyCommandOptions.createCommandOptions);
        studySubCommands.addCommand("info", studyCommandOptions.infoCommandOptions);
        studySubCommands.addCommand("search", studyCommandOptions.searchCommandOptions);
        studySubCommands.addCommand("summary", studyCommandOptions.summaryCommandOptions);
        studySubCommands.addCommand("delete", studyCommandOptions.deleteCommandOptions);
        studySubCommands.addCommand("update", studyCommandOptions.updateCommandOptions);
        studySubCommands.addCommand("scan-files", studyCommandOptions.scanFilesCommandOptions);
        studySubCommands.addCommand("resync-files", studyCommandOptions.resyncFilesCommandOptions);
        studySubCommands.addCommand("files", studyCommandOptions.filesCommandOptions);
        studySubCommands.addCommand("jobs", studyCommandOptions.jobsCommandOptions);
        studySubCommands.addCommand("samples", studyCommandOptions.samplesCommandOptions);
        studySubCommands.addCommand("help", studyCommandOptions.helpCommandOptions);
        studySubCommands.addCommand("groups", studyCommandOptions.groupsCommandOptions);
        studySubCommands.addCommand("groups-create", studyCommandOptions.groupsCreateCommandOptions);
        studySubCommands.addCommand("groups-delete", studyCommandOptions.groupsDeleteCommandOptions);
        studySubCommands.addCommand("groups-update", studyCommandOptions.groupsUpdateCommandOptions);
        studySubCommands.addCommand("members-update", studyCommandOptions.memberGroupUpdateCommandOptions);
        studySubCommands.addCommand("acl", studyCommandOptions.aclsCommandOptions);
        studySubCommands.addCommand("acl-update", studyCommandOptions.aclsUpdateCommandOptions);

        fileCommandOptions = new FileCommandOptions(this.commonCommandOptions, dataModelOptions, numericOptions, jCommander);
        jCommander.addCommand("files", fileCommandOptions);
        JCommander fileSubCommands = jCommander.getCommands().get("files");
//        fileSubCommands.addCommand("copy", fileCommandOptions.copyCommandOptions);
        fileSubCommands.addCommand("create-folder", fileCommandOptions.createFolderCommandOptions);
        fileSubCommands.addCommand("info", fileCommandOptions.infoCommandOptions);
        fileSubCommands.addCommand("download", fileCommandOptions.downloadCommandOptions);
        fileSubCommands.addCommand("grep", fileCommandOptions.grepCommandOptions);
        fileSubCommands.addCommand("search", fileCommandOptions.searchCommandOptions);
        fileSubCommands.addCommand("list", fileCommandOptions.listCommandOptions);
        fileSubCommands.addCommand("tree", fileCommandOptions.treeCommandOptions);
//        fileSubCommands.addCommand("index", fileCommandOptions.indexCommandOptions);
        fileSubCommands.addCommand("content", fileCommandOptions.contentCommandOptions);
//        fileSubCommands.addCommand("fetch", fileCommandOptions.fetchCommandOptions);
        fileSubCommands.addCommand("update", fileCommandOptions.updateCommandOptions);
        fileSubCommands.addCommand("upload", fileCommandOptions.uploadCommandOptions);
        fileSubCommands.addCommand("link", fileCommandOptions.linkCommandOptions);
        fileSubCommands.addCommand("unlink", fileCommandOptions.unlinkCommandOptions);
        fileSubCommands.addCommand("relink", fileCommandOptions.relinkCommandOptions);
        fileSubCommands.addCommand("delete", fileCommandOptions.deleteCommandOptions);
        fileSubCommands.addCommand("refresh", fileCommandOptions.refreshCommandOptions);
//        fileSubCommands.addCommand("variants", fileCommandOptions.variantsCommandOptions);
        fileSubCommands.addCommand("acl", fileCommandOptions.aclsCommandOptions);
        fileSubCommands.addCommand("acl-update", fileCommandOptions.aclsUpdateCommandOptions);

        jobCommandOptions = new JobCommandOptions(this.commonCommandOptions, dataModelOptions, numericOptions, jCommander);
        jCommander.addCommand("jobs", jobCommandOptions);
        JCommander jobSubCommands = jCommander.getCommands().get("jobs");
        jobSubCommands.addCommand("create", jobCommandOptions.createCommandOptions);
        jobSubCommands.addCommand("info", jobCommandOptions.infoCommandOptions);
        jobSubCommands.addCommand("search", jobCommandOptions.searchCommandOptions);
        jobSubCommands.addCommand("visit", jobCommandOptions.visitCommandOptions);
        jobSubCommands.addCommand("delete", jobCommandOptions.deleteCommandOptions);
        jobSubCommands.addCommand("group-by", jobCommandOptions.groupByCommandOptions);
        jobSubCommands.addCommand("acl", jobCommandOptions.aclsCommandOptions);
        jobSubCommands.addCommand("acl-update", jobCommandOptions.aclsUpdateCommandOptions);
        // jobSubCommands.addCommand("status", jobCommandOptions.statusCommandOptions);

        individualCommandOptions = new IndividualCommandOptions(this.commonCommandOptions, dataModelOptions, numericOptions, jCommander);
        jCommander.addCommand("individuals", individualCommandOptions);
        JCommander individualSubCommands = jCommander.getCommands().get("individuals");
        individualSubCommands.addCommand("create", individualCommandOptions.createCommandOptions);
        individualSubCommands.addCommand("info", individualCommandOptions.infoCommandOptions);
        individualSubCommands.addCommand("search", individualCommandOptions.searchCommandOptions);
        individualSubCommands.addCommand("update", individualCommandOptions.updateCommandOptions);
        individualSubCommands.addCommand("delete", individualCommandOptions.deleteCommandOptions);
        individualSubCommands.addCommand("group-by", individualCommandOptions.groupByCommandOptions);
        individualSubCommands.addCommand("samples", individualCommandOptions.sampleCommandOptions);
        individualSubCommands.addCommand("acl", individualCommandOptions.aclsCommandOptions);
        individualSubCommands.addCommand("acl-update", individualCommandOptions.aclsUpdateCommandOptions);
        individualSubCommands.addCommand("annotation-sets-create", individualCommandOptions.annotationCreateCommandOptions);
        individualSubCommands.addCommand("annotation-sets", individualCommandOptions.annotationInfoCommandOptions);
        individualSubCommands.addCommand("annotation-sets-search", individualCommandOptions.annotationSearchCommandOptions);
        individualSubCommands.addCommand("annotation-sets-update", individualCommandOptions.annotationUpdateCommandOptions);
        individualSubCommands.addCommand("annotation-sets-delete", individualCommandOptions.annotationDeleteCommandOptions);

        familyCommandOptions = new FamilyCommandOptions(this.commonCommandOptions, dataModelOptions, numericOptions, jCommander);
        jCommander.addCommand("families", familyCommandOptions);
        JCommander familySubCommands = jCommander.getCommands().get("families");
//        familySubCommands.addCommand("create", familyCommandOptions.createCommandOptions);
        familySubCommands.addCommand("info", familyCommandOptions.infoCommandOptions);
        familySubCommands.addCommand("search", familyCommandOptions.searchCommandOptions);
//        familySubCommands.addCommand("update", familyCommandOptions.updateCommandOptions);
        familySubCommands.addCommand("acl", familyCommandOptions.aclsCommandOptions);
        familySubCommands.addCommand("acl-update", familyCommandOptions.aclsUpdateCommandOptions);
        familySubCommands.addCommand("annotation-sets-create", familyCommandOptions.annotationCreateCommandOptions);
        familySubCommands.addCommand("annotation-sets", familyCommandOptions.annotationInfoCommandOptions);
        familySubCommands.addCommand("annotation-sets-search", familyCommandOptions.annotationSearchCommandOptions);
        familySubCommands.addCommand("annotation-sets-update", familyCommandOptions.annotationUpdateCommandOptions);
        familySubCommands.addCommand("annotation-sets-delete", familyCommandOptions.annotationDeleteCommandOptions);

        sampleCommandOptions = new SampleCommandOptions(this.commonCommandOptions, dataModelOptions, numericOptions, jCommander);
        jCommander.addCommand("samples", sampleCommandOptions);
        JCommander sampleSubCommands = jCommander.getCommands().get("samples");
        sampleSubCommands.addCommand("create", sampleCommandOptions.createCommandOptions);
        sampleSubCommands.addCommand("load", sampleCommandOptions.loadCommandOptions);
        sampleSubCommands.addCommand("info", sampleCommandOptions.infoCommandOptions);
        sampleSubCommands.addCommand("search", sampleCommandOptions.searchCommandOptions);
        sampleSubCommands.addCommand("update", sampleCommandOptions.updateCommandOptions);
        sampleSubCommands.addCommand("delete", sampleCommandOptions.deleteCommandOptions);
        sampleSubCommands.addCommand("group-by", sampleCommandOptions.groupByCommandOptions);
        sampleSubCommands.addCommand("individuals", sampleCommandOptions.individualCommandOptions);
        sampleSubCommands.addCommand("acl", sampleCommandOptions.aclsCommandOptions);
        sampleSubCommands.addCommand("acl-update", sampleCommandOptions.aclsUpdateCommandOptions);
        sampleSubCommands.addCommand("annotation-sets-create", sampleCommandOptions.annotationCreateCommandOptions);
        sampleSubCommands.addCommand("annotation-sets", sampleCommandOptions.annotationInfoCommandOptions);
        sampleSubCommands.addCommand("annotation-sets-search", sampleCommandOptions.annotationSearchCommandOptions);
        sampleSubCommands.addCommand("annotation-sets-update", sampleCommandOptions.annotationUpdateCommandOptions);
        sampleSubCommands.addCommand("annotation-sets-delete", sampleCommandOptions.annotationDeleteCommandOptions);

        variableCommandOptions = new VariableCommandOptions(this.commonCommandOptions, jCommander);
        jCommander.addCommand("variables", variableCommandOptions);
        JCommander variableSubCommands = jCommander.getCommands().get("variables");
        variableSubCommands.addCommand("create", variableCommandOptions.createCommandOptions);
        variableSubCommands.addCommand("info", variableCommandOptions.infoCommandOptions);
        variableSubCommands.addCommand("search", variableCommandOptions.searchCommandOptions);
        variableSubCommands.addCommand("delete", variableCommandOptions.deleteCommandOptions);
        variableSubCommands.addCommand("update", variableCommandOptions.updateCommandOptions);
        variableSubCommands.addCommand("field-add", variableCommandOptions.fieldAddCommandOptions);
        variableSubCommands.addCommand("field-delete", variableCommandOptions.fieldDeleteCommandOptions);
        variableSubCommands.addCommand("field-rename", variableCommandOptions.fieldRenameCommandOptions);

        cohortCommandOptions = new CohortCommandOptions(this.commonCommandOptions, dataModelOptions, numericOptions, jCommander);
        jCommander.addCommand("cohorts", cohortCommandOptions);
        JCommander cohortSubCommands = jCommander.getCommands().get("cohorts");
        cohortSubCommands.addCommand("create", cohortCommandOptions.createCommandOptions);
        cohortSubCommands.addCommand("info", cohortCommandOptions.infoCommandOptions);
        cohortSubCommands.addCommand("search", cohortCommandOptions.searchCommandOptions);
        cohortSubCommands.addCommand("samples", cohortCommandOptions.samplesCommandOptions);
        cohortSubCommands.addCommand("update", cohortCommandOptions.updateCommandOptions);
        cohortSubCommands.addCommand("delete", cohortCommandOptions.deleteCommandOptions);
        cohortSubCommands.addCommand("stats", cohortCommandOptions.statsCommandOptions);
        cohortSubCommands.addCommand("group-by", cohortCommandOptions.groupByCommandOptions);
        cohortSubCommands.addCommand("acl", cohortCommandOptions.aclsCommandOptions);
        cohortSubCommands.addCommand("acl-update", cohortCommandOptions.aclsUpdateCommandOptions);
        cohortSubCommands.addCommand("annotation-sets-create", cohortCommandOptions.annotationCreateCommandOptions);
        cohortSubCommands.addCommand("annotation-sets", cohortCommandOptions.annotationInfoCommandOptions);
        cohortSubCommands.addCommand("annotation-sets-search", cohortCommandOptions.annotationSearchCommandOptions);
        cohortSubCommands.addCommand("annotation-sets-update", cohortCommandOptions.annotationUpdateCommandOptions);
        cohortSubCommands.addCommand("annotation-sets-delete", cohortCommandOptions.annotationDeleteCommandOptions);

        alignmentCommandOptions = new AlignmentCommandOptions(this.commonCommandOptions, jCommander);
        jCommander.addCommand("alignments", alignmentCommandOptions);
        JCommander alignmentSubCommands = jCommander.getCommands().get("alignments");
        alignmentSubCommands.addCommand("index", alignmentCommandOptions.indexAlignmentCommandOptions);
        alignmentSubCommands.addCommand("query", alignmentCommandOptions.queryAlignmentCommandOptions);
        alignmentSubCommands.addCommand("stats", alignmentCommandOptions.statsAlignmentCommandOptions);
        alignmentSubCommands.addCommand("coverage", alignmentCommandOptions.coverageAlignmentCommandOptions);

        variantCommandOptions = new VariantCommandOptions(this.commonCommandOptions, dataModelOptions, numericOptions, jCommander);
        jCommander.addCommand("variant", variantCommandOptions);
        JCommander variantSubCommands = jCommander.getCommands().get("variant");
        variantSubCommands.addCommand("index", variantCommandOptions.indexVariantCommandOptions);
        variantSubCommands.addCommand("query", variantCommandOptions.queryVariantCommandOptions);

    }

<<<<<<< HEAD

    public void parse(String[] args) throws ParameterException {
        jCommander.parse(args);
    }

    public String getCommand() {
        return (jCommander.getParsedCommand() != null) ? jCommander.getParsedCommand() : "";
    }

    public String getSubCommand() {
        String parsedCommand = jCommander.getParsedCommand();
        if (jCommander.getCommands().containsKey(parsedCommand)) {
            String subCommand = jCommander.getCommands().get(parsedCommand).getParsedCommand();
            return subCommand != null ? subCommand : "";
        } else {
            return null;
        }
    }

=======
    @Override
>>>>>>> 311fca1e
    public boolean isHelp() {
        String parsedCommand = jCommander.getParsedCommand();
        if (parsedCommand != null) {
            JCommander jCommander2 = jCommander.getCommands().get(parsedCommand);
            List<Object> objects = jCommander2.getObjects();
            if (!objects.isEmpty() && objects.get(0) instanceof AdminCliOptionsParser.AdminCommonCommandOptions) {
                return ((AdminCliOptionsParser.AdminCommonCommandOptions) objects.get(0)).help;
            }
        }
        return commonCommandOptions.help;
    }

    @Override
    public void printUsage() {
        String parsedCommand = getCommand();
        if (parsedCommand.isEmpty()) {
            System.err.println("");
            System.err.println("Program:     OpenCGA (OpenCB)");
            System.err.println("Version:     " + GitRepositoryState.get().getBuildVersion());
            System.err.println("Git commit:  " + GitRepositoryState.get().getCommitId());
            System.err.println("Description: Big Data platform for processing and analysing NGS data");
            System.err.println("");
            System.err.println("Usage:       opencga.sh [-h|--help] [--version] <command> [options]");
            System.err.println("");
            printMainUsage();
            System.err.println("");
        } else {
            String parsedSubCommand = getSubCommand();
            if (parsedSubCommand.isEmpty()) {
                System.err.println("");
                System.err.println("Usage:   opencga.sh " + parsedCommand + " <subcommand> [options]");
                System.err.println("");
                System.err.println("Subcommands:");
                printCommands(jCommander.getCommands().get(parsedCommand));
                System.err.println("");
            } else {
                System.err.println("");
                System.err.println("Usage:   opencga.sh " + parsedCommand + " " + parsedSubCommand + " [options]");
                System.err.println("");
                System.err.println("Options:");
                CommandLineUtils.printCommandUsage(jCommander.getCommands().get(parsedCommand).getCommands().get(parsedSubCommand));
                System.err.println("");
            }
        }
    }

    @Override
    protected void printMainUsage() {
        Set<String> analysisCommands = new HashSet<>(Arrays.asList("alignments", "variant"));

        System.err.println("Catalog commands:");
        for (String command : jCommander.getCommands().keySet()) {
            if (!analysisCommands.contains(command)) {
                System.err.printf("%14s  %s\n", command, jCommander.getCommandDescription(command));
            }
        }

        System.err.println("");
        System.err.println("Analysis commands:");
        for (String command : jCommander.getCommands().keySet()) {
            if (analysisCommands.contains(command)) {
                System.err.printf("%14s  %s\n", command, jCommander.getCommandDescription(command));
            }
        }
    }

<<<<<<< HEAD
    private void printCommands(JCommander commander) {
        for (Map.Entry<String, JCommander> entry : commander.getCommands().entrySet()) {
            System.err.printf("%14s  %s\n", entry.getKey(), commander.getCommandDescription(entry.getKey()));
        }
    }

    /*
    * creating the following strings from the jCommander to create AutoComplete bash script
    * commands="users projects studies files jobs individuals families samples variables cohorts alignments variant"
    * users="create info update change-password delete projects login logout reset-password"
    * .....
    * users_create_options="--password --no-header --help --log-file --email --name --user --log-level --conf --metadata --verbose --organization --output-format --session-id"
    * ...
    * */

    public void generateBashAutoComplete(String fileName, String bashFunctionName) throws IOException {

        Map<String, JCommander> jCommands = jCommander.getCommands();
        StringBuilder mainCommands = new StringBuilder();
        StringBuilder subCommmands = new StringBuilder();
        StringBuilder subCommmandsOptions = new StringBuilder();

        for (String command : jCommands.keySet()) {
            JCommander subCommand = jCommands.get(command);
            mainCommands.append(command).append(" ");
            subCommmands.append(command + "=" + "\"");
            Map<String, JCommander> subSubCommands = subCommand.getCommands();
            for (String sc : subSubCommands.keySet()) {
                subCommmands.append(sc).append(" ");
                subCommmandsOptions.append(command + "_");
                // - is not allowed in bash main variable name, replacing it with _
                subCommmandsOptions.append(sc.replace("-", "_") + "_" + "options=" + "\"");
                JCommander subCommandOptions = subSubCommands.get(sc);
                for (ParameterDescription param : subCommandOptions.getParameters()) {
                    if ("-D".equals(param.getLongestName())) {
                        continue; // -D excluded in autocomplete
                    }
                    subCommmandsOptions.append(param.getLongestName()).append(' ');
                }
                subCommmandsOptions.replace(0, subCommmandsOptions.length(), subCommmandsOptions.toString().trim()).append("\"" + "\n");
            }
            subCommmands.replace(0, subCommmands.length(), subCommmands.toString().trim()).append("\"" + "\n");
        }

        // Commands(Commands, subCommands and subCommandOptions) are populated intro three strings until this point,
        // Now we write bash script commands and blend these strings into those as appropriate

        StringBuilder autoComplete = new StringBuilder();
        autoComplete.append("_" + bashFunctionName + "() \n { \n local cur prev opts \n COMPREPLY=() \n cur=" +
                "$" + "{COMP_WORDS[COMP_CWORD]} \n prev=" + "$" +
                "{COMP_WORDS[COMP_CWORD-1]} \n");

        autoComplete.append("commands=\"").append(mainCommands.toString().trim()).append('"').append('\n');
        autoComplete.append(subCommmands.toString());
        autoComplete.append(subCommmandsOptions.toString());
        autoComplete.append("if [[ ${#COMP_WORDS[@]} > 2 && ${#COMP_WORDS[@]} < 4 ]] ; then \n local options \n case " +
                "$" + "{prev} in \n");

        for (String command : mainCommands.toString().split(" ")) {
            autoComplete.append("\t" + command + ") options=" + "\"" + "${" + command + "}" + "\"" + " ;; \n");
        }

        autoComplete.append("*) ;; \n esac \n COMPREPLY=( $( compgen -W " + "\"" + "$" + "options" + "\"" +
                " -- ${cur}) ) \n return 0 \n elif [[ ${#COMP_WORDS[@]} > 3 ]] ; then \n local options \n case " + "$" +
                "{COMP_WORDS[1]} in \n");

        int subCommandIndex = 0;
        for (String command : mainCommands.toString().split(" ")) {
            autoComplete.append('\t').append(command).append(") \n");
            autoComplete.append("\t\t case " + "$" + "{COMP_WORDS[2]} in \n");
            String[] splittedSubCommands = subCommmands.toString().split("\n")[subCommandIndex]
                    .replace(command + "=" + "\"", "").replace("\"", "").split(" ");

            for (String subCommand : splittedSubCommands) {
                autoComplete.append("\t\t").append(subCommand).append(") options=").append("\"").append("${").
                        append(command).append("_").append(subCommand.replace("-", "_")).append("_options}").
                        append("\"").append(" ;; \n");
            }
            autoComplete.append("\t\t *) ;; esac ;; \n");
            ++subCommandIndex;
        }
        autoComplete.append("*) ;;  esac \n COMPREPLY=( $( compgen -W " + "\"" + "$" + "options" + "\"" + " -- ${cur}) )" +
                " \n return 0 \n fi \n if [[ ${cur} == * ]] ; then \n COMPREPLY=( $(compgen -W " + "\"" + "$" +
                "{commands}" + "\"" + " -- ${cur}) ) \n return 0 \n fi \n } \n");
        autoComplete.append("\ncomplete -F _opencga opencga.sh \n");

        try {
            BufferedWriter writer = new BufferedWriter(new FileWriter(fileName));
            writer.write(autoComplete.toString());
            writer.close();
        } catch (IOException e) {
            e.printStackTrace();
        }
    }

    public GeneralCliOptions.GeneralOptions getGeneralOptions() {
        return generalOptions;
    }

=======
>>>>>>> 311fca1e
    public GeneralCliOptions.CommonCommandOptions getCommonCommandOptions() {
        return commonCommandOptions;
    }

    public UserCommandOptions getUsersCommandOptions() {
        return usersCommandOptions;
    }

    public ProjectCommandOptions getProjectCommandOptions() {
        return projectCommandOptions;
    }

    public StudyCommandOptions getStudyCommandOptions() {
        return studyCommandOptions;
    }

    public FileCommandOptions getFileCommands() {
        return fileCommandOptions;
    }

    public JobCommandOptions getJobsCommands() {
        return jobCommandOptions;
    }

    public IndividualCommandOptions getIndividualsCommands() {
        return individualCommandOptions;
    }

    public SampleCommandOptions getSampleCommands() {
        return sampleCommandOptions;
    }

    public VariableCommandOptions getVariableCommands() {
        return variableCommandOptions;
    }

    public CohortCommandOptions getCohortCommands() {
        return cohortCommandOptions;
    }

    public FamilyCommandOptions getFamilyCommands() {
        return familyCommandOptions;
    }

    public PanelCommandOptions getPanelCommands() {
        return panelCommandOptions;
    }

    public ToolCommandOptions getToolCommands() {
        return toolCommandOptions;
    }

    public AlignmentCommandOptions getAlignmentCommands() {
        return alignmentCommandOptions;
    }

    public VariantCommandOptions getVariantCommands() {
        return variantCommandOptions;
    }

}<|MERGE_RESOLUTION|>--- conflicted
+++ resolved
@@ -17,11 +17,7 @@
 package org.opencb.opencga.app.cli.main;
 
 import com.beust.jcommander.JCommander;
-<<<<<<< HEAD
 import com.beust.jcommander.ParameterDescription;
-import com.beust.jcommander.ParameterException;
-=======
->>>>>>> 311fca1e
 import org.opencb.commons.utils.CommandLineUtils;
 import org.opencb.opencga.app.cli.CliOptionsParser;
 import org.opencb.opencga.app.cli.GeneralCliOptions;
@@ -260,29 +256,7 @@
 
     }
 
-<<<<<<< HEAD
-
-    public void parse(String[] args) throws ParameterException {
-        jCommander.parse(args);
-    }
-
-    public String getCommand() {
-        return (jCommander.getParsedCommand() != null) ? jCommander.getParsedCommand() : "";
-    }
-
-    public String getSubCommand() {
-        String parsedCommand = jCommander.getParsedCommand();
-        if (jCommander.getCommands().containsKey(parsedCommand)) {
-            String subCommand = jCommander.getCommands().get(parsedCommand).getParsedCommand();
-            return subCommand != null ? subCommand : "";
-        } else {
-            return null;
-        }
-    }
-
-=======
     @Override
->>>>>>> 311fca1e
     public boolean isHelp() {
         String parsedCommand = jCommander.getParsedCommand();
         if (parsedCommand != null) {
@@ -346,13 +320,6 @@
             if (analysisCommands.contains(command)) {
                 System.err.printf("%14s  %s\n", command, jCommander.getCommandDescription(command));
             }
-        }
-    }
-
-<<<<<<< HEAD
-    private void printCommands(JCommander commander) {
-        for (Map.Entry<String, JCommander> entry : commander.getCommands().entrySet()) {
-            System.err.printf("%14s  %s\n", entry.getKey(), commander.getCommandDescription(entry.getKey()));
         }
     }
 
@@ -449,8 +416,6 @@
         return generalOptions;
     }
 
-=======
->>>>>>> 311fca1e
     public GeneralCliOptions.CommonCommandOptions getCommonCommandOptions() {
         return commonCommandOptions;
     }
