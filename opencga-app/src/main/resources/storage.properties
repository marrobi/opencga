

#############################################
#       STORAGE PARAMETERS                  #
#############################################
OPENCGA.STORAGE.ENGINES                     = mongodb

## storage-mongodb plugin configuration
OPENCGA.STORAGE.MONGODB.SEQUENCE.MANAGER    = org.opencb.opencga.storage.mongodb.sequence.MongoDBVariantStorageManager
OPENCGA.STORAGE.MONGODB.ALIGNMENT.MANAGER   = org.opencb.opencga.storage.mongodb.alignment.MongoDBAlignmentStorageManager
OPENCGA.STORAGE.MONGODB.VARIANT.MANAGER     = org.opencb.opencga.storage.mongodb.variant.MongoDBVariantStorageManager
OPENCGA.STORAGE.MONGODB.CONF                = storage-mongodb.properties


#OPENCGA.STORAGE.MANAGER.DEFAULT.VARIANT     = OPENCGA.STORAGE.MANAGER.MONGO.VARIANT
#OPENCGA.STORAGE.MANAGER.DEFAULT.ALIGNMENT   = OPENCGA.STORAGE.MANAGER.MONGO.ALIGNMENT
#
#OPENCGA.STORAGE.MANAGER.MONGO.VARIANT    = org.opencb.opencga.storage.mongodb.variant.MongoDBVariantStorageManager
#OPENCGA.STORAGE.MANAGER.MONGO.ALIGNMENT  = org.opencb.opencga.storage.mongodb.alignment.MongoDBAlignmentStorageManager
#
#OPENCGA.STORAGE.MANAGER.HBASE.VARIANT    = org.opencb.opencga.storage.hbase.variant.HBaseVariantStorageManager
#OPENCGA.STORAGE.MANAGER.HBASE.ALIGNMENT  = org.opencb.opencga.storage.hbase.alignment.HBaseVariantStorageManager



#############################################
#       LOCAL SERVER MODE PARAMETERS        #
#############################################

# Global parameters
OPENCGA.LOCAL.HOSTS = mem16
OPENCGA.LOCAL.PORT = 61976
OPENCGA.LOCAL.EXTENSIONS.ALLOWED = bam,vcf,gff,bed
OPENCGA.LOCAL.COMPRESSION.ALLOWED = gz
OPENCGA.LOCAL.EXPORT = true

# Alias of accesible folders
OPENCGA.LOCAL.FOLDERS.ALLOWED = test,test2,pub

# Folder with alias 'test'
OPENCGA.LOCAL.FOLDERS.test = /home/fsalavert/test
OPENCGA.LOCAL.EXTENSIONS.test = bam,bed
OPENCGA.LOCAL.HOSTS.test = mem16

# Folder with alias 'test2'
OPENCGA.LOCAL.FOLDERS.test2 = /home/fsalavert/test2
OPENCGA.LOCAL.EXTENSIONS.test2 = bam,vcf,gff,bed

# Folder with alias 'pub'
OPENCGA.LOCAL.FOLDERS.pub = /home/cafetero/HG00096


<<<<<<< HEAD
=======


# Storage Manager
OPENCGA.STORAGE.DEFAULT.VARIANT    = MONGO
OPENCGA.STORAGE.DEFAULT.ALIGNMENT  = MONGO

OPENCGA.STORAGE.MONGO.VARIANT              = org.opencb.opencga.storage.mongodb.variant.MongoDBVariantStorageManager
OPENCGA.STORAGE.MONGO.VARIANT.PROPERTIES   = storage.mongo.properties
OPENCGA.STORAGE.MONGO.ALIGNMENT            = org.opencb.opencga.storage.mongodb.alignment.MongoDBAlignmentStorageManager
OPENCGA.STORAGE.MONGO.ALIGNMENT.PROPERTIES = storage.mongo.properties

OPENCGA.STORAGE.HBASE.VARIANT              = org.opencb.opencga.storage.hbase.variant.HBaseVariantStorageManager
OPENCGA.STORAGE.HBASE.VARIANT.PROPERTIES   = storage.hbase.properties
OPENCGA.STORAGE.HBASE.ALIGNMENT            = org.opencb.opencga.storage.hbase.alignment.HBaseVariantStorageManager
OPENCGA.STORAGE.HBASE.ALIGNMENT.PROPERTIES = storage.hbase.properties

>>>>>>> b1cd4de0
<|MERGE_RESOLUTION|>--- conflicted
+++ resolved
@@ -49,23 +49,3 @@
 # Folder with alias 'pub'
 OPENCGA.LOCAL.FOLDERS.pub = /home/cafetero/HG00096
 
-
-<<<<<<< HEAD
-=======
-
-
-# Storage Manager
-OPENCGA.STORAGE.DEFAULT.VARIANT    = MONGO
-OPENCGA.STORAGE.DEFAULT.ALIGNMENT  = MONGO
-
-OPENCGA.STORAGE.MONGO.VARIANT              = org.opencb.opencga.storage.mongodb.variant.MongoDBVariantStorageManager
-OPENCGA.STORAGE.MONGO.VARIANT.PROPERTIES   = storage.mongo.properties
-OPENCGA.STORAGE.MONGO.ALIGNMENT            = org.opencb.opencga.storage.mongodb.alignment.MongoDBAlignmentStorageManager
-OPENCGA.STORAGE.MONGO.ALIGNMENT.PROPERTIES = storage.mongo.properties
-
-OPENCGA.STORAGE.HBASE.VARIANT              = org.opencb.opencga.storage.hbase.variant.HBaseVariantStorageManager
-OPENCGA.STORAGE.HBASE.VARIANT.PROPERTIES   = storage.hbase.properties
-OPENCGA.STORAGE.HBASE.ALIGNMENT            = org.opencb.opencga.storage.hbase.alignment.HBaseVariantStorageManager
-OPENCGA.STORAGE.HBASE.ALIGNMENT.PROPERTIES = storage.hbase.properties
-
->>>>>>> b1cd4de0
