package org.opencb.opencga.app.cli.analysis;

import org.junit.Assert;
import org.junit.Before;
import org.junit.Rule;
import org.junit.Test;
import org.opencb.biodata.models.variant.VariantSource;
import org.opencb.commons.datastore.core.Query;
import org.opencb.commons.datastore.core.QueryOptions;
import org.opencb.commons.datastore.core.QueryResult;
import org.opencb.opencga.analysis.storage.OpenCGATestExternalResource;
import org.opencb.opencga.catalog.CatalogManager;
import org.opencb.opencga.catalog.db.api.CatalogCohortDBAdaptor;
import org.opencb.opencga.catalog.db.api.CatalogFileDBAdaptor;
import org.opencb.opencga.catalog.db.api.CatalogJobDBAdaptor;
import org.opencb.opencga.catalog.exceptions.CatalogException;
import org.opencb.opencga.catalog.models.*;
import org.opencb.opencga.storage.core.variant.VariantStorageManager;
import org.slf4j.Logger;
import org.slf4j.LoggerFactory;

import java.io.IOException;
import java.nio.file.Paths;
import java.util.Collections;
import java.util.HashMap;
import java.util.List;
import java.util.Map;
import java.util.stream.Collectors;

import static org.junit.Assert.assertEquals;
import static org.junit.Assert.assertNotNull;

/**
 * Created on 09/05/16
 *
 * @author Jacobo Coll &lt;jacobo167@gmail.com&gt;
 */
public class AnalysisMainTest {


    public static final String STORAGE_ENGINE = "mongodb";
    @Rule
    public OpenCGATestExternalResource opencga = new OpenCGATestExternalResource();


    private CatalogManager catalogManager;
    private final String userId = "user";
    private final String dbNameVariants = "opencga_variants_test";
    private final String dbNameAlignments = "opencga_alignments_test";
    private String sessionId;
    private long projectId;
    private long studyId;
    private long outdirId;
    private Logger logger = LoggerFactory.getLogger(AnalysisMainTest.class);


    @Before
    public void setUp() throws Exception {
        catalogManager = opencga.getCatalogManager();


        opencga.clearStorageDB(STORAGE_ENGINE, dbNameVariants);
        opencga.clearStorageDB(STORAGE_ENGINE, dbNameAlignments);

        User user = catalogManager.createUser(userId, "User", "user@email.org", "user", "ACME", null, null).first();
        sessionId = catalogManager.login(userId, "user", "localhost").first().getString("sessionId");
        projectId = catalogManager.createProject("p1", "p1", "Project 1", "ACME", null, sessionId).first().getId();

        Map<File.Bioformat, DataStore> datastores = new HashMap<>();
        datastores.put(File.Bioformat.VARIANT, new DataStore(STORAGE_ENGINE, dbNameVariants));
        datastores.put(File.Bioformat.ALIGNMENT, new DataStore(STORAGE_ENGINE, dbNameAlignments));

        studyId = catalogManager.createStudy(projectId, "s1", "s1", Study.Type.CASE_CONTROL, null, "Study 1", null,
                null, null, null, datastores, null,
                Collections.singletonMap(VariantStorageManager.Options.AGGREGATED_TYPE.key(), VariantSource.Aggregation.NONE),
                null, sessionId).first().getId();
        outdirId = catalogManager.createFolder(studyId, Paths.get("data", "index"), false, null, sessionId).first().getId();
    }

    @Test
    public void testVariantIndex() throws Exception {
        Job job;

        File file1 = opencga.createFile(studyId, "1000g_batches/1-500.filtered.10k.chr22.phase3_shapeit2_mvncall_integrated_v5.20130502.genotypes.vcf.gz", sessionId);
        File file2 = opencga.createFile(studyId, "1000g_batches/501-1000.filtered.10k.chr22.phase3_shapeit2_mvncall_integrated_v5.20130502.genotypes.vcf.gz", sessionId);
        File file3 = opencga.createFile(studyId, "1000g_batches/1001-1500.filtered.10k.chr22.phase3_shapeit2_mvncall_integrated_v5.20130502.genotypes.vcf.gz", sessionId);
        File file4 = opencga.createFile(studyId, "1000g_batches/1501-2000.filtered.10k.chr22.phase3_shapeit2_mvncall_integrated_v5.20130502.genotypes.vcf.gz", sessionId);
        File file5 = opencga.createFile(studyId, "1000g_batches/2001-2504.filtered.10k.chr22.phase3_shapeit2_mvncall_integrated_v5.20130502.genotypes.vcf.gz", sessionId);

        // Index file1
        execute(new String[]{"variant", "index", "--session-id", sessionId, "--file-id", "user@p1:s1:" + file1.getPath()});
        assertEquals(Index.IndexStatus.READY, catalogManager.getFile(file1.getId(), sessionId).first().getIndex().getStatus().getStatus());
        assertEquals(Cohort.CohortStatus.NONE, catalogManager.getAllCohorts(studyId, new Query(CatalogCohortDBAdaptor.QueryParams.NAME.key(), "ALL"), null, sessionId).first().getStatus().getStatus());
        job = catalogManager.getAllJobs(studyId, new Query(CatalogJobDBAdaptor.QueryParams.INPUT.key(), file1.getId()), null, sessionId).first();
        assertEquals(Job.JobStatus.READY, job.getStatus().getStatus());

        // Annotate variants from chr2 (which is not indexed)
        execute(new String[]{"variant", "annotate", "--session-id", sessionId, "--study-id", String.valueOf(studyId), "--filter-chromosome", "2"});

        // Annotate all variants
        execute(new String[]{"variant", "annotate", "--session-id", sessionId, "--study-id", String.valueOf(studyId), "--output-filename", "myAnnot", "-o", String.valueOf(outdirId)});
        File outputFile = catalogManager.getAllFiles(studyId, new Query(CatalogFileDBAdaptor.QueryParams.NAME.key(), "~myAnnot"), null, sessionId).first();
        assertNotNull(outputFile);
        job = catalogManager.getJob(outputFile.getJobId(), null, sessionId).first();
        assertEquals(Job.JobStatus.READY, job.getStatus().getStatus());
        assertEquals(outdirId, job.getOutDirId());

        // Index file2
        execute(new String[]{"variant", "index", "--session-id", sessionId, "--file-id", String.valueOf(file2.getId()), "--calculate-stats", "--outdir", String.valueOf(outdirId)});
        assertEquals(Index.IndexStatus.READY, catalogManager.getFile(file2.getId(), sessionId).first().getIndex().getStatus().getStatus());
        assertEquals(Cohort.CohortStatus.READY, catalogManager.getAllCohorts(studyId, new Query(CatalogCohortDBAdaptor.QueryParams.NAME.key(), "ALL"), null, sessionId).first().getStatus().getStatus());
        job = catalogManager.getAllJobs(studyId, new Query(CatalogJobDBAdaptor.QueryParams.INPUT.key(), file2.getId()), null, sessionId).first();
        assertEquals(Job.JobStatus.READY, job.getStatus().getStatus());
        assertEquals(outdirId, job.getOutDirId());

        // Annotate all variants
        execute(new String[]{"variant", "annotate", "--session-id", sessionId, "--study-id", String.valueOf(studyId), "--outdir-id", String.valueOf(outdirId)});

        // Index file3
        execute(new String[]{"variant", "index", "--session-id", sessionId, "--file-id", String.valueOf(file3.getId())});
        assertEquals(Index.IndexStatus.READY, catalogManager.getFile(file3.getId(), sessionId).first().getIndex().getStatus().getStatus());
        assertEquals(Cohort.CohortStatus.INVALID, catalogManager.getAllCohorts(studyId, new Query(CatalogCohortDBAdaptor.QueryParams.NAME.key(), "ALL"), null, sessionId).first().getStatus().getStatus());
        job = catalogManager.getAllJobs(studyId, new Query(CatalogJobDBAdaptor.QueryParams.INPUT.key(), file3.getId()), null, sessionId).first();
        assertEquals(Job.JobStatus.READY, job.getStatus().getStatus());
        Assert.assertNotEquals(outdirId, job.getOutDirId());

<<<<<<< HEAD
        // Index file4 and stats
        AnalysisMain.privateMain(new String[]{"variant", "index", "--session-id", sessionId, "--file-id", String.valueOf(file4.getId()), "--calculate-stats", "--queue"});
=======
        // Index file4
        execute(new String[]{"variant", "index", "--session-id", sessionId, "--file-id", String.valueOf(file4.getId()), "--calculate-stats", "--queue"});
>>>>>>> 0285f5e3
        assertEquals(Index.IndexStatus.INDEXING, catalogManager.getFile(file4.getId(), sessionId).first().getIndex().getStatus().getStatus());
        assertEquals(Cohort.CohortStatus.CALCULATING, catalogManager.getAllCohorts(studyId, new Query(CatalogCohortDBAdaptor.QueryParams.NAME.key(), "ALL"), null, sessionId).first().getStatus().getStatus());
        job = catalogManager.getAllJobs(studyId, new Query(CatalogJobDBAdaptor.QueryParams.INPUT.key(), file4.getId()), null, sessionId).first();
        assertEquals(Job.JobStatus.PREPARED, job.getStatus().getStatus());
        opencga.runStorageJob(job, sessionId);

        assertEquals(Index.IndexStatus.READY, catalogManager.getFile(file4.getId(), sessionId).first().getIndex().getStatus().getStatus());
        assertEquals(Cohort.CohortStatus.READY, catalogManager.getAllCohorts(studyId, new Query(CatalogCohortDBAdaptor.QueryParams.NAME.key(), "ALL"), null, sessionId).first().getStatus().getStatus());
        job = catalogManager.getAllJobs(studyId, new Query(CatalogJobDBAdaptor.QueryParams.INPUT.key(), file4.getId()), null, sessionId).first();
        assertEquals(Job.JobStatus.READY, job.getStatus().getStatus());

<<<<<<< HEAD
        // Index file5 and annotation
        AnalysisMain.privateMain(new String[]{"variant", "index", "--session-id", sessionId, "--file-id", String.valueOf(file5.getId()), "--annotate"});
=======
        // Index file5
        execute(new String[]{"variant", "index", "--session-id", sessionId, "--file-id", String.valueOf(file5.getId())});
>>>>>>> 0285f5e3
        assertEquals(Index.IndexStatus.READY, catalogManager.getFile(file5.getId(), sessionId).first().getIndex().getStatus().getStatus());
        assertEquals(Cohort.CohortStatus.INVALID, catalogManager.getAllCohorts(studyId, new Query(CatalogCohortDBAdaptor.QueryParams.NAME.key(), "ALL"), null, sessionId).first().getStatus().getStatus());
        job = catalogManager.getAllJobs(studyId, new Query(CatalogJobDBAdaptor.QueryParams.INPUT.key(), file5.getId()), null, sessionId).first();
        assertEquals(Job.JobStatus.READY, job.getStatus().getStatus());

        execute(new String[]{"variant", "stats", "--session-id", sessionId, "--study-id", String.valueOf(studyId), "--cohort-ids", "ALL", "--outdir-id", String.valueOf(outdirId)});
        assertEquals(Cohort.CohortStatus.READY, catalogManager.getAllCohorts(studyId, new Query(CatalogCohortDBAdaptor.QueryParams.NAME.key(), "ALL"), null, sessionId).first().getStatus().getStatus());

        catalogManager.createCohort(studyId, "coh1", Cohort.Type.CONTROL_SET, "", file1.getSampleIds(), null, sessionId);
        catalogManager.createCohort(studyId, "coh2", Cohort.Type.CONTROL_SET, "", file2.getSampleIds(), null, sessionId);

        execute(new String[]{"variant", "stats", "--session-id", sessionId, "--study-id", String.valueOf(studyId), "--cohort-ids", "coh1", "--outdir-id", String.valueOf(outdirId)});
        assertEquals(Cohort.CohortStatus.READY, catalogManager.getAllCohorts(studyId, new Query(CatalogCohortDBAdaptor.QueryParams.NAME.key(), "coh1"), null, sessionId).first().getStatus().getStatus());
        assertEquals(Cohort.CohortStatus.NONE, catalogManager.getAllCohorts(studyId, new Query(CatalogCohortDBAdaptor.QueryParams.NAME.key(), "coh2"), null, sessionId).first().getStatus().getStatus());

//        execute(new String[]{"variant", "query", "--session-id", sessionId, "--study", String.valueOf(studyId), "--limit", "10"});
    }

    @Test
    public void testVariantIndexAndQuery() throws CatalogException, IOException {
        Job job;

        File file1 = opencga.createFile(studyId, "1000g_batches/1-500.filtered.10k.chr22.phase3_shapeit2_mvncall_integrated_v5.20130502.genotypes.vcf.gz", sessionId);

        QueryResult<Sample> allSamples = catalogManager.getAllSamples(studyId, new Query(), new QueryOptions(), sessionId);
        List<Long> sampleIds = allSamples.getResult().stream().map(Sample::getId).collect(Collectors.toList());
        Long c1 = catalogManager.createCohort(studyId, "C1", Cohort.Type.CONTROL_SET, "", sampleIds.subList(0, 200), null, sessionId).first().getId();
        Long c2 = catalogManager.createCohort(studyId, "C2", Cohort.Type.CONTROL_SET, "", sampleIds.subList(201, 500), null, sessionId).first().getId();

        // Index file1
        execute(new String[]{"variant", "index", "--session-id", sessionId, "--file-id", "user@p1:s1:" + file1.getPath(), "--calculate-stats"});
        assertEquals(Index.IndexStatus.READY, catalogManager.getFile(file1.getId(), sessionId).first().getIndex().getStatus().getStatus());
        assertEquals(Cohort.CohortStatus.READY, catalogManager.getAllCohorts(studyId, new Query(CatalogCohortDBAdaptor.QueryParams.NAME.key(), "ALL"), null, sessionId).first().getStatus().getStatus());
        job = catalogManager.getAllJobs(studyId, new Query(CatalogJobDBAdaptor.QueryParams.INPUT.key(), file1.getId()), null, sessionId).first();
        assertEquals(Job.JobStatus.READY, job.getStatus().getStatus());

        execute(new String[]{"variant", "stats", "--session-id", sessionId, "--study-id", "user@p1:s1", "--cohort-ids", c1 + "," + c2});

//        execute(new String[]{"variant", "query", "--session-id", sessionId, "--return-sample", "35,36", "--limit", "10"});



        System.out.println("------------------------------------------------------");
        System.out.println("Export output format: vcf");
        System.out.println("------------------------------------------------------");
        execute(new String[]{"variant", "query", "--session-id", sessionId, "--return-sample", "HG00096,HG00097", "--limit", "10", "--output-format", "vcf"});
        System.out.println("------------------------------------------------------");
        System.out.println("Export output format: cellbase (populationFrequencies)");
        System.out.println("------------------------------------------------------");
        execute(new String[]{"variant", "query", "--session-id", sessionId, "--return-sample", "HG00096,HG00097", "--limit", "10", "--output-format", "cellbase"});
        System.out.println("------------------------------------------------------");
        System.out.println("Export output format: tsv");
        System.out.println("------------------------------------------------------");
        execute(new String[]{"variant", "query", "--session-id", sessionId, "--return-sample", "HG00096,HG00097", "--limit", "10", "--output-format", "stats"});
        System.out.println("------------------------------------------------------");
        System.out.println("Export output format: tsv");
        System.out.println("------------------------------------------------------");
        execute(new String[]{"variant", "export-frequencies", "--session-id", sessionId, "--limit", "10"});
        System.out.println("------------------------------------------------------");
        System.out.println("Export output format: vcf");
        System.out.println("------------------------------------------------------");
        execute(new String[]{"variant", "export-frequencies", "--session-id", sessionId, "--limit", "10", "--output-format", "vcf"});

    }

    @Test
    public void testAlignmentIndex() throws CatalogException, IOException {
        Job job;

        File bam = opencga.createFile(studyId, "HG00096.chrom20.small.bam", sessionId);

        // Index file1
        execute(new String[]{"alignment", "index", "--session-id", sessionId, "--file-id", "user@p1:s1:" + bam.getPath()});
        assertEquals(Index.IndexStatus.READY, catalogManager.getFile(bam.getId(), sessionId).first().getIndex().getStatus().getStatus());
        job = catalogManager.getAllJobs(studyId, new Query(CatalogJobDBAdaptor.QueryParams.INPUT.key(), bam.getId()), null, sessionId).first();
        assertEquals(Job.JobStatus.READY, job.getStatus().getStatus());

        execute(new String[]{"alignment", "query", "--session-id", sessionId, "--file-id", "user@p1:s1:" + bam.getPath(), "--region", "20"});

    }

    public int execute(String[] args) {
        int exitValue = AnalysisMain.privateMain(args);
        assertEquals(0, exitValue);
        return exitValue;
    }

}<|MERGE_RESOLUTION|>--- conflicted
+++ resolved
@@ -124,13 +124,8 @@
         assertEquals(Job.JobStatus.READY, job.getStatus().getStatus());
         Assert.assertNotEquals(outdirId, job.getOutDirId());
 
-<<<<<<< HEAD
         // Index file4 and stats
-        AnalysisMain.privateMain(new String[]{"variant", "index", "--session-id", sessionId, "--file-id", String.valueOf(file4.getId()), "--calculate-stats", "--queue"});
-=======
-        // Index file4
         execute(new String[]{"variant", "index", "--session-id", sessionId, "--file-id", String.valueOf(file4.getId()), "--calculate-stats", "--queue"});
->>>>>>> 0285f5e3
         assertEquals(Index.IndexStatus.INDEXING, catalogManager.getFile(file4.getId(), sessionId).first().getIndex().getStatus().getStatus());
         assertEquals(Cohort.CohortStatus.CALCULATING, catalogManager.getAllCohorts(studyId, new Query(CatalogCohortDBAdaptor.QueryParams.NAME.key(), "ALL"), null, sessionId).first().getStatus().getStatus());
         job = catalogManager.getAllJobs(studyId, new Query(CatalogJobDBAdaptor.QueryParams.INPUT.key(), file4.getId()), null, sessionId).first();
@@ -142,13 +137,8 @@
         job = catalogManager.getAllJobs(studyId, new Query(CatalogJobDBAdaptor.QueryParams.INPUT.key(), file4.getId()), null, sessionId).first();
         assertEquals(Job.JobStatus.READY, job.getStatus().getStatus());
 
-<<<<<<< HEAD
         // Index file5 and annotation
-        AnalysisMain.privateMain(new String[]{"variant", "index", "--session-id", sessionId, "--file-id", String.valueOf(file5.getId()), "--annotate"});
-=======
-        // Index file5
-        execute(new String[]{"variant", "index", "--session-id", sessionId, "--file-id", String.valueOf(file5.getId())});
->>>>>>> 0285f5e3
+        execute(new String[]{"variant", "index", "--session-id", sessionId, "--file-id", String.valueOf(file5.getId()), "--annotate"});
         assertEquals(Index.IndexStatus.READY, catalogManager.getFile(file5.getId(), sessionId).first().getIndex().getStatus().getStatus());
         assertEquals(Cohort.CohortStatus.INVALID, catalogManager.getAllCohorts(studyId, new Query(CatalogCohortDBAdaptor.QueryParams.NAME.key(), "ALL"), null, sessionId).first().getStatus().getStatus());
         job = catalogManager.getAllJobs(studyId, new Query(CatalogJobDBAdaptor.QueryParams.INPUT.key(), file5.getId()), null, sessionId).first();
