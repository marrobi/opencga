--- conflicted
+++ resolved
@@ -134,13 +134,9 @@
             "runcmd:",
             "- curl -fsSL https://get.docker.com/ | sh",
             "- curl -fsSL https://get.docker.com/gpg | sudo apt-key add -",
-<<<<<<< HEAD
+            "[concat('- ', variables('logAnalyticsAgent'))]",
             "[concat('- curl -fsSL ', parameters('_artifactsLocation'), '/avere/mount.py', ' | python3 - ', parameters('mountArgs'))]",
             "[concat('- curl -fsSL ', parameters('_artifactsLocation'), '/scripts/wait_config.sh', ' | bash')]",
-=======
-            "[concat('- ', variables('logAnalyticsAgent'))]",
-            "[concat('- curl -fsSL ', parameters('_artifactsLocation'), '/avere/mount.py', parameters('_artifactsLocationSasToken'), ' | python3 - ', parameters('mountArgs'))]",
->>>>>>> a9c1e24d
             "[concat('- docker run -d -p 8080:8080 -p 8443:8443 --restart=always --mount type=bind,src=/media/primarynfs/conf,dst=/opt/opencga/conf,readonly --mount type=bind,src=/media/primarynfs/sessions,dst=/opt/opencga/sessions ', parameters('openCGAContainerImage'))]",
             "[concat('- docker run -d -p 80:80 -p 443:443 --restart=always --mount type=bind,src=/media/primarynfs/conf,dst=/opt/opencga/conf,readonly --mount type=bind,src=/media/primarynfs/sessions,dst=/opt/opencga/sessions ', parameters('ivaContainerImage'))]",
             ""
