{
    "$schema": "https://schema.management.azure.com/schemas/2015-01-01/deploymentTemplate.json#",
    "contentVersion": "1.0.0.0",
    "parameters": {
        "_artifactsLocation": {
            "type": "string",
            "metadata": {
                "description": ""
            }
        },
        "_artifactsLocationSasToken": {
            "type": "string",
            "metadata": {
                "description": ""
            }
        },
        "rgPrefix": {
            "type": "string",
            "metadata": {
                "description": "The resource group prefix"
            }
        },
        "rgLocation": {
            "type": "string",
            "defaultValue": "UK South",
            "metadata": {
                "description": "Location for deployment"
            }
        },
        "HDInsightStorageOption": {
            "type": "string",
            "allowedValues": [
                "DataLake",
                "Blob"
            ],
            "defaultValue": "DataLake",
            "metadata": {
                "description": "What type of storage will be used"
            }
        },
        "nfsStorageOption": {
            "type": "string",
            "allowedValues": [
                "AvereCluster",
                "AzureFiles"
            ],
            "metadata": {
                "description": "What type of NFS storage do you want to use? Avere offers a high throughput SSD cache cluster over Azure Blob, AzureFiles offers modest read/write performance for smaller installations"
            }
        },
<<<<<<< HEAD
        "avereServicePrincipalAppId": {
            "type": "string",
            "metadata": {
                "description": "The ServicePrincipal which Avere will use to provision the storage cluster. This SP needs to have 'Owner' rights to the ResourceGroup."
            }
        },
        "avereServicePrincipalPassword": {
            "type": "securestring",
            "metadata": {
                "description": "The ServicePrincipal's Password."
            }
        },
        "avereSSHKeyData": {
            "type": "securestring",
            "metadata": {
                "description": "The RSA data for the SSH Public Key used to authenticate to Avere nodes."
            }
        },
        "avereAdminPassword": {
            "type": "securestring",
            "metadata": {
                "description": "The password for the 'admin' user on the Avere cluster configuration portal."
            }
        },
        "webserversSSHKeyData": {
            "type": "securestring",
            "metadata": {
                "description": "The RSA data for the SSH Public Key used to authenticate to Avere nodes."
            }
        },
        "openCGAContainerImage": {
=======
        "tomcatDockerImage": {
>>>>>>> 44d29b17
            "type": "string",
            "metadata": {
                "description": "The docker image and tag for running the OpenCGA service. For examples: 'repo/image:tag'"
            }
        },
        "ivaContainerImage": {
            "type": "string",
            "metadata": {
                "description": "The docker image and tag for running the IVA service. For examples: 'repo/image:tag'"
            }
        },
        "solrHighAvailability": {
            "type": "bool",
            "defaultValue": true,
            "metadata": {
                "description": ""
            }
        },
        "solrDiskSizeGB": {
            "type": "int",
            "defaultValue": 512,
            "metadata": {
                "description": "Size of the data disk for Solr."
            }
        },
        "solrVMSize": {
            "type": "string",
            "defaultValue": "Standard_E8_v3",
            "metadata": {
                "description": "Size of the VM"
            }
        },
        "zookeeperVMSize": {
            "type": "string",
            "defaultValue": "Standard_D2_v2",
            "metadata": {
                "description": "Size of the zookeeper VM"
            }
        },
        "solrDiskType": {
            "type": "string",
            "defaultValue": "Standard_LRS",
            "allowedValues": [
                "Standard_LRS",
                "Premium_LRS"
            ],
            "metadata": {
                "description": "Storage Account type"
            }
        },
        "initContainerImage": {
            "type": "string",
            "metadata": {
                "description": "The init container image to run"
            }
        },
        "daemonContainerImage": {
            "type": "string",
            "metadata": {
                "description": "The daemon container image to run"
            }
        },
        "mongoVmSize": {
            "type": "string",
            "metadata": {
                "description": "Size of vm (e.g. Standard_D1_v2)"
            },
            "defaultValue": "Standard_D1_v2"
        },
        "mongoCertificateEmail": {
            "type": "string",
            "metadata": {
                "description": "Email address used for mongoDB letsencrypt certificates"
            }
        },
        "mongoClusterSize": {
            "type": "int",
            "defaultValue": 3,
            "allowedValues": [
                3,
                5,
                7,
                9,
                11
            ],
            "metadata": {
                "description": "Amount of VMs to deploy for the mongodb replica set"
            }
        },
        "avereServicePrincipalAppId": {
            "type": "string",
            "metadata": {
                "description": "The ServicePrincipal which Avere will use to provision the storage cluster. This SP needs to have 'Owner' rights to the ResourceGroup."
            }
        },
        "avereServicePrincipalPassword": {
            "type": "securestring",
            "metadata": {
                "description": "The ServicePrincipal's Password."
            }
        },
        "adminUsername": {
            "type": "string",
            "defaultValue": "opencgaadmin",
            "metadata": {
                "description": "Admin username used by various services"
            }
        },
        "sshAdminKeyData": {
            "type": "securestring",
            "metadata": {
                "description": "The RSA data for the SSH Public Key used to authenticate the following machines: WebServers, Avere, DaemonVM, Mongo, Solr and Zookeeper."
            }
        },
        "mongoDBPassword": {
            "type": "securestring",
            "metadata": {
                "description": "This Data is used to derive unique passwords for several different services. Select a unique and random combination of data, the longer the better, and do not disclose it."
            }
        },
        "HDInsightClusterLoginPassword": {
            "type": "securestring",
            "metadata": {
                "description": "Used to login to HDInsights cluster interface. The password must be at least 10 characters in length and must contain at least one digit, one non-alphanumeric character, and one upper or lower case letter."
            }
        },
        "HDInsightSshPassword": {
            "type": "securestring",
            "metadata": {
                "description": "Used to login to HDInsight cluster nodes via SSH. The password must be at least 10 characters in length and must contain at least one digit, one non-alphanumeric character, and one upper or lower case letter."
            }
        },
        "avereAdminPassword": {
            "type": "securestring",
            "metadata": {
                "description": "Used to login to the Avere cluster Portal. The password must be at least 10 characters in length and must contain at least one digit, one non-alphanumeric character, and one upper or lower case letter."
            }
        },
        "openCgaAdminPassword": {
            "type": "securestring",
            "metadata": {
                "description": "Used to login to OpenCGA. The password must be at least 10 characters in length and must contain at least one digit, one non-alphanumeric character, and one upper or lower case letter."
            }
        },
        "catalogSecretKey": {
            "type": "securestring",
            "metadata": {
                "description": "Secret key used when initializing the catalog."
            }
        }
    },
    "variables": {
        "avereEnabled": "[equals(parameters('nfsStorageOption'), 'AvereCluster')]",
        "azureFilesEnabled": "[equals(parameters('nfsStorageOption'), 'AzureFiles')]",
        "webserverNamingPrefix": "[toLower(substring(concat('webservers', uniqueString(parameters('rgPrefix'))), 0, 16))]"
    },
    "resources": [
        {
            "type": "Microsoft.Resources/resourceGroups",
            "apiVersion": "2018-05-01",
            "location": "[parameters('rgLocation')]",
            "name": "[parameters('rgPrefix')]",
            "properties": {}
        },
        {
            "resourceGroup": "[parameters('rgPrefix')]",
            "type": "Microsoft.Resources/deployments",
            "apiVersion": "2018-05-01",
            "name": "vnet",
            "dependsOn": [
                "[parameters('rgPrefix')]"
            ],
            "properties": {
                "mode": "Incremental",
                "templateLink": {
                    "uri": "[concat(parameters('_artifactsLocation'), '/vnet/azuredeploy.json', parameters('_artifactsLocationSasToken'))]",
                    "contentVersion": "1.0.0.0"
                }
            }
        },
        {
            "condition": "[variables('azureFilesEnabled')]",
            "resourceGroup": "[parameters('rgPrefix')]",
            "type": "Microsoft.Resources/deployments",
            "apiVersion": "2018-05-01",
            "name": "azurefiles",
            "dependsOn": [
                "[parameters('rgPrefix')]"
            ],
            "properties": {
                "mode": "Incremental",
                "templateLink": {
                    "uri": "[concat(parameters('_artifactsLocation'), '/azurefiles/azuredeploy.json', parameters('_artifactsLocationSasToken'))]",
                    "contentVersion": "1.0.0.0"
                }
            }
        },
        {
            "resourceGroup": "[parameters('rgPrefix')]",
            "type": "Microsoft.Resources/deployments",
            "apiVersion": "2018-05-01",
            "name": "azureBatch",
            "dependsOn": [
                "[parameters('rgPrefix')]",
                "avere",
                "azurefiles",
                "vnet"
            ],
            "properties": {
                "mode": "Incremental",
                "templateLink": {
                    "uri": "[concat(parameters('_artifactsLocation'), '/azurebatch/azuredeploy.json', parameters('_artifactsLocationSasToken'))]",
                    "contentVersion": "1.0.0.0"
                },
                "parameters": {
                    "_artifactsLocation": {
                        "value": "[parameters('_artifactsLocation')]"
                    },
                    "_artifactsLocationSasToken": {
                        "value": "[parameters('_artifactsLocationSasToken')]"
                    },
                    "virtualNetworkSubnetId": {
                        "value": "[reference('vnet').outputs.defaultSubnetId.value]"
                    },
                    "mountArgs": {
                        "value": "[if(equals(parameters('nfsStorageOption'), 'AzureFiles'), concat('azurefiles ', reference('azurefiles').outputs.accountName.value, ',', reference('azurefiles').outputs.shareName.value, ',' , reference('azurefiles').outputs.accountKey.value),concat('avere ', reference('avere').outputs.VSERVER_IPS.value))]"
                    },
                    "dockerImagesToCache": {
                        "value": [
                            "[parameters('daemonContainerImage')]"
                        ]
                    }
                }
            }
        },
        {
            "resourceGroup": "[parameters('rgPrefix')]",
            "type": "Microsoft.Resources/deployments",
            "apiVersion": "2018-05-01",
            "name": "hdinsight-storage",
            "dependsOn": [
                "vnet",
                "[parameters('rgPrefix')]"
            ],
            "properties": {
                "mode": "Incremental",
                "templateLink": {
                    "uri": "[concat(parameters('_artifactsLocation'), '/hdinsight-storage/azuredeploy.json', parameters('_artifactsLocationSasToken'))]",
                    "contentVersion": "1.0.0.0"
                },
                "parameters": {
                    "networkAclsVirtualNetworkRule": {
                        "value": "[reference('vnet').outputs.hdinsightSubnetId.value]"
                    },
                    "isHnsEnabled": {
                        "value": "[if(equals(parameters('HDInsightstorageOption'), 'DataLake'), json('true'), json('false'))]"
                    }
                }
            }
        },
        {
            "comments": "This deploys a VM to run the OpenCGA daemon",
            "resourceGroup": "[parameters('rgPrefix')]",
            "type": "Microsoft.Resources/deployments",
            "apiVersion": "2018-05-01",
            "name": "daemonvm",
            "dependsOn": [
                "avere",
                "azurefiles",
                "vnet",
                "[parameters('rgPrefix')]",
                "azureBatch"
            ],
            "properties": {
                "mode": "Incremental",
                "templateLink": {
                    "uri": "[concat(parameters('_artifactsLocation'), '/daemonvm/azuredeploy.json', parameters('_artifactsLocationSasToken'))]",
                    "contentVersion": "1.0.0.0"
                },
                "parameters": {
                    "_artifactsLocation": {
                        "value": "[parameters('_artifactsLocation')]"
                    },
                    "_artifactsLocationSasToken": {
                        "value": "[parameters('_artifactsLocationSasToken')]"
                    },
                    "openCgaAdminPassword": {
                        "value": "[parameters('openCgaAdminPassword')]"
                    },
                    "virtualNetworkId": {
                        "value": "[reference('vnet').outputs.vnetId.value]"
                    },
                    "sshKeyData": {
                        "value": "[parameters('sshAdminKeyData')]"
                    },
                    "hdInsightSshDns": {
                        "value": "[reference('hdinsight').outputs.clusterSshDnsName.value]"
                    },
                    "hdInsightSshUsername": {
                        "value": "[reference('hdinsight').outputs.clusterSshUsername.value]"
                    },
                    "hdInsightSshPassword": {
                        "value": "[reference('hdinsight').outputs.clusterSshPassword.value]"
                    },
                    "daemonContainerImage": {
                        "value": "[parameters('daemonContainerImage')]"
                    },
                    "initContainerImage": {
                        "value": "[parameters('initContainerImage')]"
                    },
                    "mountArgs": {
                        "value": "[if(equals(parameters('nfsStorageOption'), 'AzureFiles'), concat('azurefiles ', reference('azurefiles').outputs.accountName.value, ',', reference('azurefiles').outputs.shareName.value,',',reference('azurefiles').outputs.accountKey.value),concat('avere ', reference('avere').outputs.VSERVER_IPS.value))]"
                    },
                    "webserverNamingPrefix": {
                        "value": "[variables('webserverNamingPrefix')]"
                    },
                    "solrHosts": {
                        "value": "[reference('solr').outputs.solrConnectionDetails.value]"
                    },
                    "solrUser": {
                        "value": "todo"
                    },
                    "solrPassword": {
                        "value": "todo"
                    },
                    "mongoDbHosts": {
                        "value": "[reference('mongodb').outputs.dnsNames.value]"
                    },
                    "mongoDbUser": {
                        "value": "[reference('mongodb').outputs.mongoDBUser.value]"
                    },
                    "mongoDbPassword": {
                        "value": "[reference('mongodb').outputs.mongoDBPassword.value]"
                    },
                    "catalogSecretKey": {
                        "value": "[parameters('catalogSecretKey')]"
                    },
                    "batchAccountName": {
                        "value": "[reference('azureBatch').outputs.batchAccountName.value]"
                    },
                    "batchEndpoint": {
                        "value": "[reference('azureBatch').outputs.batchEndpoint.value]"
                    },
                    "batchAccountKey": {
                        "value": "[reference('azureBatch').outputs.batchAccountKey.value]"
                    },
                    "batchPoolId": {
                        "value": "[reference('azureBatch').outputs.batchPoolId.value]"
                    },
                    "batchDockerArgs": {
                        "value": "--mount type=bind,src=/media/primarynfs/conf,dst=/opt/opencga/conf,readonly --mount type=bind,src=/media/primarynfs/sessions,dst=/opt/opencga/sessions --mount type=bind,src=/media/primarynfs/variants,dst=/opt/opencga/variants --rm"
                    },
                    "batchDockerImage": {
                        "value": "[parameters('daemonContainerImage')]"
                    },
                    "batchMaxConcurrentJobs": {
                        "value": "[reference('azureBatch').outputs.maxNodeCount.value]"
                    }
                }
            }
        },
        {
            "type": "Microsoft.Resources/resourceGroups",
            "apiVersion": "2018-05-01",
            "location": "[parameters('rgLocation')]",
            "name": "[concat(parameters('rgPrefix'),'-hdinsight')]",
            "properties": {}
        },
        {
            "resourceGroup": "[concat(parameters('rgPrefix'),'-hdinsight')]",
            "type": "Microsoft.Resources/deployments",
            "apiVersion": "2018-05-01",
            "name": "hdinsight",
            "dependsOn": [
                "hdinsight-storage",
                "[concat(parameters('rgPrefix'),'-hdinsight')]"
            ],
            "properties": {
                "mode": "Incremental",
                "templateLink": {
                    "uri": "[concat(parameters('_artifactsLocation'), '/hdinsight/azuredeploy.json', parameters('_artifactsLocationSasToken'))]",
                    "contentVersion": "1.0.0.0"
                },
                "parameters": {
                    "clusterLoginUserName": {
                        "value": "[parameters('adminUsername')]"
                    },
                    "clusterLoginPassword": {
                        "value": "[parameters('HDInsightClusterLoginPassword')]"
                    },
                    "sshPassword": {
                        "value": "[parameters('HDInsightSshPassword')]"
                    },
                    "storageAccountName": {
                        "value": "[reference('hdinsight-storage').outputs.storageAccountName.value]"
                    },
                    "storageAccountKey": {
                        "value": "[reference('hdinsight-storage').outputs.storageAccountKey.value]"
                    },
                    "vnetId": {
                        "value": "[reference('vnet').outputs.vnetId.value]"
                    },
                    "subnetId": {
                        "value": "[reference('vnet').outputs.hdinsightSubnetId.value]"
                    },
                    "storageOption": {
                        "value": "[parameters('HDInsightstorageOption')]"
                    }
                }
            }
        },
        {
            "condition": "[variables('avereEnabled')]",
            "type": "Microsoft.Resources/resourceGroups",
            "apiVersion": "2018-05-01",
            "location": "[parameters('rgLocation')]",
            "name": "[concat(parameters('rgPrefix'),'-avere')]",
            "properties": {}
        },
        {
            "condition": "[variables('avereEnabled')]",
            "type": "Microsoft.Resources/deployments",
            "resourceGroup": "[concat(parameters('rgPrefix'),'-avere')]",
            "apiVersion": "2018-05-01",
            "name": "avere",
            "dependsOn": [
                "vnet",
                "[concat(parameters('rgPrefix'),'-avere')]"
            ],
            "properties": {
                "mode": "Incremental",
                "templateLink": {
                    "uri": "[concat(parameters('_artifactsLocation'), '/avere/azuredeploy.json', parameters('_artifactsLocationSasToken'))]",
                    "contentVersion": "1.0.0.0"
                },
                "parameters": {
                    "servicePrincipalTenant": {
                        "value": "[subscription().tenantId]"
                    },
                    "servicePrincipalAppId": {
                        "value": "[parameters('avereServicePrincipalAppId')]"
                    },
                    "servicePrincipalPassword": {
                        "value": "[parameters('avereServicePrincipalPassword')]"
                    },
                    "virtualNetworkName": {
                        "value": "[reference('vnet').outputs.virtualNetworkName.value]"
                    },
                    "virtualNetworkResourceGroup": {
                        "value": "[parameters('rgPrefix')]"
                    },
                    "virtualNetworkSubnetName": {
                        "value": "[reference('vnet').outputs.avereSubnetName.value]"
                    },
                    "virtualNetworkSubnetId": {
                        "value": "[reference('vnet').outputs.avereClusterSubnetId.value]"
                    },
                    "controllerAdminUsername": {
                        "value": "[parameters('adminUsername')]"
                    },
                    "controllerSSHKeyData": {
                        "value": "[parameters('sshAdminKeyData')]"
                    },
                    "adminPassword": {
                        "value": "[parameters('avereAdminPassword')]"
                    }
                }
            }
        },
        {
            "comments": "This deploys a VMSS which hosts the OpenCGA and IVA services behind a LB with healthchecking, autoscaling and rolling update",
            "type": "Microsoft.Resources/deployments",
            "resourceGroup": "[parameters('rgPrefix')]",
            "apiVersion": "2017-05-10",
            "name": "webservers",
            "dependsOn": [
                "avere",
                "azurefiles",
                "vnet",
                "daemonvm",
                "[parameters('rgPrefix')]"
            ],
            "properties": {
                "mode": "Incremental",
                "templateLink": {
                    "uri": "[concat(parameters('_artifactsLocation'), '/webservers/azuredeploy.json', parameters('_artifactsLocationSasToken'))]",
                    "contentVersion": "1.0.0.0"
                },
                "parameters": {
                    "_artifactsLocation": {
                        "value": "[parameters('_artifactsLocation')]"
                    },
                    "_artifactsLocationSasToken": {
                        "value": "[parameters('_artifactsLocationSasToken')]"
                    },
                    "virtualNetworkSubnetId": {
                        "value": "[reference('vnet').outputs.hdinsightSubnetId.value]"
                    },
                    "mountArgs": {
                        "value": "[if(equals(parameters('nfsStorageOption'), 'AzureFiles'), concat('azurefiles ', reference('azurefiles').outputs.accountName.value, ',', reference('azurefiles').outputs.shareName.value, ',' , reference('azurefiles').outputs.accountKey.value),concat('avere ', reference('avere').outputs.VSERVER_IPS.value))]"
                    },
                    "SSHKeyData": {
                        "value": "[parameters('sshAdminKeyData')]"
                    },
                    "openCGAContainerImage": {
                        "value": "[parameters('openCGAContainerImage')]"
                    },
                    "ivaContainerImage": {
                        "value": "[parameters('ivaContainerImage')]"
                    },
                    "namingPrefix": {
                        "value": "[variables('webserverNamingPrefix')]"
                    }
                }
            }
        },
        {
            "type": "Microsoft.Resources/resourceGroups",
            "apiVersion": "2018-05-01",
            "location": "[parameters('rgLocation')]",
            "name": "[concat(parameters('rgPrefix'),'-solr')]",
            "properties": {}
        },
        {
            "type": "Microsoft.Resources/deployments",
            "resourceGroup": "[concat(parameters('rgPrefix'),'-solr')]",
            "apiVersion": "2017-05-10",
            "name": "solr",
            "dependsOn": [
                "vnet"
            ],
            "properties": {
                "mode": "Incremental",
                "templateLink": {
                    "uri": "[concat(parameters('_artifactsLocation'), '/solr/azuredeploy.json', parameters('_artifactsLocationSasToken'))]",
                    "contentVersion": "1.0.0.0"
                },
                "parameters": {
                    "clusterName": {
                        "value": "opencga"
                    },
                    "subnetId": {
                        "value": "[reference('vnet').outputs.solrSubnetId.value]"
                    },
                    "_artifactsLocation": {
                        "value": "[parameters('_artifactsLocation')]"
                    },
                    "_artifactsLocationSasToken": {
                        "value": "[parameters('_artifactsLocationSasToken')]"
                    },
                    "location": {
                        "value": "[parameters('rgLocation')]"
                    },
                    "adminUsername": {
                        "value": "[parameters('adminUsername')]"
                    },
                    "sshKeyData": {
                        "value": "[parameters('sshAdminKeyData')]"
                    },
                    "highAvailability": {
                        "value": "[parameters('solrHighAvailability')]"
                    },
                    "solrDiskSizeGB": {
                        "value": "[parameters('solrDiskSizeGB')]"
                    },
                    "solrVMSize": {
                        "value": "[parameters('solrVMSize')]"
                    },
                    "zookeeperVMSize": {
                        "value": "[parameters('zookeeperVMSize')]"
                    },
                    "diskType": {
                        "value": "[parameters('solrDiskType')]"
                    }
                }
            }
        },
        {
            "type": "Microsoft.Resources/resourceGroups",
            "apiVersion": "2018-05-01",
            "location": "[parameters('rgLocation')]",
            "name": "[concat(parameters('rgPrefix'),'-mongodb')]",
            "properties": {}
        },
        {
            "type": "Microsoft.Resources/deployments",
            "resourceGroup": "[concat(parameters('rgPrefix'),'-mongodb')]",
            "apiVersion": "2017-05-10",
            "name": "mongodb",
            "dependsOn": [
                "vnet",
                "[parameters('rgPrefix')]"
            ],
            "properties": {
                "mode": "Incremental",
                "templateLink": {
                    "uri": "[concat(parameters('_artifactsLocation'), '/mongodb/azuredeploy.json', parameters('_artifactsLocationSasToken'))]",
                    "contentVersion": "1.0.0.0"
                },
                "parameters": {
                    "subnetId": {
                        "value": "[reference('vnet').outputs.mongoSubnetId.value]"
                    },
                    "location": {
                        "value": "[parameters('rgLocation')]"
                    },
                    "vmSize": {
                        "value": "[parameters('mongoVmSize')]"
                    },
                    "certificateEmail": {
                        "value": "[parameters('mongoCertificateEmail')]"
                    },
                    "clusterSize": {
                        "value": "[parameters('mongoClusterSize')]"
                    },
                    "adminUsername": {
                        "value": "[parameters('adminUsername')]"
                    },
                    "adminSSHKeyData": {
                        "value": "[parameters('sshAdminKeyData')]"
                    },
                    "mongoDBUsername": {
                        "value": "[parameters('adminUsername')]"
                    },
                    "mongoDBPassword": {
                        "value": "[parameters('mongoDBPassword')]"
                    }
                }
            }
        }
    ],
    "outputs": {}
}<|MERGE_RESOLUTION|>--- conflicted
+++ resolved
@@ -1,718 +1,714 @@
-{
-    "$schema": "https://schema.management.azure.com/schemas/2015-01-01/deploymentTemplate.json#",
-    "contentVersion": "1.0.0.0",
-    "parameters": {
-        "_artifactsLocation": {
-            "type": "string",
-            "metadata": {
-                "description": ""
-            }
-        },
-        "_artifactsLocationSasToken": {
-            "type": "string",
-            "metadata": {
-                "description": ""
-            }
-        },
-        "rgPrefix": {
-            "type": "string",
-            "metadata": {
-                "description": "The resource group prefix"
-            }
-        },
-        "rgLocation": {
-            "type": "string",
-            "defaultValue": "UK South",
-            "metadata": {
-                "description": "Location for deployment"
-            }
-        },
-        "HDInsightStorageOption": {
-            "type": "string",
-            "allowedValues": [
-                "DataLake",
-                "Blob"
-            ],
-            "defaultValue": "DataLake",
-            "metadata": {
-                "description": "What type of storage will be used"
-            }
-        },
-        "nfsStorageOption": {
-            "type": "string",
-            "allowedValues": [
-                "AvereCluster",
-                "AzureFiles"
-            ],
-            "metadata": {
-                "description": "What type of NFS storage do you want to use? Avere offers a high throughput SSD cache cluster over Azure Blob, AzureFiles offers modest read/write performance for smaller installations"
-            }
-        },
-<<<<<<< HEAD
-        "avereServicePrincipalAppId": {
-            "type": "string",
-            "metadata": {
-                "description": "The ServicePrincipal which Avere will use to provision the storage cluster. This SP needs to have 'Owner' rights to the ResourceGroup."
-            }
-        },
-        "avereServicePrincipalPassword": {
-            "type": "securestring",
-            "metadata": {
-                "description": "The ServicePrincipal's Password."
-            }
-        },
-        "avereSSHKeyData": {
-            "type": "securestring",
-            "metadata": {
-                "description": "The RSA data for the SSH Public Key used to authenticate to Avere nodes."
-            }
-        },
-        "avereAdminPassword": {
-            "type": "securestring",
-            "metadata": {
-                "description": "The password for the 'admin' user on the Avere cluster configuration portal."
-            }
-        },
-        "webserversSSHKeyData": {
-            "type": "securestring",
-            "metadata": {
-                "description": "The RSA data for the SSH Public Key used to authenticate to Avere nodes."
-            }
-        },
-        "openCGAContainerImage": {
-=======
-        "tomcatDockerImage": {
->>>>>>> 44d29b17
-            "type": "string",
-            "metadata": {
-                "description": "The docker image and tag for running the OpenCGA service. For examples: 'repo/image:tag'"
-            }
-        },
-        "ivaContainerImage": {
-            "type": "string",
-            "metadata": {
-                "description": "The docker image and tag for running the IVA service. For examples: 'repo/image:tag'"
-            }
-        },
-        "solrHighAvailability": {
-            "type": "bool",
-            "defaultValue": true,
-            "metadata": {
-                "description": ""
-            }
-        },
-        "solrDiskSizeGB": {
-            "type": "int",
-            "defaultValue": 512,
-            "metadata": {
-                "description": "Size of the data disk for Solr."
-            }
-        },
-        "solrVMSize": {
-            "type": "string",
-            "defaultValue": "Standard_E8_v3",
-            "metadata": {
-                "description": "Size of the VM"
-            }
-        },
-        "zookeeperVMSize": {
-            "type": "string",
-            "defaultValue": "Standard_D2_v2",
-            "metadata": {
-                "description": "Size of the zookeeper VM"
-            }
-        },
-        "solrDiskType": {
-            "type": "string",
-            "defaultValue": "Standard_LRS",
-            "allowedValues": [
-                "Standard_LRS",
-                "Premium_LRS"
-            ],
-            "metadata": {
-                "description": "Storage Account type"
-            }
-        },
-        "initContainerImage": {
-            "type": "string",
-            "metadata": {
-                "description": "The init container image to run"
-            }
-        },
-        "daemonContainerImage": {
-            "type": "string",
-            "metadata": {
-                "description": "The daemon container image to run"
-            }
-        },
-        "mongoVmSize": {
-            "type": "string",
-            "metadata": {
-                "description": "Size of vm (e.g. Standard_D1_v2)"
-            },
-            "defaultValue": "Standard_D1_v2"
-        },
-        "mongoCertificateEmail": {
-            "type": "string",
-            "metadata": {
-                "description": "Email address used for mongoDB letsencrypt certificates"
-            }
-        },
-        "mongoClusterSize": {
-            "type": "int",
-            "defaultValue": 3,
-            "allowedValues": [
-                3,
-                5,
-                7,
-                9,
-                11
-            ],
-            "metadata": {
-                "description": "Amount of VMs to deploy for the mongodb replica set"
-            }
-        },
-        "avereServicePrincipalAppId": {
-            "type": "string",
-            "metadata": {
-                "description": "The ServicePrincipal which Avere will use to provision the storage cluster. This SP needs to have 'Owner' rights to the ResourceGroup."
-            }
-        },
-        "avereServicePrincipalPassword": {
-            "type": "securestring",
-            "metadata": {
-                "description": "The ServicePrincipal's Password."
-            }
-        },
-        "adminUsername": {
-            "type": "string",
-            "defaultValue": "opencgaadmin",
-            "metadata": {
-                "description": "Admin username used by various services"
-            }
-        },
-        "sshAdminKeyData": {
-            "type": "securestring",
-            "metadata": {
-                "description": "The RSA data for the SSH Public Key used to authenticate the following machines: WebServers, Avere, DaemonVM, Mongo, Solr and Zookeeper."
-            }
-        },
-        "mongoDBPassword": {
-            "type": "securestring",
-            "metadata": {
-                "description": "This Data is used to derive unique passwords for several different services. Select a unique and random combination of data, the longer the better, and do not disclose it."
-            }
-        },
-        "HDInsightClusterLoginPassword": {
-            "type": "securestring",
-            "metadata": {
-                "description": "Used to login to HDInsights cluster interface. The password must be at least 10 characters in length and must contain at least one digit, one non-alphanumeric character, and one upper or lower case letter."
-            }
-        },
-        "HDInsightSshPassword": {
-            "type": "securestring",
-            "metadata": {
-                "description": "Used to login to HDInsight cluster nodes via SSH. The password must be at least 10 characters in length and must contain at least one digit, one non-alphanumeric character, and one upper or lower case letter."
-            }
-        },
-        "avereAdminPassword": {
-            "type": "securestring",
-            "metadata": {
-                "description": "Used to login to the Avere cluster Portal. The password must be at least 10 characters in length and must contain at least one digit, one non-alphanumeric character, and one upper or lower case letter."
-            }
-        },
-        "openCgaAdminPassword": {
-            "type": "securestring",
-            "metadata": {
-                "description": "Used to login to OpenCGA. The password must be at least 10 characters in length and must contain at least one digit, one non-alphanumeric character, and one upper or lower case letter."
-            }
-        },
-        "catalogSecretKey": {
-            "type": "securestring",
-            "metadata": {
-                "description": "Secret key used when initializing the catalog."
-            }
-        }
-    },
-    "variables": {
-        "avereEnabled": "[equals(parameters('nfsStorageOption'), 'AvereCluster')]",
-        "azureFilesEnabled": "[equals(parameters('nfsStorageOption'), 'AzureFiles')]",
-        "webserverNamingPrefix": "[toLower(substring(concat('webservers', uniqueString(parameters('rgPrefix'))), 0, 16))]"
-    },
-    "resources": [
-        {
-            "type": "Microsoft.Resources/resourceGroups",
-            "apiVersion": "2018-05-01",
-            "location": "[parameters('rgLocation')]",
-            "name": "[parameters('rgPrefix')]",
-            "properties": {}
-        },
-        {
-            "resourceGroup": "[parameters('rgPrefix')]",
-            "type": "Microsoft.Resources/deployments",
-            "apiVersion": "2018-05-01",
-            "name": "vnet",
-            "dependsOn": [
-                "[parameters('rgPrefix')]"
-            ],
-            "properties": {
-                "mode": "Incremental",
-                "templateLink": {
-                    "uri": "[concat(parameters('_artifactsLocation'), '/vnet/azuredeploy.json', parameters('_artifactsLocationSasToken'))]",
-                    "contentVersion": "1.0.0.0"
-                }
-            }
-        },
-        {
-            "condition": "[variables('azureFilesEnabled')]",
-            "resourceGroup": "[parameters('rgPrefix')]",
-            "type": "Microsoft.Resources/deployments",
-            "apiVersion": "2018-05-01",
-            "name": "azurefiles",
-            "dependsOn": [
-                "[parameters('rgPrefix')]"
-            ],
-            "properties": {
-                "mode": "Incremental",
-                "templateLink": {
-                    "uri": "[concat(parameters('_artifactsLocation'), '/azurefiles/azuredeploy.json', parameters('_artifactsLocationSasToken'))]",
-                    "contentVersion": "1.0.0.0"
-                }
-            }
-        },
-        {
-            "resourceGroup": "[parameters('rgPrefix')]",
-            "type": "Microsoft.Resources/deployments",
-            "apiVersion": "2018-05-01",
-            "name": "azureBatch",
-            "dependsOn": [
-                "[parameters('rgPrefix')]",
-                "avere",
-                "azurefiles",
-                "vnet"
-            ],
-            "properties": {
-                "mode": "Incremental",
-                "templateLink": {
-                    "uri": "[concat(parameters('_artifactsLocation'), '/azurebatch/azuredeploy.json', parameters('_artifactsLocationSasToken'))]",
-                    "contentVersion": "1.0.0.0"
-                },
-                "parameters": {
-                    "_artifactsLocation": {
-                        "value": "[parameters('_artifactsLocation')]"
-                    },
-                    "_artifactsLocationSasToken": {
-                        "value": "[parameters('_artifactsLocationSasToken')]"
-                    },
-                    "virtualNetworkSubnetId": {
-                        "value": "[reference('vnet').outputs.defaultSubnetId.value]"
-                    },
-                    "mountArgs": {
-                        "value": "[if(equals(parameters('nfsStorageOption'), 'AzureFiles'), concat('azurefiles ', reference('azurefiles').outputs.accountName.value, ',', reference('azurefiles').outputs.shareName.value, ',' , reference('azurefiles').outputs.accountKey.value),concat('avere ', reference('avere').outputs.VSERVER_IPS.value))]"
-                    },
-                    "dockerImagesToCache": {
-                        "value": [
-                            "[parameters('daemonContainerImage')]"
-                        ]
-                    }
-                }
-            }
-        },
-        {
-            "resourceGroup": "[parameters('rgPrefix')]",
-            "type": "Microsoft.Resources/deployments",
-            "apiVersion": "2018-05-01",
-            "name": "hdinsight-storage",
-            "dependsOn": [
-                "vnet",
-                "[parameters('rgPrefix')]"
-            ],
-            "properties": {
-                "mode": "Incremental",
-                "templateLink": {
-                    "uri": "[concat(parameters('_artifactsLocation'), '/hdinsight-storage/azuredeploy.json', parameters('_artifactsLocationSasToken'))]",
-                    "contentVersion": "1.0.0.0"
-                },
-                "parameters": {
-                    "networkAclsVirtualNetworkRule": {
-                        "value": "[reference('vnet').outputs.hdinsightSubnetId.value]"
-                    },
-                    "isHnsEnabled": {
-                        "value": "[if(equals(parameters('HDInsightstorageOption'), 'DataLake'), json('true'), json('false'))]"
-                    }
-                }
-            }
-        },
-        {
-            "comments": "This deploys a VM to run the OpenCGA daemon",
-            "resourceGroup": "[parameters('rgPrefix')]",
-            "type": "Microsoft.Resources/deployments",
-            "apiVersion": "2018-05-01",
-            "name": "daemonvm",
-            "dependsOn": [
-                "avere",
-                "azurefiles",
-                "vnet",
-                "[parameters('rgPrefix')]",
-                "azureBatch"
-            ],
-            "properties": {
-                "mode": "Incremental",
-                "templateLink": {
-                    "uri": "[concat(parameters('_artifactsLocation'), '/daemonvm/azuredeploy.json', parameters('_artifactsLocationSasToken'))]",
-                    "contentVersion": "1.0.0.0"
-                },
-                "parameters": {
-                    "_artifactsLocation": {
-                        "value": "[parameters('_artifactsLocation')]"
-                    },
-                    "_artifactsLocationSasToken": {
-                        "value": "[parameters('_artifactsLocationSasToken')]"
-                    },
-                    "openCgaAdminPassword": {
-                        "value": "[parameters('openCgaAdminPassword')]"
-                    },
-                    "virtualNetworkId": {
-                        "value": "[reference('vnet').outputs.vnetId.value]"
-                    },
-                    "sshKeyData": {
-                        "value": "[parameters('sshAdminKeyData')]"
-                    },
-                    "hdInsightSshDns": {
-                        "value": "[reference('hdinsight').outputs.clusterSshDnsName.value]"
-                    },
-                    "hdInsightSshUsername": {
-                        "value": "[reference('hdinsight').outputs.clusterSshUsername.value]"
-                    },
-                    "hdInsightSshPassword": {
-                        "value": "[reference('hdinsight').outputs.clusterSshPassword.value]"
-                    },
-                    "daemonContainerImage": {
-                        "value": "[parameters('daemonContainerImage')]"
-                    },
-                    "initContainerImage": {
-                        "value": "[parameters('initContainerImage')]"
-                    },
-                    "mountArgs": {
-                        "value": "[if(equals(parameters('nfsStorageOption'), 'AzureFiles'), concat('azurefiles ', reference('azurefiles').outputs.accountName.value, ',', reference('azurefiles').outputs.shareName.value,',',reference('azurefiles').outputs.accountKey.value),concat('avere ', reference('avere').outputs.VSERVER_IPS.value))]"
-                    },
-                    "webserverNamingPrefix": {
-                        "value": "[variables('webserverNamingPrefix')]"
-                    },
-                    "solrHosts": {
-                        "value": "[reference('solr').outputs.solrConnectionDetails.value]"
-                    },
-                    "solrUser": {
-                        "value": "todo"
-                    },
-                    "solrPassword": {
-                        "value": "todo"
-                    },
-                    "mongoDbHosts": {
-                        "value": "[reference('mongodb').outputs.dnsNames.value]"
-                    },
-                    "mongoDbUser": {
-                        "value": "[reference('mongodb').outputs.mongoDBUser.value]"
-                    },
-                    "mongoDbPassword": {
-                        "value": "[reference('mongodb').outputs.mongoDBPassword.value]"
-                    },
-                    "catalogSecretKey": {
-                        "value": "[parameters('catalogSecretKey')]"
-                    },
-                    "batchAccountName": {
-                        "value": "[reference('azureBatch').outputs.batchAccountName.value]"
-                    },
-                    "batchEndpoint": {
-                        "value": "[reference('azureBatch').outputs.batchEndpoint.value]"
-                    },
-                    "batchAccountKey": {
-                        "value": "[reference('azureBatch').outputs.batchAccountKey.value]"
-                    },
-                    "batchPoolId": {
-                        "value": "[reference('azureBatch').outputs.batchPoolId.value]"
-                    },
-                    "batchDockerArgs": {
-                        "value": "--mount type=bind,src=/media/primarynfs/conf,dst=/opt/opencga/conf,readonly --mount type=bind,src=/media/primarynfs/sessions,dst=/opt/opencga/sessions --mount type=bind,src=/media/primarynfs/variants,dst=/opt/opencga/variants --rm"
-                    },
-                    "batchDockerImage": {
-                        "value": "[parameters('daemonContainerImage')]"
-                    },
-                    "batchMaxConcurrentJobs": {
-                        "value": "[reference('azureBatch').outputs.maxNodeCount.value]"
-                    }
-                }
-            }
-        },
-        {
-            "type": "Microsoft.Resources/resourceGroups",
-            "apiVersion": "2018-05-01",
-            "location": "[parameters('rgLocation')]",
-            "name": "[concat(parameters('rgPrefix'),'-hdinsight')]",
-            "properties": {}
-        },
-        {
-            "resourceGroup": "[concat(parameters('rgPrefix'),'-hdinsight')]",
-            "type": "Microsoft.Resources/deployments",
-            "apiVersion": "2018-05-01",
-            "name": "hdinsight",
-            "dependsOn": [
-                "hdinsight-storage",
-                "[concat(parameters('rgPrefix'),'-hdinsight')]"
-            ],
-            "properties": {
-                "mode": "Incremental",
-                "templateLink": {
-                    "uri": "[concat(parameters('_artifactsLocation'), '/hdinsight/azuredeploy.json', parameters('_artifactsLocationSasToken'))]",
-                    "contentVersion": "1.0.0.0"
-                },
-                "parameters": {
-                    "clusterLoginUserName": {
-                        "value": "[parameters('adminUsername')]"
-                    },
-                    "clusterLoginPassword": {
-                        "value": "[parameters('HDInsightClusterLoginPassword')]"
-                    },
-                    "sshPassword": {
-                        "value": "[parameters('HDInsightSshPassword')]"
-                    },
-                    "storageAccountName": {
-                        "value": "[reference('hdinsight-storage').outputs.storageAccountName.value]"
-                    },
-                    "storageAccountKey": {
-                        "value": "[reference('hdinsight-storage').outputs.storageAccountKey.value]"
-                    },
-                    "vnetId": {
-                        "value": "[reference('vnet').outputs.vnetId.value]"
-                    },
-                    "subnetId": {
-                        "value": "[reference('vnet').outputs.hdinsightSubnetId.value]"
-                    },
-                    "storageOption": {
-                        "value": "[parameters('HDInsightstorageOption')]"
-                    }
-                }
-            }
-        },
-        {
-            "condition": "[variables('avereEnabled')]",
-            "type": "Microsoft.Resources/resourceGroups",
-            "apiVersion": "2018-05-01",
-            "location": "[parameters('rgLocation')]",
-            "name": "[concat(parameters('rgPrefix'),'-avere')]",
-            "properties": {}
-        },
-        {
-            "condition": "[variables('avereEnabled')]",
-            "type": "Microsoft.Resources/deployments",
-            "resourceGroup": "[concat(parameters('rgPrefix'),'-avere')]",
-            "apiVersion": "2018-05-01",
-            "name": "avere",
-            "dependsOn": [
-                "vnet",
-                "[concat(parameters('rgPrefix'),'-avere')]"
-            ],
-            "properties": {
-                "mode": "Incremental",
-                "templateLink": {
-                    "uri": "[concat(parameters('_artifactsLocation'), '/avere/azuredeploy.json', parameters('_artifactsLocationSasToken'))]",
-                    "contentVersion": "1.0.0.0"
-                },
-                "parameters": {
-                    "servicePrincipalTenant": {
-                        "value": "[subscription().tenantId]"
-                    },
-                    "servicePrincipalAppId": {
-                        "value": "[parameters('avereServicePrincipalAppId')]"
-                    },
-                    "servicePrincipalPassword": {
-                        "value": "[parameters('avereServicePrincipalPassword')]"
-                    },
-                    "virtualNetworkName": {
-                        "value": "[reference('vnet').outputs.virtualNetworkName.value]"
-                    },
-                    "virtualNetworkResourceGroup": {
-                        "value": "[parameters('rgPrefix')]"
-                    },
-                    "virtualNetworkSubnetName": {
-                        "value": "[reference('vnet').outputs.avereSubnetName.value]"
-                    },
-                    "virtualNetworkSubnetId": {
-                        "value": "[reference('vnet').outputs.avereClusterSubnetId.value]"
-                    },
-                    "controllerAdminUsername": {
-                        "value": "[parameters('adminUsername')]"
-                    },
-                    "controllerSSHKeyData": {
-                        "value": "[parameters('sshAdminKeyData')]"
-                    },
-                    "adminPassword": {
-                        "value": "[parameters('avereAdminPassword')]"
-                    }
-                }
-            }
-        },
-        {
-            "comments": "This deploys a VMSS which hosts the OpenCGA and IVA services behind a LB with healthchecking, autoscaling and rolling update",
-            "type": "Microsoft.Resources/deployments",
-            "resourceGroup": "[parameters('rgPrefix')]",
-            "apiVersion": "2017-05-10",
-            "name": "webservers",
-            "dependsOn": [
-                "avere",
-                "azurefiles",
-                "vnet",
-                "daemonvm",
-                "[parameters('rgPrefix')]"
-            ],
-            "properties": {
-                "mode": "Incremental",
-                "templateLink": {
-                    "uri": "[concat(parameters('_artifactsLocation'), '/webservers/azuredeploy.json', parameters('_artifactsLocationSasToken'))]",
-                    "contentVersion": "1.0.0.0"
-                },
-                "parameters": {
-                    "_artifactsLocation": {
-                        "value": "[parameters('_artifactsLocation')]"
-                    },
-                    "_artifactsLocationSasToken": {
-                        "value": "[parameters('_artifactsLocationSasToken')]"
-                    },
-                    "virtualNetworkSubnetId": {
-                        "value": "[reference('vnet').outputs.hdinsightSubnetId.value]"
-                    },
-                    "mountArgs": {
-                        "value": "[if(equals(parameters('nfsStorageOption'), 'AzureFiles'), concat('azurefiles ', reference('azurefiles').outputs.accountName.value, ',', reference('azurefiles').outputs.shareName.value, ',' , reference('azurefiles').outputs.accountKey.value),concat('avere ', reference('avere').outputs.VSERVER_IPS.value))]"
-                    },
-                    "SSHKeyData": {
-                        "value": "[parameters('sshAdminKeyData')]"
-                    },
-                    "openCGAContainerImage": {
-                        "value": "[parameters('openCGAContainerImage')]"
-                    },
-                    "ivaContainerImage": {
-                        "value": "[parameters('ivaContainerImage')]"
-                    },
-                    "namingPrefix": {
-                        "value": "[variables('webserverNamingPrefix')]"
-                    }
-                }
-            }
-        },
-        {
-            "type": "Microsoft.Resources/resourceGroups",
-            "apiVersion": "2018-05-01",
-            "location": "[parameters('rgLocation')]",
-            "name": "[concat(parameters('rgPrefix'),'-solr')]",
-            "properties": {}
-        },
-        {
-            "type": "Microsoft.Resources/deployments",
-            "resourceGroup": "[concat(parameters('rgPrefix'),'-solr')]",
-            "apiVersion": "2017-05-10",
-            "name": "solr",
-            "dependsOn": [
-                "vnet"
-            ],
-            "properties": {
-                "mode": "Incremental",
-                "templateLink": {
-                    "uri": "[concat(parameters('_artifactsLocation'), '/solr/azuredeploy.json', parameters('_artifactsLocationSasToken'))]",
-                    "contentVersion": "1.0.0.0"
-                },
-                "parameters": {
-                    "clusterName": {
-                        "value": "opencga"
-                    },
-                    "subnetId": {
-                        "value": "[reference('vnet').outputs.solrSubnetId.value]"
-                    },
-                    "_artifactsLocation": {
-                        "value": "[parameters('_artifactsLocation')]"
-                    },
-                    "_artifactsLocationSasToken": {
-                        "value": "[parameters('_artifactsLocationSasToken')]"
-                    },
-                    "location": {
-                        "value": "[parameters('rgLocation')]"
-                    },
-                    "adminUsername": {
-                        "value": "[parameters('adminUsername')]"
-                    },
-                    "sshKeyData": {
-                        "value": "[parameters('sshAdminKeyData')]"
-                    },
-                    "highAvailability": {
-                        "value": "[parameters('solrHighAvailability')]"
-                    },
-                    "solrDiskSizeGB": {
-                        "value": "[parameters('solrDiskSizeGB')]"
-                    },
-                    "solrVMSize": {
-                        "value": "[parameters('solrVMSize')]"
-                    },
-                    "zookeeperVMSize": {
-                        "value": "[parameters('zookeeperVMSize')]"
-                    },
-                    "diskType": {
-                        "value": "[parameters('solrDiskType')]"
-                    }
-                }
-            }
-        },
-        {
-            "type": "Microsoft.Resources/resourceGroups",
-            "apiVersion": "2018-05-01",
-            "location": "[parameters('rgLocation')]",
-            "name": "[concat(parameters('rgPrefix'),'-mongodb')]",
-            "properties": {}
-        },
-        {
-            "type": "Microsoft.Resources/deployments",
-            "resourceGroup": "[concat(parameters('rgPrefix'),'-mongodb')]",
-            "apiVersion": "2017-05-10",
-            "name": "mongodb",
-            "dependsOn": [
-                "vnet",
-                "[parameters('rgPrefix')]"
-            ],
-            "properties": {
-                "mode": "Incremental",
-                "templateLink": {
-                    "uri": "[concat(parameters('_artifactsLocation'), '/mongodb/azuredeploy.json', parameters('_artifactsLocationSasToken'))]",
-                    "contentVersion": "1.0.0.0"
-                },
-                "parameters": {
-                    "subnetId": {
-                        "value": "[reference('vnet').outputs.mongoSubnetId.value]"
-                    },
-                    "location": {
-                        "value": "[parameters('rgLocation')]"
-                    },
-                    "vmSize": {
-                        "value": "[parameters('mongoVmSize')]"
-                    },
-                    "certificateEmail": {
-                        "value": "[parameters('mongoCertificateEmail')]"
-                    },
-                    "clusterSize": {
-                        "value": "[parameters('mongoClusterSize')]"
-                    },
-                    "adminUsername": {
-                        "value": "[parameters('adminUsername')]"
-                    },
-                    "adminSSHKeyData": {
-                        "value": "[parameters('sshAdminKeyData')]"
-                    },
-                    "mongoDBUsername": {
-                        "value": "[parameters('adminUsername')]"
-                    },
-                    "mongoDBPassword": {
-                        "value": "[parameters('mongoDBPassword')]"
-                    }
-                }
-            }
-        }
-    ],
-    "outputs": {}
+{
+    "$schema": "https://schema.management.azure.com/schemas/2015-01-01/deploymentTemplate.json#",
+    "contentVersion": "1.0.0.0",
+    "parameters": {
+        "_artifactsLocation": {
+            "type": "string",
+            "metadata": {
+                "description": ""
+            }
+        },
+        "_artifactsLocationSasToken": {
+            "type": "string",
+            "metadata": {
+                "description": ""
+            }
+        },
+        "rgPrefix": {
+            "type": "string",
+            "metadata": {
+                "description": "The resource group prefix"
+            }
+        },
+        "rgLocation": {
+            "type": "string",
+            "defaultValue": "UK South",
+            "metadata": {
+                "description": "Location for deployment"
+            }
+        },
+        "HDInsightStorageOption": {
+            "type": "string",
+            "allowedValues": [
+                "DataLake",
+                "Blob"
+            ],
+            "defaultValue": "DataLake",
+            "metadata": {
+                "description": "What type of storage will be used"
+            }
+        },
+        "nfsStorageOption": {
+            "type": "string",
+            "allowedValues": [
+                "AvereCluster",
+                "AzureFiles"
+            ],
+            "metadata": {
+                "description": "What type of NFS storage do you want to use? Avere offers a high throughput SSD cache cluster over Azure Blob, AzureFiles offers modest read/write performance for smaller installations"
+            }
+        },
+        "avereServicePrincipalAppId": {
+            "type": "string",
+            "metadata": {
+                "description": "The ServicePrincipal which Avere will use to provision the storage cluster. This SP needs to have 'Owner' rights to the ResourceGroup."
+            }
+        },
+        "avereServicePrincipalPassword": {
+            "type": "securestring",
+            "metadata": {
+                "description": "The ServicePrincipal's Password."
+            }
+        },
+        "avereSSHKeyData": {
+            "type": "securestring",
+            "metadata": {
+                "description": "The RSA data for the SSH Public Key used to authenticate to Avere nodes."
+            }
+        },
+        "avereAdminPassword": {
+            "type": "securestring",
+            "metadata": {
+                "description": "The password for the 'admin' user on the Avere cluster configuration portal."
+            }
+        },
+        "webserversSSHKeyData": {
+            "type": "securestring",
+            "metadata": {
+                "description": "The RSA data for the SSH Public Key used to authenticate to Avere nodes."
+            }
+        },
+        "openCGAContainerImage": {
+            "type": "string",
+            "metadata": {
+                "description": "The docker image and tag for running the OpenCGA service. For examples: 'repo/image:tag'"
+            }
+        },
+        "ivaContainerImage": {
+            "type": "string",
+            "metadata": {
+                "description": "The docker image and tag for running the IVA service. For examples: 'repo/image:tag'"
+            }
+        },
+        "solrHighAvailability": {
+            "type": "bool",
+            "defaultValue": true,
+            "metadata": {
+                "description": ""
+            }
+        },
+        "solrDiskSizeGB": {
+            "type": "int",
+            "defaultValue": 512,
+            "metadata": {
+                "description": "Size of the data disk for Solr."
+            }
+        },
+        "solrVMSize": {
+            "type": "string",
+            "defaultValue": "Standard_E8_v3",
+            "metadata": {
+                "description": "Size of the VM"
+            }
+        },
+        "zookeeperVMSize": {
+            "type": "string",
+            "defaultValue": "Standard_D2_v2",
+            "metadata": {
+                "description": "Size of the zookeeper VM"
+            }
+        },
+        "solrDiskType": {
+            "type": "string",
+            "defaultValue": "Standard_LRS",
+            "allowedValues": [
+                "Standard_LRS",
+                "Premium_LRS"
+            ],
+            "metadata": {
+                "description": "Storage Account type"
+            }
+        },
+        "initContainerImage": {
+            "type": "string",
+            "metadata": {
+                "description": "The init container image to run"
+            }
+        },
+        "daemonContainerImage": {
+            "type": "string",
+            "metadata": {
+                "description": "The daemon container image to run"
+            }
+        },
+        "mongoVmSize": {
+            "type": "string",
+            "metadata": {
+                "description": "Size of vm (e.g. Standard_D1_v2)"
+            },
+            "defaultValue": "Standard_D1_v2"
+        },
+        "mongoCertificateEmail": {
+            "type": "string",
+            "metadata": {
+                "description": "Email address used for mongoDB letsencrypt certificates"
+            }
+        },
+        "mongoClusterSize": {
+            "type": "int",
+            "defaultValue": 3,
+            "allowedValues": [
+                3,
+                5,
+                7,
+                9,
+                11
+            ],
+            "metadata": {
+                "description": "Amount of VMs to deploy for the mongodb replica set"
+            }
+        },
+        "avereServicePrincipalAppId": {
+            "type": "string",
+            "metadata": {
+                "description": "The ServicePrincipal which Avere will use to provision the storage cluster. This SP needs to have 'Owner' rights to the ResourceGroup."
+            }
+        },
+        "avereServicePrincipalPassword": {
+            "type": "securestring",
+            "metadata": {
+                "description": "The ServicePrincipal's Password."
+            }
+        },
+        "adminUsername": {
+            "type": "string",
+            "defaultValue": "opencgaadmin",
+            "metadata": {
+                "description": "Admin username used by various services"
+            }
+        },
+        "sshAdminKeyData": {
+            "type": "securestring",
+            "metadata": {
+                "description": "The RSA data for the SSH Public Key used to authenticate the following machines: WebServers, Avere, DaemonVM, Mongo, Solr and Zookeeper."
+            }
+        },
+        "mongoDBPassword": {
+            "type": "securestring",
+            "metadata": {
+                "description": "This Data is used to derive unique passwords for several different services. Select a unique and random combination of data, the longer the better, and do not disclose it."
+            }
+        },
+        "HDInsightClusterLoginPassword": {
+            "type": "securestring",
+            "metadata": {
+                "description": "Used to login to HDInsights cluster interface. The password must be at least 10 characters in length and must contain at least one digit, one non-alphanumeric character, and one upper or lower case letter."
+            }
+        },
+        "HDInsightSshPassword": {
+            "type": "securestring",
+            "metadata": {
+                "description": "Used to login to HDInsight cluster nodes via SSH. The password must be at least 10 characters in length and must contain at least one digit, one non-alphanumeric character, and one upper or lower case letter."
+            }
+        },
+        "avereAdminPassword": {
+            "type": "securestring",
+            "metadata": {
+                "description": "Used to login to the Avere cluster Portal. The password must be at least 10 characters in length and must contain at least one digit, one non-alphanumeric character, and one upper or lower case letter."
+            }
+        },
+        "openCgaAdminPassword": {
+            "type": "securestring",
+            "metadata": {
+                "description": "Used to login to OpenCGA. The password must be at least 10 characters in length and must contain at least one digit, one non-alphanumeric character, and one upper or lower case letter."
+            }
+        },
+        "catalogSecretKey": {
+            "type": "securestring",
+            "metadata": {
+                "description": "Secret key used when initializing the catalog."
+            }
+        }
+    },
+    "variables": {
+        "avereEnabled": "[equals(parameters('nfsStorageOption'), 'AvereCluster')]",
+        "azureFilesEnabled": "[equals(parameters('nfsStorageOption'), 'AzureFiles')]",
+        "webserverNamingPrefix": "[toLower(substring(concat('webservers', uniqueString(parameters('rgPrefix'))), 0, 16))]"
+    },
+    "resources": [
+        {
+            "type": "Microsoft.Resources/resourceGroups",
+            "apiVersion": "2018-05-01",
+            "location": "[parameters('rgLocation')]",
+            "name": "[parameters('rgPrefix')]",
+            "properties": {}
+        },
+        {
+            "resourceGroup": "[parameters('rgPrefix')]",
+            "type": "Microsoft.Resources/deployments",
+            "apiVersion": "2018-05-01",
+            "name": "vnet",
+            "dependsOn": [
+                "[parameters('rgPrefix')]"
+            ],
+            "properties": {
+                "mode": "Incremental",
+                "templateLink": {
+                    "uri": "[concat(parameters('_artifactsLocation'), '/vnet/azuredeploy.json', parameters('_artifactsLocationSasToken'))]",
+                    "contentVersion": "1.0.0.0"
+                }
+            }
+        },
+        {
+            "condition": "[variables('azureFilesEnabled')]",
+            "resourceGroup": "[parameters('rgPrefix')]",
+            "type": "Microsoft.Resources/deployments",
+            "apiVersion": "2018-05-01",
+            "name": "azurefiles",
+            "dependsOn": [
+                "[parameters('rgPrefix')]"
+            ],
+            "properties": {
+                "mode": "Incremental",
+                "templateLink": {
+                    "uri": "[concat(parameters('_artifactsLocation'), '/azurefiles/azuredeploy.json', parameters('_artifactsLocationSasToken'))]",
+                    "contentVersion": "1.0.0.0"
+                }
+            }
+        },
+        {
+            "resourceGroup": "[parameters('rgPrefix')]",
+            "type": "Microsoft.Resources/deployments",
+            "apiVersion": "2018-05-01",
+            "name": "azureBatch",
+            "dependsOn": [
+                "[parameters('rgPrefix')]",
+                "avere",
+                "azurefiles",
+                "vnet"
+            ],
+            "properties": {
+                "mode": "Incremental",
+                "templateLink": {
+                    "uri": "[concat(parameters('_artifactsLocation'), '/azurebatch/azuredeploy.json', parameters('_artifactsLocationSasToken'))]",
+                    "contentVersion": "1.0.0.0"
+                },
+                "parameters": {
+                    "_artifactsLocation": {
+                        "value": "[parameters('_artifactsLocation')]"
+                    },
+                    "_artifactsLocationSasToken": {
+                        "value": "[parameters('_artifactsLocationSasToken')]"
+                    },
+                    "virtualNetworkSubnetId": {
+                        "value": "[reference('vnet').outputs.defaultSubnetId.value]"
+                    },
+                    "mountArgs": {
+                        "value": "[if(equals(parameters('nfsStorageOption'), 'AzureFiles'), concat('azurefiles ', reference('azurefiles').outputs.accountName.value, ',', reference('azurefiles').outputs.shareName.value, ',' , reference('azurefiles').outputs.accountKey.value),concat('avere ', reference('avere').outputs.VSERVER_IPS.value))]"
+                    },
+                    "dockerImagesToCache": {
+                        "value": [
+                            "[parameters('daemonContainerImage')]"
+                        ]
+                    }
+                }
+            }
+        },
+        {
+            "resourceGroup": "[parameters('rgPrefix')]",
+            "type": "Microsoft.Resources/deployments",
+            "apiVersion": "2018-05-01",
+            "name": "hdinsight-storage",
+            "dependsOn": [
+                "vnet",
+                "[parameters('rgPrefix')]"
+            ],
+            "properties": {
+                "mode": "Incremental",
+                "templateLink": {
+                    "uri": "[concat(parameters('_artifactsLocation'), '/hdinsight-storage/azuredeploy.json', parameters('_artifactsLocationSasToken'))]",
+                    "contentVersion": "1.0.0.0"
+                },
+                "parameters": {
+                    "networkAclsVirtualNetworkRule": {
+                        "value": "[reference('vnet').outputs.hdinsightSubnetId.value]"
+                    },
+                    "isHnsEnabled": {
+                        "value": "[if(equals(parameters('HDInsightstorageOption'), 'DataLake'), json('true'), json('false'))]"
+                    }
+                }
+            }
+        },
+        {
+            "comments": "This deploys a VM to run the OpenCGA daemon",
+            "resourceGroup": "[parameters('rgPrefix')]",
+            "type": "Microsoft.Resources/deployments",
+            "apiVersion": "2018-05-01",
+            "name": "daemonvm",
+            "dependsOn": [
+                "avere",
+                "azurefiles",
+                "vnet",
+                "[parameters('rgPrefix')]",
+                "azureBatch"
+            ],
+            "properties": {
+                "mode": "Incremental",
+                "templateLink": {
+                    "uri": "[concat(parameters('_artifactsLocation'), '/daemonvm/azuredeploy.json', parameters('_artifactsLocationSasToken'))]",
+                    "contentVersion": "1.0.0.0"
+                },
+                "parameters": {
+                    "_artifactsLocation": {
+                        "value": "[parameters('_artifactsLocation')]"
+                    },
+                    "_artifactsLocationSasToken": {
+                        "value": "[parameters('_artifactsLocationSasToken')]"
+                    },
+                    "openCgaAdminPassword": {
+                        "value": "[parameters('openCgaAdminPassword')]"
+                    },
+                    "virtualNetworkId": {
+                        "value": "[reference('vnet').outputs.vnetId.value]"
+                    },
+                    "sshKeyData": {
+                        "value": "[parameters('sshAdminKeyData')]"
+                    },
+                    "hdInsightSshDns": {
+                        "value": "[reference('hdinsight').outputs.clusterSshDnsName.value]"
+                    },
+                    "hdInsightSshUsername": {
+                        "value": "[reference('hdinsight').outputs.clusterSshUsername.value]"
+                    },
+                    "hdInsightSshPassword": {
+                        "value": "[reference('hdinsight').outputs.clusterSshPassword.value]"
+                    },
+                    "daemonContainerImage": {
+                        "value": "[parameters('daemonContainerImage')]"
+                    },
+                    "initContainerImage": {
+                        "value": "[parameters('initContainerImage')]"
+                    },
+                    "mountArgs": {
+                        "value": "[if(equals(parameters('nfsStorageOption'), 'AzureFiles'), concat('azurefiles ', reference('azurefiles').outputs.accountName.value, ',', reference('azurefiles').outputs.shareName.value,',',reference('azurefiles').outputs.accountKey.value),concat('avere ', reference('avere').outputs.VSERVER_IPS.value))]"
+                    },
+                    "webserverNamingPrefix": {
+                        "value": "[variables('webserverNamingPrefix')]"
+                    },
+                    "solrHosts": {
+                        "value": "[reference('solr').outputs.solrConnectionDetails.value]"
+                    },
+                    "solrUser": {
+                        "value": "todo"
+                    },
+                    "solrPassword": {
+                        "value": "todo"
+                    },
+                    "mongoDbHosts": {
+                        "value": "[reference('mongodb').outputs.dnsNames.value]"
+                    },
+                    "mongoDbUser": {
+                        "value": "[reference('mongodb').outputs.mongoDBUser.value]"
+                    },
+                    "mongoDbPassword": {
+                        "value": "[reference('mongodb').outputs.mongoDBPassword.value]"
+                    },
+                    "catalogSecretKey": {
+                        "value": "[parameters('catalogSecretKey')]"
+                    },
+                    "batchAccountName": {
+                        "value": "[reference('azureBatch').outputs.batchAccountName.value]"
+                    },
+                    "batchEndpoint": {
+                        "value": "[reference('azureBatch').outputs.batchEndpoint.value]"
+                    },
+                    "batchAccountKey": {
+                        "value": "[reference('azureBatch').outputs.batchAccountKey.value]"
+                    },
+                    "batchPoolId": {
+                        "value": "[reference('azureBatch').outputs.batchPoolId.value]"
+                    },
+                    "batchDockerArgs": {
+                        "value": "--mount type=bind,src=/media/primarynfs/conf,dst=/opt/opencga/conf,readonly --mount type=bind,src=/media/primarynfs/sessions,dst=/opt/opencga/sessions --mount type=bind,src=/media/primarynfs/variants,dst=/opt/opencga/variants --rm"
+                    },
+                    "batchContainerImage": {
+                        "value": "[parameters('daemonContainerImage')]"
+                    },
+                    "batchMaxConcurrentJobs": {
+                        "value": "[reference('azureBatch').outputs.maxNodeCount.value]"
+                    }
+                }
+            }
+        },
+        {
+            "type": "Microsoft.Resources/resourceGroups",
+            "apiVersion": "2018-05-01",
+            "location": "[parameters('rgLocation')]",
+            "name": "[concat(parameters('rgPrefix'),'-hdinsight')]",
+            "properties": {}
+        },
+        {
+            "resourceGroup": "[concat(parameters('rgPrefix'),'-hdinsight')]",
+            "type": "Microsoft.Resources/deployments",
+            "apiVersion": "2018-05-01",
+            "name": "hdinsight",
+            "dependsOn": [
+                "hdinsight-storage",
+                "[concat(parameters('rgPrefix'),'-hdinsight')]"
+            ],
+            "properties": {
+                "mode": "Incremental",
+                "templateLink": {
+                    "uri": "[concat(parameters('_artifactsLocation'), '/hdinsight/azuredeploy.json', parameters('_artifactsLocationSasToken'))]",
+                    "contentVersion": "1.0.0.0"
+                },
+                "parameters": {
+                    "clusterLoginUserName": {
+                        "value": "[parameters('adminUsername')]"
+                    },
+                    "clusterLoginPassword": {
+                        "value": "[parameters('HDInsightClusterLoginPassword')]"
+                    },
+                    "sshPassword": {
+                        "value": "[parameters('HDInsightSshPassword')]"
+                    },
+                    "storageAccountName": {
+                        "value": "[reference('hdinsight-storage').outputs.storageAccountName.value]"
+                    },
+                    "storageAccountKey": {
+                        "value": "[reference('hdinsight-storage').outputs.storageAccountKey.value]"
+                    },
+                    "vnetId": {
+                        "value": "[reference('vnet').outputs.vnetId.value]"
+                    },
+                    "subnetId": {
+                        "value": "[reference('vnet').outputs.hdinsightSubnetId.value]"
+                    },
+                    "storageOption": {
+                        "value": "[parameters('HDInsightstorageOption')]"
+                    }
+                }
+            }
+        },
+        {
+            "condition": "[variables('avereEnabled')]",
+            "type": "Microsoft.Resources/resourceGroups",
+            "apiVersion": "2018-05-01",
+            "location": "[parameters('rgLocation')]",
+            "name": "[concat(parameters('rgPrefix'),'-avere')]",
+            "properties": {}
+        },
+        {
+            "condition": "[variables('avereEnabled')]",
+            "type": "Microsoft.Resources/deployments",
+            "resourceGroup": "[concat(parameters('rgPrefix'),'-avere')]",
+            "apiVersion": "2018-05-01",
+            "name": "avere",
+            "dependsOn": [
+                "vnet",
+                "[concat(parameters('rgPrefix'),'-avere')]"
+            ],
+            "properties": {
+                "mode": "Incremental",
+                "templateLink": {
+                    "uri": "[concat(parameters('_artifactsLocation'), '/avere/azuredeploy.json', parameters('_artifactsLocationSasToken'))]",
+                    "contentVersion": "1.0.0.0"
+                },
+                "parameters": {
+                    "servicePrincipalTenant": {
+                        "value": "[subscription().tenantId]"
+                    },
+                    "servicePrincipalAppId": {
+                        "value": "[parameters('avereServicePrincipalAppId')]"
+                    },
+                    "servicePrincipalPassword": {
+                        "value": "[parameters('avereServicePrincipalPassword')]"
+                    },
+                    "virtualNetworkName": {
+                        "value": "[reference('vnet').outputs.virtualNetworkName.value]"
+                    },
+                    "virtualNetworkResourceGroup": {
+                        "value": "[parameters('rgPrefix')]"
+                    },
+                    "virtualNetworkSubnetName": {
+                        "value": "[reference('vnet').outputs.avereSubnetName.value]"
+                    },
+                    "virtualNetworkSubnetId": {
+                        "value": "[reference('vnet').outputs.avereClusterSubnetId.value]"
+                    },
+                    "controllerAdminUsername": {
+                        "value": "[parameters('adminUsername')]"
+                    },
+                    "controllerSSHKeyData": {
+                        "value": "[parameters('sshAdminKeyData')]"
+                    },
+                    "adminPassword": {
+                        "value": "[parameters('avereAdminPassword')]"
+                    }
+                }
+            }
+        },
+        {
+            "comments": "This deploys a VMSS which hosts the OpenCGA and IVA services behind a LB with healthchecking, autoscaling and rolling update",
+            "type": "Microsoft.Resources/deployments",
+            "resourceGroup": "[parameters('rgPrefix')]",
+            "apiVersion": "2017-05-10",
+            "name": "webservers",
+            "dependsOn": [
+                "avere",
+                "azurefiles",
+                "vnet",
+                "daemonvm",
+                "[parameters('rgPrefix')]"
+            ],
+            "properties": {
+                "mode": "Incremental",
+                "templateLink": {
+                    "uri": "[concat(parameters('_artifactsLocation'), '/webservers/azuredeploy.json', parameters('_artifactsLocationSasToken'))]",
+                    "contentVersion": "1.0.0.0"
+                },
+                "parameters": {
+                    "_artifactsLocation": {
+                        "value": "[parameters('_artifactsLocation')]"
+                    },
+                    "_artifactsLocationSasToken": {
+                        "value": "[parameters('_artifactsLocationSasToken')]"
+                    },
+                    "virtualNetworkSubnetId": {
+                        "value": "[reference('vnet').outputs.hdinsightSubnetId.value]"
+                    },
+                    "mountArgs": {
+                        "value": "[if(equals(parameters('nfsStorageOption'), 'AzureFiles'), concat('azurefiles ', reference('azurefiles').outputs.accountName.value, ',', reference('azurefiles').outputs.shareName.value, ',' , reference('azurefiles').outputs.accountKey.value),concat('avere ', reference('avere').outputs.VSERVER_IPS.value))]"
+                    },
+                    "SSHKeyData": {
+                        "value": "[parameters('sshAdminKeyData')]"
+                    },
+                    "openCGAContainerImage": {
+                        "value": "[parameters('openCGAContainerImage')]"
+                    },
+                    "ivaContainerImage": {
+                        "value": "[parameters('ivaContainerImage')]"
+                    },
+                    "namingPrefix": {
+                        "value": "[variables('webserverNamingPrefix')]"
+                    }
+                }
+            }
+        },
+        {
+            "type": "Microsoft.Resources/resourceGroups",
+            "apiVersion": "2018-05-01",
+            "location": "[parameters('rgLocation')]",
+            "name": "[concat(parameters('rgPrefix'),'-solr')]",
+            "properties": {}
+        },
+        {
+            "type": "Microsoft.Resources/deployments",
+            "resourceGroup": "[concat(parameters('rgPrefix'),'-solr')]",
+            "apiVersion": "2017-05-10",
+            "name": "solr",
+            "dependsOn": [
+                "vnet"
+            ],
+            "properties": {
+                "mode": "Incremental",
+                "templateLink": {
+                    "uri": "[concat(parameters('_artifactsLocation'), '/solr/azuredeploy.json', parameters('_artifactsLocationSasToken'))]",
+                    "contentVersion": "1.0.0.0"
+                },
+                "parameters": {
+                    "clusterName": {
+                        "value": "opencga"
+                    },
+                    "subnetId": {
+                        "value": "[reference('vnet').outputs.solrSubnetId.value]"
+                    },
+                    "_artifactsLocation": {
+                        "value": "[parameters('_artifactsLocation')]"
+                    },
+                    "_artifactsLocationSasToken": {
+                        "value": "[parameters('_artifactsLocationSasToken')]"
+                    },
+                    "location": {
+                        "value": "[parameters('rgLocation')]"
+                    },
+                    "adminUsername": {
+                        "value": "[parameters('adminUsername')]"
+                    },
+                    "sshKeyData": {
+                        "value": "[parameters('sshAdminKeyData')]"
+                    },
+                    "highAvailability": {
+                        "value": "[parameters('solrHighAvailability')]"
+                    },
+                    "solrDiskSizeGB": {
+                        "value": "[parameters('solrDiskSizeGB')]"
+                    },
+                    "solrVMSize": {
+                        "value": "[parameters('solrVMSize')]"
+                    },
+                    "zookeeperVMSize": {
+                        "value": "[parameters('zookeeperVMSize')]"
+                    },
+                    "diskType": {
+                        "value": "[parameters('solrDiskType')]"
+                    }
+                }
+            }
+        },
+        {
+            "type": "Microsoft.Resources/resourceGroups",
+            "apiVersion": "2018-05-01",
+            "location": "[parameters('rgLocation')]",
+            "name": "[concat(parameters('rgPrefix'),'-mongodb')]",
+            "properties": {}
+        },
+        {
+            "type": "Microsoft.Resources/deployments",
+            "resourceGroup": "[concat(parameters('rgPrefix'),'-mongodb')]",
+            "apiVersion": "2017-05-10",
+            "name": "mongodb",
+            "dependsOn": [
+                "vnet",
+                "[parameters('rgPrefix')]"
+            ],
+            "properties": {
+                "mode": "Incremental",
+                "templateLink": {
+                    "uri": "[concat(parameters('_artifactsLocation'), '/mongodb/azuredeploy.json', parameters('_artifactsLocationSasToken'))]",
+                    "contentVersion": "1.0.0.0"
+                },
+                "parameters": {
+                    "subnetId": {
+                        "value": "[reference('vnet').outputs.mongoSubnetId.value]"
+                    },
+                    "location": {
+                        "value": "[parameters('rgLocation')]"
+                    },
+                    "vmSize": {
+                        "value": "[parameters('mongoVmSize')]"
+                    },
+                    "certificateEmail": {
+                        "value": "[parameters('mongoCertificateEmail')]"
+                    },
+                    "clusterSize": {
+                        "value": "[parameters('mongoClusterSize')]"
+                    },
+                    "adminUsername": {
+                        "value": "[parameters('adminUsername')]"
+                    },
+                    "adminSSHKeyData": {
+                        "value": "[parameters('sshAdminKeyData')]"
+                    },
+                    "mongoDBUsername": {
+                        "value": "[parameters('adminUsername')]"
+                    },
+                    "mongoDBPassword": {
+                        "value": "[parameters('mongoDBPassword')]"
+                    }
+                }
+            }
+        }
+    ],
+    "outputs": {}
 }