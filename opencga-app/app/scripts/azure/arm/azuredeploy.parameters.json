{
    "$schema": "https://schema.management.azure.com/schemas/2015-01-01/deploymentParameters.json#",
    "contentVersion": "1.0.0.0",
    "parameters": {
        "_artifactsLocation": {
            "value": ""
        },
        "_artifactsLocationSasToken": {
            "value": ""
        },
        "rgPrefix": {
            "value": "opencga"
        },
        "rgLocation": {
            "value": "uksouth"
        },
        "deploymentSize": {
            "value": 1
        },
        "HDInsightStorageOption": {
            "value": "DataLake"
        },
        "openCGAContainerImage": {
            "value": "opencb/opencga-app:TAGHERE"
        },
        "batchContainerImage": {
            "value": "opencb/opencga-batch:TAGHERE"
        },
        "ivaContainerImage": {
            "value": "opencb/iva:TAGHERE"
        },
        "initContainerImage": {
            "value": "opencb/opencga-init:TAGHERE"
        },
        "daemonContainerImage": {
            "value": "opencb/opencga-daemon:TAGHERE"
        },
        "avereAdminPassword": {
            "value": "SECUREPASSWORD"
        },
        "HDInsightClusterLoginPassword": {
            "value": "SECUREPASSWORD"
        },
        "HDInsightSshPassword": {
            "value": "SECUREPASSWORD"
        },
        "avereServicePrincipalAppId": {
            "value": ""
        },
        "avereServicePrincipalPassword": {
            "value": ""
        },
<<<<<<< HEAD
        "mongoDbDumpUrl": {
            "value": ""
=======
        "openCgaAdminPassword": {
            "value": "SECUREPASSWORD"
        },
        "sshAdminKeyData": {
            "value": "SSHDATAHERE"
        },
        "mongoDBPassword": {
            "value": "SECUREPASSWORD"
        },
        "mongoCertificateEmail": {
            "value": "EMAILHERE"
        },
        "catalogSecretKey": {
            "value": "SECUREPASSWORD"
>>>>>>> fcaa29e6
        }
    }
}<|MERGE_RESOLUTION|>--- conflicted
+++ resolved
@@ -1,74 +1,72 @@
-{
-    "$schema": "https://schema.management.azure.com/schemas/2015-01-01/deploymentParameters.json#",
-    "contentVersion": "1.0.0.0",
-    "parameters": {
-        "_artifactsLocation": {
-            "value": ""
-        },
-        "_artifactsLocationSasToken": {
-            "value": ""
-        },
-        "rgPrefix": {
-            "value": "opencga"
-        },
-        "rgLocation": {
-            "value": "uksouth"
-        },
-        "deploymentSize": {
-            "value": 1
-        },
-        "HDInsightStorageOption": {
-            "value": "DataLake"
-        },
-        "openCGAContainerImage": {
-            "value": "opencb/opencga-app:TAGHERE"
-        },
-        "batchContainerImage": {
-            "value": "opencb/opencga-batch:TAGHERE"
-        },
-        "ivaContainerImage": {
-            "value": "opencb/iva:TAGHERE"
-        },
-        "initContainerImage": {
-            "value": "opencb/opencga-init:TAGHERE"
-        },
-        "daemonContainerImage": {
-            "value": "opencb/opencga-daemon:TAGHERE"
-        },
-        "avereAdminPassword": {
-            "value": "SECUREPASSWORD"
-        },
-        "HDInsightClusterLoginPassword": {
-            "value": "SECUREPASSWORD"
-        },
-        "HDInsightSshPassword": {
-            "value": "SECUREPASSWORD"
-        },
-        "avereServicePrincipalAppId": {
-            "value": ""
-        },
-        "avereServicePrincipalPassword": {
-            "value": ""
-        },
-<<<<<<< HEAD
-        "mongoDbDumpUrl": {
-            "value": ""
-=======
-        "openCgaAdminPassword": {
-            "value": "SECUREPASSWORD"
-        },
-        "sshAdminKeyData": {
-            "value": "SSHDATAHERE"
-        },
-        "mongoDBPassword": {
-            "value": "SECUREPASSWORD"
-        },
-        "mongoCertificateEmail": {
-            "value": "EMAILHERE"
-        },
-        "catalogSecretKey": {
-            "value": "SECUREPASSWORD"
->>>>>>> fcaa29e6
-        }
-    }
+{
+    "$schema": "https://schema.management.azure.com/schemas/2015-01-01/deploymentParameters.json#",
+    "contentVersion": "1.0.0.0",
+    "parameters": {
+        "_artifactsLocation": {
+            "value": ""
+        },
+        "_artifactsLocationSasToken": {
+            "value": ""
+        },
+        "rgPrefix": {
+            "value": "opencga"
+        },
+        "rgLocation": {
+            "value": "uksouth"
+        },
+        "deploymentSize": {
+            "value": 1
+        },
+        "HDInsightStorageOption": {
+            "value": "DataLake"
+        },
+        "openCGAContainerImage": {
+            "value": "opencb/opencga-app:TAGHERE"
+        },
+        "batchContainerImage": {
+            "value": "opencb/opencga-batch:TAGHERE"
+        },
+        "ivaContainerImage": {
+            "value": "opencb/iva:TAGHERE"
+        },
+        "initContainerImage": {
+            "value": "opencb/opencga-init:TAGHERE"
+        },
+        "daemonContainerImage": {
+            "value": "opencb/opencga-daemon:TAGHERE"
+        },
+        "avereAdminPassword": {
+            "value": "SECUREPASSWORD"
+        },
+        "HDInsightClusterLoginPassword": {
+            "value": "SECUREPASSWORD"
+        },
+        "HDInsightSshPassword": {
+            "value": "SECUREPASSWORD"
+        },
+        "avereServicePrincipalAppId": {
+            "value": ""
+        },
+        "avereServicePrincipalPassword": {
+            "value": ""
+        },
+        "mongoDbDumpUrl": {
+            "value": ""
+        },
+        "openCgaAdminPassword": {
+            "value": "SECUREPASSWORD"
+        },
+        "sshAdminKeyData": {
+            "value": "SSHDATAHERE"
+        },
+        "mongoDBPassword": {
+            "value": "SECUREPASSWORD"
+        },
+        "mongoCertificateEmail": {
+            "value": "EMAILHERE"
+        },
+        "catalogSecretKey": {
+            "value": "SECUREPASSWORD"
+        }
+    }
 }