--- conflicted
+++ resolved
@@ -1,26 +1,22 @@
-FROM ubuntu:16.04
-
-RUN echo oracle-java8-installer shared/accepted-oracle-license-v1-1 select true | /usr/bin/debconf-set-selections
-
-RUN apt-get update && apt-get install -y software-properties-common && \
-    add-apt-repository ppa:webupd8team/java && apt-get update && \
-    apt-get install -y oracle-java8-installer openssh-client sshpass && \
-    java -version && \
-    rm -rf /var/lib/apt/lists/* && \
-    apt-get clean
-
-ARG buildPath="./build"
-
-WORKDIR /opt/opencga
-ENV BASEDIR=/opt/opencga
-ENV OPENCGA_CONFIG_DIR=/opt/opencga/conf
-
-<<<<<<< HEAD
-RUN useradd -u 1001 opencga
-=======
-RUN useradd -u 1001 -m opencga
->>>>>>> b5020f30
-
-COPY ${buildPath} /opt/opencga
-
-ENTRYPOINT [ "/bin/bash" ]
+FROM ubuntu:16.04
+
+RUN echo oracle-java8-installer shared/accepted-oracle-license-v1-1 select true | /usr/bin/debconf-set-selections
+
+RUN apt-get update && apt-get install -y software-properties-common && \
+    add-apt-repository ppa:webupd8team/java && apt-get update && \
+    apt-get install -y oracle-java8-installer openssh-client sshpass && \
+    java -version && \
+    rm -rf /var/lib/apt/lists/* && \
+    apt-get clean
+
+ARG buildPath="./build"
+
+WORKDIR /opt/opencga
+ENV BASEDIR=/opt/opencga
+ENV OPENCGA_CONFIG_DIR=/opt/opencga/conf
+
+RUN useradd -u 1001 -m opencga
+
+COPY ${buildPath} /opt/opencga
+
+ENTRYPOINT [ "/bin/bash" ]