/*
 * Copyright 2015 OpenCB
 *
 * Licensed under the Apache License, Version 2.0 (the "License");
 * you may not use this file except in compliance with the License.
 * You may obtain a copy of the License at
 *
 *     http://www.apache.org/licenses/LICENSE-2.0
 *
 * Unless required by applicable law or agreed to in writing, software
 * distributed under the License is distributed on an "AS IS" BASIS,
 * WITHOUT WARRANTIES OR CONDITIONS OF ANY KIND, either express or implied.
 * See the License for the specific language governing permissions and
 * limitations under the License.
 */

package org.opencb.opencga.storage.mongodb.variant;

import com.mongodb.BasicDBObject;
import com.mongodb.DBObject;
import org.opencb.biodata.models.variant.VariantSourceEntry;
import org.opencb.datastore.core.ComplexTypeConverter;
import org.opencb.datastore.core.QueryResult;
import org.opencb.opencga.storage.core.StudyConfiguration;
import org.opencb.opencga.storage.core.variant.StudyConfigurationManager;

import java.io.IOException;
import java.util.*;
import java.util.logging.Level;
import java.util.logging.Logger;
import java.util.stream.Collectors;

/**
 * @author Cristina Yenyxe Gonzalez Garcia <cyenyxe@ebi.ac.uk>
 */
public class DBObjectToVariantSourceEntryConverter implements ComplexTypeConverter<VariantSourceEntry, DBObject> {

    public final static String FILEID_FIELD = "fid";
    public final static String STUDYID_FIELD = "sid";
    public final static String ALTERNATES_FIELD = "alts";
    public final static String ATTRIBUTES_FIELD = "attrs";
    //    public final static String FORMAT_FIELD = "fm";
    public final static String GENOTYPES_FIELD = "gt";
    public static final String FILES_FIELD = "files";
    public static final String ORI_FIELD = "_ori";

    private boolean includeSrc;
    private Set<Integer> returnedFiles;

//    private Integer fileId;
    private DBObjectToSamplesConverter samplesConverter;
    private StudyConfigurationManager studyConfigurationManager = null;
    private Map<Integer, String> studyIds = new HashMap<>();

    /**
     * Create a converter between VariantSourceEntry and DBObject entities when
     * there is no need to provide a list of samples or statistics.
     *
     * @param includeSrc If true, will include and gzip the "src" attribute in the DBObject
     */
    public DBObjectToVariantSourceEntryConverter(boolean includeSrc) {
        this.includeSrc = includeSrc;
        this.samplesConverter = null;
        this.returnedFiles = null;
    }


    /**
     * Create a converter from VariantSourceEntry to DBObject entities. A
     * samples converter and a statistics converter may be provided in case those
     * should be processed during the conversion.
     *
     * @param includeSrc       If true, will include and gzip the "src" attribute in the DBObject
     * @param samplesConverter The object used to convert the samples. If null, won't convert
     */
    public DBObjectToVariantSourceEntryConverter(boolean includeSrc,
                                                 DBObjectToSamplesConverter samplesConverter) {
        this(includeSrc);
        this.samplesConverter = samplesConverter;
    }

    /**
     * Create a converter from VariantSourceEntry to DBObject entities. A
     * samples converter and a statistics converter may be provided in case those
     * should be processed during the conversion.
     *
     * @param includeSrc       If true, will include and gzip the "src" attribute in the DBObject
     * @param returnedFiles    If present, reads the information of this files from FILES_FIELD
     * @param samplesConverter The object used to convert the samples. If null, won't convert
     */
    public DBObjectToVariantSourceEntryConverter(boolean includeSrc, List<Integer> returnedFiles,
                                                 DBObjectToSamplesConverter samplesConverter) {
        this(includeSrc);
        this.returnedFiles = (returnedFiles != null)? new HashSet<>(returnedFiles) : null;
        this.samplesConverter = samplesConverter;
    }


    public DBObjectToVariantSourceEntryConverter(boolean includeSrc, Integer returnedFile,
                                                 DBObjectToSamplesConverter samplesConverter) {
        this(includeSrc, Collections.singletonList(returnedFile), samplesConverter);
    }

    public void setStudyConfigurationManager(StudyConfigurationManager studyConfigurationManager) {
        this.studyConfigurationManager = studyConfigurationManager;
    }

    public void addStudyName(int studyId, String studyName) {
        this.studyIds.put(studyId, studyName);
    }

    @Override
    public VariantSourceEntry convertToDataModelType(DBObject object) {
        int studyId = ((Number) object.get(STUDYID_FIELD)).intValue();
//        String fileId = this.fileId == null? null : String.valueOf(this.fileId);
        String fileId = returnedFiles != null && returnedFiles.size() == 1? returnedFiles.iterator().next().toString() : null;
        VariantSourceEntry file = new VariantSourceEntry(fileId, getStudyName(studyId));

//        String fileId = (String) object.get(FILEID_FIELD);
        DBObject fileObject = null;
        if (object.containsField(FILES_FIELD)) {
            for (DBObject dbObject : (List<DBObject>) object.get(FILES_FIELD)) {
                Integer fid = ((Integer) dbObject.get(FILEID_FIELD));
                String fileId_ = fid.toString() + "_";

                if (returnedFiles != null && !returnedFiles.contains(fid)) {
                    continue;
                }

                fileObject = dbObject;
                // Attributes
                if (fileObject.containsField(ATTRIBUTES_FIELD)) {
                    Map<String, Object> attrs = ((DBObject) fileObject.get(ATTRIBUTES_FIELD)).toMap();
                    for (Map.Entry<String, Object> entry : attrs.entrySet()) {
                        // Unzip the "src" field, if available
                        if (entry.getKey().equals("src")) {
                            if (includeSrc) {
                                byte[] o = (byte[]) entry.getValue();
                                try {
                                    file.addAttribute(fileId_ + entry.getKey(), org.opencb.commons.utils.StringUtils.gunzip(o));
                                } catch (IOException ex) {
                                    Logger.getLogger(DBObjectToVariantSourceEntryConverter.class.getName()).log(Level.SEVERE, null, ex);
                                }
                            }
                        } else {
                            file.addAttribute(fileId_ + entry.getKey().replace(DBObjectToStudyConfigurationConverter.TO_REPLACE_DOTS, "."), entry.getValue().toString());
                        }
                    }
                }
                if (fileObject.containsField(ORI_FIELD)) {
                    DBObject _ori = (DBObject) fileObject.get(ORI_FIELD);
                    String ori = _ori.get("s") + ":" + _ori.get("i");
                    file.addAttribute(fileId_ + "ori", ori);
                }
            }
        }

        // Alternate alleles
        if (fileObject != null && fileObject.containsField(ALTERNATES_FIELD)) {
            List list = (List) fileObject.get(ALTERNATES_FIELD);
//            String[] alternatives = new String[list.size()];
//            int i = 0;
//            for (Object o : list) {
//                alternatives[i] = o.toString();
//                i++;
//            }
            file.setSecondaryAlternates(list);
        }


//        if (fileObject != null && fileObject.containsField(FORMAT_FIELD)) {
//            file.setFormat((String) fileObject.get(FORMAT_FIELD));
//        } else {
<<<<<<< HEAD
            file.setFormatAsString("GT");
=======

>>>>>>> aee06d04
//        }

        // Samples
        if (samplesConverter != null && object.containsField(GENOTYPES_FIELD)) {
            Map<String, Map<String, String>> samplesData = samplesConverter.convertToDataModelType(object, studyId);

            // Add the samples to the Java object, combining the data structures
            // with the samples' names and the genotypes
            for (Map.Entry<String, Map<String, String>> sampleData : samplesData.entrySet()) {
                file.addSampleData(sampleData.getKey(), sampleData.getValue());
            }

            file.setFormat(samplesConverter.getFormat(studyId));
        } else {
            file.setFormat("");
        }

        return file;
    }

    public String getStudyName(int studyId) {
        if (!studyIds.containsKey(studyId)) {
            if (studyConfigurationManager == null) {
                studyIds.put(studyId, Integer.toString(studyId));
            } else {
                QueryResult<StudyConfiguration> queryResult = studyConfigurationManager.getStudyConfiguration(studyId, null);
                if (queryResult.getResult().isEmpty()) {
                    studyIds.put(studyId, Integer.toString(studyId));
                } else {
                    studyIds.put(studyId, queryResult.first().getStudyName());
                }
            }
        }
        return studyIds.get(studyId);
    }

    @Override
    public DBObject convertToStorageType(VariantSourceEntry object) {
        int fileId = Integer.parseInt(object.getFileId());
        BasicDBObject fileObject = new BasicDBObject(FILEID_FIELD, fileId);

        // Alternate alleles
        if (object.getSecondaryAlternates().size() > 0) {   // assuming secondaryAlternates doesn't contain the primary alternate
            fileObject.append(ALTERNATES_FIELD, object.getSecondaryAlternates());
        }

        // Attributes
        if (object.getAttributes().size() > 0) {
            BasicDBObject attrs = null;
            for (Map.Entry<String, String> entry : object.getAttributes().entrySet()) {
                String stringValue = entry.getValue();
                String key = entry.getKey().replace(".", DBObjectToStudyConfigurationConverter.TO_REPLACE_DOTS);
                Object value = stringValue;
                if (key.equals("src")) {
                    if (includeSrc) {
                        try {
                            value = org.opencb.commons.utils.StringUtils.gzip(stringValue);
                        } catch (IOException ex) {
                            Logger.getLogger(DBObjectToVariantSourceEntryConverter.class.getName()).log(Level.SEVERE, null, ex);
                        }
                    } else {
                        continue;
                    }
                } else if (key.equals("ori")) {
                    int indexOf = stringValue.lastIndexOf(":");
                    fileObject.append(ORI_FIELD,
                            new BasicDBObject("s", stringValue.substring(0, indexOf))
                                    .append("i", Integer.parseInt(stringValue.substring(indexOf + 1))));
                    continue;
                } else {
                    try {
                        value = Integer.parseInt(stringValue);
                    } catch (NumberFormatException notAnInt) {
                        try {
                            value = Long.parseLong(stringValue);
                        } catch (NumberFormatException notALong) {
                            try {
                                value = Double.parseDouble(stringValue);
                            } catch (NumberFormatException NotADouble) {
                                // leave it as a String
                            }
                        }
                    }
                }

                if (attrs == null) {
                    attrs = new BasicDBObject(key, value);
                } else {
                    attrs.append(key, value);
                }
            }

            if (attrs != null) {
                fileObject.put(ATTRIBUTES_FIELD, attrs);
            }
        }

        int studyId = Integer.parseInt(object.getStudyId());
        BasicDBObject mongoFile = new BasicDBObject(STUDYID_FIELD, studyId);
        mongoFile.append(FILES_FIELD, Collections.singletonList(fileObject));

//        if (samples != null && !samples.isEmpty()) {
        if (samplesConverter != null) {
//            fileObject.append(FORMAT_FIELD, object.getFormat()); // Useless field if genotypeCodes are not stored
<<<<<<< HEAD
            mongoFile.put(GENOTYPES_FIELD, samplesConverter.convertToStorageType(object.getSamplesDataAsMap(), studyId));
=======
            mongoFile.putAll(samplesConverter.convertToStorageType(object.getSamplesData(), studyId, fileId));
>>>>>>> aee06d04
        }


        return mongoFile;
    }

    public DBObjectToSamplesConverter getSamplesConverter() {
        return samplesConverter;
    }

    public void setIncludeSrc(boolean includeSrc) {
        this.includeSrc = includeSrc;
    }
}<|MERGE_RESOLUTION|>--- conflicted
+++ resolved
@@ -171,11 +171,7 @@
 //        if (fileObject != null && fileObject.containsField(FORMAT_FIELD)) {
 //            file.setFormat((String) fileObject.get(FORMAT_FIELD));
 //        } else {
-<<<<<<< HEAD
-            file.setFormatAsString("GT");
-=======
-
->>>>>>> aee06d04
+
 //        }
 
         // Samples
@@ -188,9 +184,9 @@
                 file.addSampleData(sampleData.getKey(), sampleData.getValue());
             }
 
-            file.setFormat(samplesConverter.getFormat(studyId));
+            file.setFormatAsString(samplesConverter.getFormat(studyId));
         } else {
-            file.setFormat("");
+            file.setFormat(Collections.<String>emptyList());
         }
 
         return file;
@@ -279,12 +275,7 @@
 
 //        if (samples != null && !samples.isEmpty()) {
         if (samplesConverter != null) {
-//            fileObject.append(FORMAT_FIELD, object.getFormat()); // Useless field if genotypeCodes are not stored
-<<<<<<< HEAD
-            mongoFile.put(GENOTYPES_FIELD, samplesConverter.convertToStorageType(object.getSamplesDataAsMap(), studyId));
-=======
-            mongoFile.putAll(samplesConverter.convertToStorageType(object.getSamplesData(), studyId, fileId));
->>>>>>> aee06d04
+            mongoFile.putAll(samplesConverter.convertToStorageType(object.getSamplesDataAsMap(), studyId, fileId));
         }
 
 
