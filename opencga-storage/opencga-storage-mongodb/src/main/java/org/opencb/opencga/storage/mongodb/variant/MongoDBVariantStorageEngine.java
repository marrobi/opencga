/*
 * Copyright 2015-2017 OpenCB
 *
 * Licensed under the Apache License, Version 2.0 (the "License");
 * you may not use this file except in compliance with the License.
 * You may obtain a copy of the License at
 *
 *     http://www.apache.org/licenses/LICENSE-2.0
 *
 * Unless required by applicable law or agreed to in writing, software
 * distributed under the License is distributed on an "AS IS" BASIS,
 * WITHOUT WARRANTIES OR CONDITIONS OF ANY KIND, either express or implied.
 * See the License for the specific language governing permissions and
 * limitations under the License.
 */

package org.opencb.opencga.storage.mongodb.variant;

import com.google.common.base.Throwables;
import org.apache.commons.lang3.StringUtils;
import org.apache.commons.lang3.time.StopWatch;
import org.apache.log4j.Level;
import org.opencb.biodata.models.variant.StudyEntry;
import org.opencb.commons.datastore.core.ObjectMap;
import org.opencb.commons.datastore.core.Query;
import org.opencb.commons.datastore.core.QueryOptions;
import org.opencb.commons.datastore.mongodb.MongoDataStore;
import org.opencb.commons.datastore.mongodb.MongoDataStoreManager;
import org.opencb.opencga.core.auth.IllegalOpenCGACredentialsException;
import org.opencb.opencga.core.common.MemoryUsageMonitor;
import org.opencb.opencga.storage.core.StoragePipeline;
import org.opencb.opencga.storage.core.StoragePipelineResult;
import org.opencb.opencga.storage.core.config.DatabaseCredentials;
import org.opencb.opencga.storage.core.exceptions.StorageEngineException;
import org.opencb.opencga.storage.core.exceptions.StoragePipelineException;
import org.opencb.opencga.storage.core.metadata.BatchFileOperation;
import org.opencb.opencga.storage.core.metadata.StudyConfiguration;
import org.opencb.opencga.storage.core.metadata.StudyConfigurationManager;
import org.opencb.opencga.storage.core.metadata.local.FileStudyConfigurationAdaptor;
import org.opencb.opencga.storage.core.utils.CellBaseUtils;
import org.opencb.opencga.storage.core.variant.VariantStorageEngine;
import org.opencb.opencga.storage.core.variant.adaptors.VariantQueryParam;
import org.opencb.opencga.storage.core.variant.adaptors.VariantQueryUtils;
import org.opencb.opencga.storage.core.variant.annotation.VariantAnnotationManager;
import org.opencb.opencga.storage.core.variant.annotation.annotators.VariantAnnotator;
import org.opencb.opencga.storage.core.variant.io.VariantImporter;
import org.opencb.opencga.storage.core.variant.search.solr.VariantSearchManager;
import org.opencb.opencga.storage.mongodb.annotation.MongoDBVariantAnnotationManager;
import org.opencb.opencga.storage.mongodb.auth.MongoCredentials;
import org.opencb.opencga.storage.mongodb.metadata.MongoDBVariantStorageMetadataDBAdaptorFactory;
import org.opencb.opencga.storage.mongodb.variant.adaptors.VariantMongoDBAdaptor;
import org.opencb.opencga.storage.mongodb.variant.load.MongoVariantImporter;
import org.slf4j.Logger;
import org.slf4j.LoggerFactory;

import java.io.IOException;
import java.net.URI;
import java.net.UnknownHostException;
import java.util.*;
import java.util.concurrent.TimeUnit;
import java.util.concurrent.atomic.AtomicReference;

import static org.opencb.opencga.storage.core.variant.VariantStorageEngine.Options.*;
import static org.opencb.opencga.storage.core.variant.adaptors.VariantQueryParam.*;
import static org.opencb.opencga.storage.core.variant.adaptors.VariantQueryUtils.*;
import static org.opencb.opencga.storage.mongodb.variant.MongoDBVariantStorageEngine.MongoDBVariantOptions.*;

/**
 * Created by imedina on 13/08/14.
 */
public class MongoDBVariantStorageEngine extends VariantStorageEngine {

    /*
     * This field defaultValue must be the same that the one at storage-configuration.yml
     */
    public static final String STORAGE_ENGINE_ID = "mongodb";

    // Connection to MongoDB.
    private MongoDataStoreManager mongoDataStoreManager = null;
    private final AtomicReference<VariantMongoDBAdaptor> dbAdaptor = new AtomicReference<>();
    private Logger logger = LoggerFactory.getLogger(MongoDBVariantStorageEngine.class);
    private StudyConfigurationManager studyConfigurationManager;

    public enum MongoDBVariantOptions {
        COLLECTION_VARIANTS("collection.variants", "variants"),
        COLLECTION_FILES("collection.files", "files"),
        COLLECTION_STUDIES("collection.studies",  "studies"),
        COLLECTION_PROJECT("collection.project",  "project"),
        COLLECTION_STAGE("collection.stage",  "stage"),
        COLLECTION_ANNOTATION("collection.annotation",  "annot"),
        BULK_SIZE("bulkSize",  100),
        DEFAULT_GENOTYPE("defaultGenotype", Arrays.asList("0/0", "0|0")),
        ALREADY_LOADED_VARIANTS("alreadyLoadedVariants", 0),
        LOADED_GENOTYPES("loadedGenotypes", null),

        PARALLEL_WRITE("parallel.write", false),

        STAGE("stage", false),
        STAGE_RESUME("stage.resume", false),
        STAGE_PARALLEL_WRITE("stage.parallel.write", false),
        STAGE_CLEAN_WHILE_LOAD("stage.clean.while.load", true),

        DIRECT_LOAD("direct_load", false),
        DIRECT_LOAD_PARALLEL_WRITE("direct_load.parallel.write", false),

        MERGE("merge", false),
        MERGE_SKIP("merge.skip", false), // Internal use only
        MERGE_RESUME("merge.resume", false),
        MERGE_IGNORE_OVERLAPPING_VARIANTS("merge.ignore-overlapping-variants", false),   //Do not look for overlapping variants
        MERGE_PARALLEL_WRITE("merge.parallel.write", false),
        MERGE_BATCH_SIZE("merge.batch.size", 10);          //Number of files to merge directly from first to second collection

        private final String key;
        private final Object value;

        MongoDBVariantOptions(String key, Object value) {
            this.key = key;
            this.value = value;
        }

        public static boolean isResume(ObjectMap options) {
            return options.getBoolean(Options.RESUME.key(), Options.RESUME.defaultValue());
        }

        public static boolean isResumeStage(ObjectMap options) {
            return isResume(options) || options.getBoolean(STAGE_RESUME.key(), false);
        }

        public static boolean isResumeMerge(ObjectMap options) {
            return isResume(options) || options.getBoolean(MERGE_RESUME.key(), false);
        }

        public static boolean isDirectLoadParallelWrite(ObjectMap options) {
            return isParallelWrite(DIRECT_LOAD_PARALLEL_WRITE, options);
        }

        public static boolean isStageParallelWrite(ObjectMap options) {
            return isParallelWrite(STAGE_PARALLEL_WRITE, options);
        }

        public static boolean isMergeParallelWrite(ObjectMap options) {
            return isParallelWrite(MERGE_PARALLEL_WRITE, options);
        }

        private static boolean isParallelWrite(MongoDBVariantOptions option, ObjectMap options) {
            return options.getBoolean(PARALLEL_WRITE.key(), PARALLEL_WRITE.defaultValue())
                    || options.getBoolean(option.key(), option.defaultValue());
        }

        public String key() {
            return key;
        }

        @SuppressWarnings("unchecked")
        public <T> T defaultValue() {
            return (T) value;
        }
    }

    public MongoDBVariantStorageEngine() {
        //Disable MongoDB useless logging
        org.apache.log4j.Logger.getLogger("org.mongodb.driver.cluster").setLevel(Level.WARN);
        org.apache.log4j.Logger.getLogger("org.mongodb.driver.connection").setLevel(Level.WARN);
    }

    @Override
    public void testConnection() throws StorageEngineException {
        MongoCredentials credentials = getMongoCredentials();

        if (!credentials.check()) {
            logger.error("Connection to database '{}' failed", dbName);
            throw new StorageEngineException("Database connection test failed");
        }
    }

    @Override
    protected VariantImporter newVariantImporter() throws StorageEngineException {
        return new MongoVariantImporter(getDBAdaptor());
    }

    @Override
    public MongoDBVariantStoragePipeline newStoragePipeline(boolean connected) throws StorageEngineException {
        VariantMongoDBAdaptor dbAdaptor = connected ? getDBAdaptor() : null;
        return new MongoDBVariantStoragePipeline(configuration, STORAGE_ENGINE_ID, dbAdaptor);
    }

    @Override
    protected VariantAnnotationManager newVariantAnnotationManager(VariantAnnotator annotator) throws StorageEngineException {
        VariantMongoDBAdaptor mongoDbAdaptor = getDBAdaptor();
        return new MongoDBVariantAnnotationManager(annotator, mongoDbAdaptor);
    }

    @Override
    public void removeFiles(String study, List<String> files) throws StorageEngineException {

        List<Integer> fileIds = preRemoveFiles(study, files);

        ObjectMap options = new ObjectMap(configuration.getStorageEngine(STORAGE_ENGINE_ID).getVariant().getOptions());

        StudyConfigurationManager scm = getStudyConfigurationManager();
        Integer studyId = scm.getStudyId(study, null);

        Thread hook = scm.buildShutdownHook(REMOVE_OPERATION_NAME, studyId, fileIds);
        try {
            Runtime.getRuntime().addShutdownHook(hook);
            getDBAdaptor().removeFiles(study, files, new QueryOptions(options));
            postRemoveFiles(study, fileIds, false);
        } catch (Exception e) {
            postRemoveFiles(study, fileIds, true);
            throw e;
        } finally {
            Runtime.getRuntime().removeShutdownHook(hook);
        }
    }

    @Override
    public void removeStudy(String studyName) throws StorageEngineException {
        StudyConfigurationManager scm = getStudyConfigurationManager();
        int studyId = scm.lockAndUpdate(studyName, studyConfiguration -> {
            boolean resume = getOptions().getBoolean(RESUME.key(), RESUME.defaultValue());
            StudyConfigurationManager.addBatchOperation(studyConfiguration, REMOVE_OPERATION_NAME, Collections.emptyList(), resume,
                    BatchFileOperation.Type.REMOVE);
            return studyConfiguration;
        }).getStudyId();

        Thread hook = scm.buildShutdownHook(REMOVE_OPERATION_NAME, studyId, Collections.emptyList());
        try {
            Runtime.getRuntime().addShutdownHook(hook);
            ObjectMap options = new ObjectMap(configuration.getStorageEngine(STORAGE_ENGINE_ID).getVariant().getOptions());
            getDBAdaptor().removeStudy(studyName, new QueryOptions(options));

            scm.lockAndUpdate(studyName, studyConfiguration -> {
                for (Integer fileId : studyConfiguration.getIndexedFiles()) {
                    getDBAdaptor().getStudyConfigurationManager().deleteVariantFileMetadata(studyId, fileId);
                }
                StudyConfigurationManager
                        .setStatus(studyConfiguration, BatchFileOperation.Status.READY, REMOVE_OPERATION_NAME, Collections.emptyList());
                studyConfiguration.getIndexedFiles().clear();
                studyConfiguration.getCalculatedStats().clear();
                studyConfiguration.getInvalidStats().clear();
                Integer defaultCohortId = studyConfiguration.getCohortIds().get(StudyEntry.DEFAULT_COHORT);
                studyConfiguration.getCohorts().put(defaultCohortId, Collections.emptySet());
                return studyConfiguration;
            });
        } catch (Exception e) {
            scm.lockAndUpdate(studyName, studyConfiguration -> {
                StudyConfigurationManager
                        .setStatus(studyConfiguration, BatchFileOperation.Status.ERROR, REMOVE_OPERATION_NAME, Collections.emptyList());
                return studyConfiguration;
            });
            throw e;
        } finally {
            Runtime.getRuntime().removeShutdownHook(hook);
        }
    }

    @Override
    public List<StoragePipelineResult> index(List<URI> inputFiles, URI outdirUri, boolean doExtract, boolean doTransform, boolean doLoad)
            throws StorageEngineException {

        Map<URI, MongoDBVariantStoragePipeline> storageResultMap = new LinkedHashMap<>();
        Map<URI, StoragePipelineResult> resultsMap = new LinkedHashMap<>();
        LinkedList<StoragePipelineResult> results = new LinkedList<>();

        MemoryUsageMonitor monitor = new MemoryUsageMonitor();
        monitor.setDelay(5000);
//        monitor.start();
        try {
            for (URI inputFile : inputFiles) {
                StoragePipelineResult storagePipelineResult = new StoragePipelineResult(inputFile);
                MongoDBVariantStoragePipeline storagePipeline = newStoragePipeline(doLoad);
                storagePipeline.getOptions().append(VariantStorageEngine.Options.ISOLATE_FILE_FROM_STUDY_CONFIGURATION.key(), true);
                storageResultMap.put(inputFile, storagePipeline);
                resultsMap.put(inputFile, storagePipelineResult);
                results.add(storagePipelineResult);
            }


            if (doExtract) {
                for (Map.Entry<URI, MongoDBVariantStoragePipeline> entry : storageResultMap.entrySet()) {
                    URI uri = entry.getValue().extract(entry.getKey(), outdirUri);
                    resultsMap.get(entry.getKey()).setExtractResult(uri);
                }
            }

            if (doTransform) {
                for (Map.Entry<URI, MongoDBVariantStoragePipeline> entry : storageResultMap.entrySet()) {
                    StoragePipelineResult result = resultsMap.get(entry.getKey());
                    URI input = result.getExtractResult() == null ? entry.getKey() : result.getExtractResult();
                    transformFile(entry.getValue(), result, results, input, outdirUri);
                }
            }

            boolean doStage = doLoad && getOptions().getBoolean(STAGE.key());
            boolean doMerge = doLoad && getOptions().getBoolean(MERGE.key());
            if (!doStage && !doMerge) {
                doStage = doLoad;
                doMerge = doLoad;
            }

            if (doLoad) {
                int batchLoad = getOptions().getInt(MERGE_BATCH_SIZE.key(), MERGE_BATCH_SIZE.defaultValue());
                // Files to merge
                List<Integer> filesToMerge = new ArrayList<>(batchLoad);
                List<StoragePipelineResult> resultsToMerge = new ArrayList<>(batchLoad);
                List<Integer> mergedFiles = new ArrayList<>();

                Iterator<Map.Entry<URI, MongoDBVariantStoragePipeline>> iterator = storageResultMap.entrySet().iterator();
                while (iterator.hasNext()) {
                    Map.Entry<URI, MongoDBVariantStoragePipeline> entry = iterator.next();
                    StoragePipelineResult result = resultsMap.get(entry.getKey());
                    URI input = result.getPostTransformResult() == null ? entry.getKey() : result.getPostTransformResult();
                    MongoDBVariantStoragePipeline storagePipeline = entry.getValue();

                    StopWatch loadWatch = StopWatch.createStarted();
                    try {
                        boolean doDirectLoad;
                        // Decide if use direct load or not.
                        if (doStage && doMerge) {
                            doDirectLoad = storagePipeline.checkCanLoadDirectly(input);
                        } else {
                            doDirectLoad = false;
                        }

                        storagePipeline.getOptions().put(STAGE.key(), doStage);
                        storagePipeline.getOptions().put(MERGE.key(), doMerge);
                        storagePipeline.getOptions().put(DIRECT_LOAD.key(), doDirectLoad);

                        logger.info("PreLoad '{}'", input);
                        input = storagePipeline.preLoad(input, outdirUri);
                        result.setPreLoadResult(input);

                        if (doDirectLoad) {
                            storagePipeline.getOptions().put(STAGE.key(), false);
                            storagePipeline.getOptions().put(MERGE.key(), false);
                            storagePipeline.directLoad(input);
                            result.setLoadExecuted(true);
                            result.setLoadStats(storagePipeline.getLoadStats());
                            result.setLoadTimeMillis(loadWatch.getTime(TimeUnit.MILLISECONDS));
                        } else {
                            if (doStage) {
                                logger.info("Load - Stage '{}'", input);
                                storagePipeline.stage(input);
                                result.setLoadResult(input);
                                result.setLoadStats(storagePipeline.getLoadStats());
                                result.getLoadStats().put(STAGE.key(), true);
                                result.setLoadTimeMillis(loadWatch.getTime(TimeUnit.MILLISECONDS));
                            }

                            if (doMerge) {
                                logger.info("Load - Merge '{}'", input);
                                filesToMerge.add(storagePipeline.getFileId());
                                resultsToMerge.add(result);

                                if (filesToMerge.size() == batchLoad || !iterator.hasNext()) {
                                    StopWatch mergeWatch = StopWatch.createStarted();
                                    try {
                                        storagePipeline.merge(new ArrayList<>(filesToMerge));
                                    } catch (Exception e) {
                                        for (StoragePipelineResult storagePipelineResult : resultsToMerge) {
                                            storagePipelineResult.setLoadError(e);
                                        }
                                        throw new StoragePipelineException("Exception executing merge.", e, results);
                                    } finally {
                                        long mergeTime = mergeWatch.getTime(TimeUnit.MILLISECONDS);
                                        for (StoragePipelineResult storagePipelineResult : resultsToMerge) {
                                            storagePipelineResult.setLoadTimeMillis(storagePipelineResult.getLoadTimeMillis() + mergeTime);
                                            for (Map.Entry<String, Object> statsEntry : storagePipeline.getLoadStats().entrySet()) {
                                                storagePipelineResult.getLoadStats()
                                                        .putIfAbsent(statsEntry.getKey(), statsEntry.getValue());
                                            }
                                            storagePipelineResult.setLoadExecuted(true);
                                        }
                                        mergedFiles.addAll(filesToMerge);
                                        filesToMerge.clear();
                                        resultsToMerge.clear();
                                    }
                                } else {
                                    // We don't execute merge for this file
                                    storagePipeline.getOptions().put(MERGE.key(), false);
                                }
                            }
                        }


                        logger.info("PostLoad '{}'", input);
                        input = storagePipeline.postLoad(input, outdirUri);
                        result.setPostLoadResult(input);
                    } catch (Exception e) {
                        if (result.getLoadError() == null) {
                            result.setLoadError(e);
                        }
                        if (!(e instanceof StoragePipelineException)) {
                            throw new StoragePipelineException("Exception executing load: " + e.getMessage(), e, results);
                        } else {
                            throw e;
                        }
                    } finally {
                        if (result.getLoadTimeMillis() == 0) {
                            result.setLoadTimeMillis(loadWatch.getTime(TimeUnit.MILLISECONDS));
                        }
                        if (result.getLoadStats() == null) {
                            result.setLoadStats(storagePipeline.getLoadStats());
                        }
                    }

                }
                if (doMerge) {
                    StudyConfiguration studyConfiguration = storageResultMap.get(inputFiles.get(0)).getStudyConfiguration();
                    ObjectMap options = getOptions();
                    options.put(Options.STUDY.key(), studyConfiguration.getStudyName());

                    annotateLoadedFiles(outdirUri, inputFiles, results, options);
                    calculateStatsForLoadedFiles(outdirUri, inputFiles, results, options);
                }
            }

        } finally {
//            monitor.interrupt();
            for (StoragePipeline storagePipeline : storageResultMap.values()) {
                storagePipeline.close();
            }
        }

        return results;
    }

    @Override
    public VariantMongoDBAdaptor getDBAdaptor() throws StorageEngineException {
        // Lazy initialization of dbAdaptor
        if (dbAdaptor.get() == null) {
            synchronized (dbAdaptor) {
                if (dbAdaptor.get() == null) {
                    VariantMongoDBAdaptor variantMongoDBAdaptor = newDBAdaptor();
                    this.dbAdaptor.set(variantMongoDBAdaptor);
                }
            }
        }
        return dbAdaptor.get();
    }

    /**
     * Decide if a query should be resolved using SearchManager or not.
     *
     * Applies some exceptions over the default method:
     *  - If true, and the query contains only filters for REGION and (optionally) STUDY, do not use SearchIndex
     *
     * @param query   Query
     * @param options QueryOptions
     * @return true if should resolve only with SearchManager
     * @throws StorageEngineException StorageEngineException
     */
    @Override
    protected boolean doQuerySearchManager(Query query, QueryOptions options) throws StorageEngineException {
        if (super.doQuerySearchManager(query, options)) {
            if (VariantSearchManager.UseSearchIndex.from(options).equals(VariantSearchManager.UseSearchIndex.YES)) {
                // Query search manager is mandatory
                return true;
            }
            // Get set of valid params. Remove Modifier params
            Set<VariantQueryParam> queryParams = VariantQueryUtils.validParams(query);
            queryParams.removeAll(MODIFIER_QUERY_PARAMS);

            // REGION + [ STUDY ]
<<<<<<< HEAD
            if (queryParams.equals(Collections.singleton(REGION))
                    || queryParams.size() == 2 && queryParams.contains(REGION) && queryParams.contains(VariantQueryParam.STUDY)) {
=======
            if (queryParams.contains(REGION) // Has region
                    && (queryParams.size() == 1 || queryParams.size() == 2 && queryParams.contains(STUDY)) // Optionally, has study
                    && options.getBoolean(QueryOptions.SKIP_COUNT, DEFAULT_SKIP_COUNT)) {   // Do not require total count
                // Do not use SearchIndex either for intersect.
>>>>>>> c9d0687a
                options.put(VariantSearchManager.USE_SEARCH_INDEX, VariantSearchManager.UseSearchIndex.NO);
                return false;
            } else {
                return true;
            }
        } else {
            return false;
        }
    }

    private VariantMongoDBAdaptor newDBAdaptor() throws StorageEngineException {
        MongoCredentials credentials = getMongoCredentials();
        VariantMongoDBAdaptor variantMongoDBAdaptor;
        ObjectMap options = getOptions();

        String variantsCollection = options.getString(COLLECTION_VARIANTS.key(), COLLECTION_VARIANTS.defaultValue());
        String filesCollection = options.getString(COLLECTION_FILES.key(), COLLECTION_FILES.defaultValue());
        MongoDataStoreManager mongoDataStoreManager = getMongoDataStoreManager();
        try {
            StudyConfigurationManager studyConfigurationManager = getStudyConfigurationManager();
            variantMongoDBAdaptor = new VariantMongoDBAdaptor(mongoDataStoreManager, credentials, variantsCollection,
                    studyConfigurationManager, configuration);

        } catch (UnknownHostException e) {
            throw new IllegalArgumentException(e);
        }
        logger.debug("getting DBAdaptor to db: {}", credentials.getMongoDbName());
        return variantMongoDBAdaptor;
    }

    MongoCredentials getMongoCredentials() {

        // If no database name is provided, read from the configuration file
        if (StringUtils.isEmpty(dbName)) {
            dbName = getOptions().getString(DB_NAME.key(), DB_NAME.defaultValue());
        }

        DatabaseCredentials database = configuration.getStorageEngine(STORAGE_ENGINE_ID).getVariant().getDatabase();

        try {
            return new MongoCredentials(database, dbName);
        } catch (IllegalOpenCGACredentialsException e) {
            throw Throwables.propagate(e);
        }
    }

    @Override
    public StudyConfigurationManager getStudyConfigurationManager() throws StorageEngineException {
        ObjectMap options = getOptions();
        if (studyConfigurationManager != null) {
            return studyConfigurationManager;
        } else if (!options.getString(FileStudyConfigurationAdaptor.STUDY_CONFIGURATION_PATH, "").isEmpty()) {
            return super.getStudyConfigurationManager();
        } else {
            MongoDataStoreManager mongoDataStoreManager = getMongoDataStoreManager();
            MongoDataStore db = mongoDataStoreManager.get(
                    getMongoCredentials().getMongoDbName(),
                    getMongoCredentials().getMongoDBConfiguration());
            studyConfigurationManager = new StudyConfigurationManager(new MongoDBVariantStorageMetadataDBAdaptorFactory(db, options));
            return studyConfigurationManager;
        }
    }

    @Override
    public Query preProcessQuery(Query originalQuery, StudyConfigurationManager studyConfigurationManager) throws StorageEngineException {
        // Copy input query! Do not modify original query!
        Query query = originalQuery == null ? new Query() : new Query(originalQuery);
        List<String> studyNames = studyConfigurationManager.getStudyNames(QueryOptions.empty());
        CellBaseUtils cellBaseUtils = getCellBaseUtils();

        if (isValidParam(query, VariantQueryParam.STUDY)
                && studyNames.size() == 1
                && !isValidParam(query, FILE)
                && !isValidParam(query, SAMPLE)) {
            query.remove(VariantQueryParam.STUDY.key());
        }

        convertGoToGeneQuery(query, cellBaseUtils);
        convertExpressionToGeneQuery(query, cellBaseUtils);

        return query;
    }

    private synchronized MongoDataStoreManager getMongoDataStoreManager() {
        if (mongoDataStoreManager == null) {
            mongoDataStoreManager = new MongoDataStoreManager(getMongoCredentials().getDataStoreServerAddresses());
        }
        return mongoDataStoreManager;
    }

    @Override
    public synchronized void close() throws IOException {
        super.close();
        if (dbAdaptor.get() != null) {
            dbAdaptor.get().close();
            dbAdaptor.set(null);
        }
        if (studyConfigurationManager != null) {
            studyConfigurationManager.close();
            studyConfigurationManager = null;
        }
        if (mongoDataStoreManager != null) {
            mongoDataStoreManager.close();
            mongoDataStoreManager = null;
        }
    }

}<|MERGE_RESOLUTION|>--- conflicted
+++ resolved
@@ -60,7 +60,8 @@
 import java.util.concurrent.TimeUnit;
 import java.util.concurrent.atomic.AtomicReference;
 
-import static org.opencb.opencga.storage.core.variant.VariantStorageEngine.Options.*;
+import static org.opencb.opencga.storage.core.variant.VariantStorageEngine.Options.DB_NAME;
+import static org.opencb.opencga.storage.core.variant.VariantStorageEngine.Options.RESUME;
 import static org.opencb.opencga.storage.core.variant.adaptors.VariantQueryParam.*;
 import static org.opencb.opencga.storage.core.variant.adaptors.VariantQueryUtils.*;
 import static org.opencb.opencga.storage.mongodb.variant.MongoDBVariantStorageEngine.MongoDBVariantOptions.*;
@@ -462,15 +463,11 @@
             queryParams.removeAll(MODIFIER_QUERY_PARAMS);
 
             // REGION + [ STUDY ]
-<<<<<<< HEAD
-            if (queryParams.equals(Collections.singleton(REGION))
-                    || queryParams.size() == 2 && queryParams.contains(REGION) && queryParams.contains(VariantQueryParam.STUDY)) {
-=======
             if (queryParams.contains(REGION) // Has region
-                    && (queryParams.size() == 1 || queryParams.size() == 2 && queryParams.contains(STUDY)) // Optionally, has study
+                    // Optionally, has study
+                    && (queryParams.size() == 1 || queryParams.size() == 2 && queryParams.contains(VariantQueryParam.STUDY))
                     && options.getBoolean(QueryOptions.SKIP_COUNT, DEFAULT_SKIP_COUNT)) {   // Do not require total count
                 // Do not use SearchIndex either for intersect.
->>>>>>> c9d0687a
                 options.put(VariantSearchManager.USE_SEARCH_INDEX, VariantSearchManager.UseSearchIndex.NO);
                 return false;
             } else {
