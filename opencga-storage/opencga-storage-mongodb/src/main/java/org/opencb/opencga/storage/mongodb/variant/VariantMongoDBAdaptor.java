--- conflicted
+++ resolved
@@ -620,25 +620,7 @@
                 options.put(PROTEIN_SUBSTITUTION, list); //Replace the QueryOption without the malformed query params
             }
 
-<<<<<<< HEAD
             /** STATS **/
-=======
-
-            /** FILES **/
-            QueryBuilder fileBuilder = QueryBuilder.start();
-
-            if (options.containsKey(STUDIES)) { // && !options.getList("studies").isEmpty() && !options.getListAs("studies", String.class).get(0).isEmpty()) {
-                addQueryListFilter(
-                        DBObjectToVariantSourceEntryConverter.STUDYID_FIELD, options.getAsStringList(STUDIES),
-                        fileBuilder, QueryOperation.AND);
-            }
-
-            if (options.containsKey(FILES)) { // && !options.getList("files").isEmpty() && !options.getListAs("files", String.class).get(0).isEmpty()) {
-                addQueryListFilter(
-                        DBObjectToVariantSourceConverter.FILEID_FIELD, options.getAsStringList(FILES),
-                                fileBuilder, QueryOperation.AND);
-            }
->>>>>>> 90808153
 
             if (options.get(MAF) != null && !options.getString(MAF).isEmpty()) {
                 addCompQueryFilter(
@@ -688,17 +670,15 @@
 
             if (options.containsKey(STUDIES)) { // && !options.getList("studies").isEmpty() && !options.getListAs("studies", String.class).get(0).isEmpty()) {
                 addQueryListFilter(
-                        DBObjectToVariantSourceEntryConverter.STUDYID_FIELD, getStringList(options.get(STUDIES)),
+                        DBObjectToVariantSourceEntryConverter.STUDYID_FIELD, options.getAsStringList(STUDIES),
                         fileBuilder, QueryOperation.AND);
             }
 
             if (options.containsKey(FILES)) { // && !options.getList("files").isEmpty() && !options.getListAs("files", String.class).get(0).isEmpty()) {
                 addQueryListFilter(
-                        DBObjectToVariantSourceConverter.FILEID_FIELD, getStringList(options.get(FILES)),
-                                fileBuilder, QueryOperation.AND);
-            }
-
-
+                        DBObjectToVariantSourceConverter.FILEID_FIELD, options.getAsStringList(FILES),
+                        fileBuilder, QueryOperation.AND);
+            }
 
             if (options.containsKey(GENOTYPE)) {
                 String sampleGenotypesCSV = options.getString(GENOTYPE);
