--- conflicted
+++ resolved
@@ -2250,17 +2250,10 @@
             if (cohortId != null) {
                 statsBuilder.and(DocumentToVariantStatsConverter.COHORT_ID).is(cohortId);
             }
-<<<<<<< HEAD
-            addCompQueryFilter(key, operatorValue, statsBuilder, false);
-            builder.and(DocumentToVariantConverter.STATS_FIELD).elemMatch(statsBuilder.get());
-        } else {
-            addCompQueryFilter(DocumentToVariantConverter.STATS_FIELD + "." + key, value, builder, false);
-=======
             addCompQueryFilter(key, valueStr, statsBuilder, operator);
             builder.and(DocumentToVariantConverter.STATS_FIELD).elemMatch(statsBuilder.get());
         } else {
-            addCompQueryFilter(DocumentToVariantConverter.STATS_FIELD + "." + key, filter, builder);
->>>>>>> c3c72d02
+            addCompQueryFilter(DocumentToVariantConverter.STATS_FIELD + "." + key, filter, builder, false);
         }
         return builder;
     }
