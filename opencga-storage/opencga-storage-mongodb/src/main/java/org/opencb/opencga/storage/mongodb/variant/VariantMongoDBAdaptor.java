package org.opencb.opencga.storage.mongodb.variant;

import com.mongodb.*;
import java.net.UnknownHostException;
import java.util.*;
import java.util.regex.Pattern;

import org.opencb.biodata.models.feature.Region;
import org.opencb.biodata.models.variant.Variant;
import org.opencb.biodata.models.variant.annotation.VariantAnnotation;
import org.opencb.biodata.models.variant.stats.VariantStats;
import org.opencb.commons.io.DataWriter;
import org.opencb.datastore.core.QueryOptions;
import org.opencb.datastore.core.QueryResult;
import org.opencb.datastore.mongodb.MongoDBCollection;
import org.opencb.datastore.mongodb.MongoDBConfiguration;
import org.opencb.datastore.mongodb.MongoDataStore;
import org.opencb.datastore.mongodb.MongoDataStoreManager;
import org.opencb.opencga.storage.core.StudyConfiguration;
import org.opencb.opencga.storage.core.variant.StudyConfigurationManager;
import org.opencb.opencga.storage.core.variant.VariantStorageManager;
import org.opencb.opencga.storage.core.variant.adaptors.VariantDBIterator;
import org.opencb.opencga.storage.core.variant.adaptors.VariantSourceDBAdaptor;
import org.opencb.opencga.storage.core.variant.stats.VariantStatsWrapper;
import org.opencb.opencga.storage.mongodb.utils.MongoCredentials;
import org.opencb.opencga.storage.core.variant.adaptors.VariantDBAdaptor;
import org.slf4j.Logger;
import org.slf4j.LoggerFactory;

/**
 * @author Cristina Yenyxe Gonzalez Garcia <cyenyxe@ebi.ac.uk>
 */
public class VariantMongoDBAdaptor implements VariantDBAdaptor {


    private final MongoDataStoreManager mongoManager;
    private final MongoDataStore db;
    private final DBObjectToVariantConverter variantConverter;
    private final DBObjectToVariantSourceEntryConverter variantSourceEntryConverter;
    private final String collectionName;
    private final VariantSourceMongoDBAdaptor variantSourceMongoDBAdaptor;
    private final StudyConfigurationManager studyConfigurationManager;

    private DataWriter dataWriter;

    protected static Logger logger = LoggerFactory.getLogger(VariantMongoDBAdaptor.class);

    public VariantMongoDBAdaptor(MongoCredentials credentials, String variantsCollectionName, String filesCollectionName) 
            throws UnknownHostException {
        // Mongo configuration
        mongoManager = new MongoDataStoreManager(credentials.getMongoHost(), credentials.getMongoPort());
        MongoDBConfiguration mongoDBConfiguration = MongoDBConfiguration.builder()
                .add("username", credentials.getUsername())
                .add("password", credentials.getPassword() != null ? new String(credentials.getPassword()) : null).build();
        db = mongoManager.get(credentials.getMongoDbName(), mongoDBConfiguration);

        variantSourceMongoDBAdaptor = new VariantSourceMongoDBAdaptor(credentials, filesCollectionName);

        String studiesCollectionName = filesCollectionName;
        studyConfigurationManager = new MongoDBStudyConfigurationManager(credentials, studiesCollectionName);

        collectionName = variantsCollectionName;
        
        // Converters from DBObject to Java classes
        // TODO Allow to configure depending on the type of study?
        variantSourceEntryConverter = new DBObjectToVariantSourceEntryConverter(
                true,
<<<<<<< HEAD
                new DBObjectToSamplesConverter(studyConfigurationManager, variantSourceMongoDBAdaptor),
                new DBObjectToVariantStatsConverter());
        variantConverter = new DBObjectToVariantConverter(variantSourceEntryConverter);
=======
                new DBObjectToSamplesConverter(credentials, filesCollectionName)
        );
        variantConverter = new DBObjectToVariantConverter(variantSourceEntryConverter, new DBObjectToVariantStatsConverter());
>>>>>>> ef4e8d2d
    }


    @Override
    public void setDataWriter(DataWriter dataWriter) {
        this.dataWriter = dataWriter;
    }

    @Override
    public QueryResult<Variant> getAllVariants(QueryOptions options) {
        MongoDBCollection coll = db.getCollection(collectionName);

        QueryBuilder qb = QueryBuilder.start();
        parseQueryOptions(options, qb);
        DBObject projection = parseProjectionQueryOptions(options);
        logger.debug("Query to be executed {}", qb.get().toString());

        return coll.find(qb.get(), projection, variantConverter, options);
    }


    @Override
    public QueryResult<Variant> getVariantById(String id, QueryOptions options) {
        MongoDBCollection coll = db.getCollection(collectionName);

//        BasicDBObject query = new BasicDBObject(DBObjectToVariantConverter.ID_FIELD, id);

        if(options == null) {
            options = new QueryOptions(ID, id);
        } else {
            options.addToListOption(ID, id);
        }

        QueryBuilder qb = QueryBuilder.start();
        parseQueryOptions(options, qb);
        DBObject projection = parseProjectionQueryOptions(options);
        logger.debug("Query to be executed {}", qb.get().toString());

//        return coll.find(query, options, variantConverter);
        QueryResult<Variant> queryResult = coll.find(qb.get(), projection, variantConverter, options);
        queryResult.setId(id);
        return queryResult;
    }

    @Override
    public List<QueryResult<Variant>> getAllVariantsByIdList(List<String> idList, QueryOptions options) {
        List<QueryResult<Variant>> allResults = new ArrayList<>(idList.size());
        for (String r : idList) {
            QueryResult<Variant> queryResult = getVariantById(r, options);
            allResults.add(queryResult);
        }
        return allResults;
    }


    @Override
    public QueryResult<Variant> getAllVariantsByRegion(Region region, QueryOptions options) {
        MongoDBCollection coll = db.getCollection(collectionName);

        QueryBuilder qb = QueryBuilder.start();
        getRegionFilter(region, qb);
        parseQueryOptions(options, qb);
        DBObject projection = parseProjectionQueryOptions(options);

        if (options == null) {
            options = new QueryOptions();
        }
        options.add("sort", new BasicDBObject("chr", 1).append("start", 1));
        QueryResult<Variant> queryResult = coll.find(qb.get(), projection, variantConverter, options);
        queryResult.setId(region.toString());
        return queryResult;
    }

    @Override
    public List<QueryResult<Variant>> getAllVariantsByRegionList(List<Region> regionList, QueryOptions options) {
        List<QueryResult<Variant>> allResults;
        if (options == null) {
            options = new QueryOptions();
        }
        // If the user asks to merge the results, run only one query,
        // otherwise delegate in the method to query regions one by one
        if (options.getBoolean(MERGE, false)) {
            options.add(REGION, regionList);
            allResults = Collections.singletonList(getAllVariants(options));
        } else {
            allResults = new ArrayList<>(regionList.size());
            for (Region r : regionList) {
                QueryResult queryResult = getAllVariantsByRegion(r, options);
                queryResult.setId(r.toString());
                allResults.add(queryResult);
            }
        }
        return allResults;
    }

    @Override
    public QueryResult getAllVariantsByRegionAndStudies(Region region, List<String> studyId, QueryOptions options) {
        MongoDBCollection coll = db.getCollection(collectionName);

        // Aggregation for filtering when more than one study is present
        QueryBuilder qb = QueryBuilder.start(DBObjectToVariantConverter.FILES_FIELD + "." + DBObjectToVariantSourceEntryConverter.STUDYID_FIELD).in(studyId);
        getRegionFilter(region, qb);
        parseQueryOptions(options, qb);

        DBObject match = new BasicDBObject("$match", qb.get());
        DBObject unwind = new BasicDBObject("$unwind", "$" + DBObjectToVariantConverter.FILES_FIELD);
        DBObject match2 = new BasicDBObject("$match", 
                new BasicDBObject(DBObjectToVariantConverter.FILES_FIELD + "." + DBObjectToVariantSourceEntryConverter.STUDYID_FIELD, 
                        new BasicDBObject("$in", studyId)));

        logger.debug("Query to be executed {}", qb.get().toString());

        return coll.aggregate(/*"$variantsRegionStudies", */Arrays.asList(match, unwind, match2), options);
    }

    @Override
    public QueryResult getVariantFrequencyByRegion(Region region, QueryOptions options) {
        // db.variants.aggregate( { $match: { $and: [ {chr: "1"}, {start: {$gt: 251391, $lt: 2701391}} ] }}, 
        //                        { $group: { _id: { $subtract: [ { $divide: ["$start", 20000] }, { $divide: [{$mod: ["$start", 20000]}, 20000] } ] }, 
        //                                  totalCount: {$sum: 1}}})
        MongoDBCollection coll = db.getCollection(collectionName);

        if(options == null) {
            options = new QueryOptions();
        }

        int interval = options.getInt("interval", 20000);

        BasicDBObject start = new BasicDBObject("$gt", region.getStart());
        start.append("$lt", region.getEnd());

        BasicDBList andArr = new BasicDBList();
        andArr.add(new BasicDBObject(DBObjectToVariantConverter.CHROMOSOME_FIELD, region.getChromosome()));
        andArr.add(new BasicDBObject(DBObjectToVariantConverter.START_FIELD, start));

        // Parsing the rest of options
        QueryBuilder qb = new QueryBuilder();
        DBObject optionsMatch = parseQueryOptions(options, qb).get();
        if(!optionsMatch.keySet().isEmpty()) {
            andArr.add(optionsMatch);
        }
        DBObject match = new BasicDBObject("$match", new BasicDBObject("$and", andArr));


//        qb.and("_at.chunkIds").in(chunkIds);
//        qb.and(DBObjectToVariantConverter.END_FIELD).greaterThanEquals(region.getStart());
//        qb.and(DBObjectToVariantConverter.START_FIELD).lessThanEquals(region.getEnd());
//
//        List<String> chunkIds = getChunkIds(region);
//        DBObject regionObject = new BasicDBObject("_at.chunkIds", new BasicDBObject("$in", chunkIds))
//                .append(DBObjectToVariantConverter.END_FIELD, new BasicDBObject("$gte", region.getStart()))
//                .append(DBObjectToVariantConverter.START_FIELD, new BasicDBObject("$lte", region.getEnd()));


        BasicDBList divide1 = new BasicDBList();
        divide1.add("$start");
        divide1.add(interval);

        BasicDBList divide2 = new BasicDBList();
        divide2.add(new BasicDBObject("$mod", divide1));
        divide2.add(interval);

        BasicDBList subtractList = new BasicDBList();
        subtractList.add(new BasicDBObject("$divide", divide1));
        subtractList.add(new BasicDBObject("$divide", divide2));


        BasicDBObject substract = new BasicDBObject("$subtract", subtractList);

        DBObject totalCount = new BasicDBObject("$sum", 1);

        BasicDBObject g = new BasicDBObject("_id", substract);
        g.append("features_count", totalCount);
        DBObject group = new BasicDBObject("$group", g);

        DBObject sort = new BasicDBObject("$sort", new BasicDBObject("_id", 1));

//        logger.info("getAllIntervalFrequencies - (>·_·)>");
//        System.out.println(options.toString());
//
//        System.out.println(match.toString());
//        System.out.println(group.toString());
//        System.out.println(sort.toString());

        long dbTimeStart = System.currentTimeMillis();
        QueryResult output = coll.aggregate(/*"$histogram", */Arrays.asList(match, group, sort), options);
        long dbTimeEnd = System.currentTimeMillis();

        Map<Long, DBObject> ids = new HashMap<>();
        // Create DBObject for intervals with features inside them
        for (DBObject intervalObj : (List<DBObject>) output.getResult()) {
            Long _id = Math.round((Double) intervalObj.get("_id"));//is double

            DBObject intervalVisited = ids.get(_id);
            if (intervalVisited == null) {
                intervalObj.put("_id", _id);
                intervalObj.put("start", getChunkStart(_id.intValue(), interval));
                intervalObj.put("end", getChunkEnd(_id.intValue(), interval));
                intervalObj.put("chromosome", region.getChromosome());
                intervalObj.put("features_count", Math.log((int) intervalObj.get("features_count")));
                ids.put(_id, intervalObj);
            } else {
                Double sum = (Double) intervalVisited.get("features_count") + Math.log((int) intervalObj.get("features_count"));
                intervalVisited.put("features_count", sum.intValue());
            }
        }

        // Create DBObject for intervals without features inside them
        BasicDBList resultList = new BasicDBList();
        int firstChunkId = getChunkId(region.getStart(), interval);
        int lastChunkId = getChunkId(region.getEnd(), interval);
        DBObject intervalObj;
        for (int chunkId = firstChunkId; chunkId <= lastChunkId; chunkId++) {
            intervalObj = ids.get((long) chunkId);
            if (intervalObj == null) {
                intervalObj = new BasicDBObject();
                intervalObj.put("_id", chunkId);
                intervalObj.put("start", getChunkStart(chunkId, interval));
                intervalObj.put("end", getChunkEnd(chunkId, interval));
                intervalObj.put("chromosome", region.getChromosome());
                intervalObj.put("features_count", 0);
            }
            resultList.add(intervalObj);
        }

        QueryResult queryResult = new QueryResult(region.toString(), ((Long) (dbTimeEnd - dbTimeStart)).intValue(),
                resultList.size(), resultList.size(), null, null, resultList);

        return queryResult;
    }


    @Override
    public QueryResult getAllVariantsByGene(String geneName, QueryOptions options) {
        MongoDBCollection coll = db.getCollection(collectionName);

        QueryBuilder qb = QueryBuilder.start();
        if(options == null) {
            options = new QueryOptions(GENE, geneName);
        } else {
            options.addToListOption(GENE, geneName);
        }
        options.put(GENE, geneName);
        parseQueryOptions(options, qb);
        DBObject projection = parseProjectionQueryOptions(options);
        QueryResult<Variant> queryResult = coll.find(qb.get(), projection, variantConverter, options);
        queryResult.setId(geneName);
        return queryResult;
    }


    @Override
    public QueryResult groupBy(String field, QueryOptions options) {
        MongoDBCollection coll = db.getCollection(collectionName);

        String documentPath;
        switch (field) {
            case "gene":
            default:
                documentPath = DBObjectToVariantConverter.ANNOTATION_FIELD + "." + DBObjectToVariantAnnotationConverter.CONSEQUENCE_TYPE_FIELD + "." + DBObjectToVariantAnnotationConverter.GENE_NAME_FIELD;
                break;
            case "ensemblGene":
                documentPath = DBObjectToVariantConverter.ANNOTATION_FIELD + "." + DBObjectToVariantAnnotationConverter.CONSEQUENCE_TYPE_FIELD + "." + DBObjectToVariantAnnotationConverter.ENSEMBL_GENE_ID_FIELD;
                break;
            case "ct":
            case "consequence_type":
                documentPath = DBObjectToVariantConverter.ANNOTATION_FIELD + "." + DBObjectToVariantAnnotationConverter.CONSEQUENCE_TYPE_FIELD + "." + DBObjectToVariantAnnotationConverter.SO_ACCESSION_FIELD;
                break;
        }

        QueryBuilder qb = QueryBuilder.start();
        parseQueryOptions(options, qb);

        DBObject match = new BasicDBObject("$match", qb.get());
        DBObject project = new BasicDBObject("$project", new BasicDBObject("field", "$"+documentPath));
        DBObject unwind = new BasicDBObject("$unwind", "$field");
        DBObject group = new BasicDBObject("$group", new BasicDBObject("_id", "$field")
//                .append("field", "$field")
                .append("count", new BasicDBObject("$sum", 1))); // sum, count, avg, ...?
        DBObject sort = new BasicDBObject("$sort", new BasicDBObject("count", options != null ? options.getInt("order", -1) : -1)); // 1 = ascending, -1 = descending
        DBObject limit = new BasicDBObject("$limit", options != null && options.getInt("limit", -1) > 0 ? options.getInt("limit") : 10);

        return coll.aggregate(Arrays.asList(match, project, unwind, group, sort, limit), options);
    }

    @Override
    public QueryResult getMostAffectedGenes(int numGenes, QueryOptions options) {
        return getGenesRanking(numGenes, -1, options);
    }

    @Override
    public QueryResult getLeastAffectedGenes(int numGenes, QueryOptions options) {
        return getGenesRanking(numGenes, 1, options);
    }

    private QueryResult getGenesRanking(int numGenes, int order, QueryOptions options) {
        if (options == null) {
            options = new QueryOptions();
        }
        options.put("limit", numGenes);
        options.put("order", order);

        return groupBy("gene", options);
    }


    @Override
    public QueryResult getTopConsequenceTypes(int numConsequenceTypes, QueryOptions options) {
        return getConsequenceTypesRanking(numConsequenceTypes, -1, options);
    }

    @Override
    public QueryResult getBottomConsequenceTypes(int numConsequenceTypes, QueryOptions options) {
        return getConsequenceTypesRanking(numConsequenceTypes, 1, options);
    }

    private QueryResult getConsequenceTypesRanking(int numConsequenceTypes, int order, QueryOptions options) {
        if (options == null) {
            options = new QueryOptions();
        }
        options.put("limit", numConsequenceTypes);
        options.put("order", order);

        return groupBy("ct", options);
    }

    @Override
    public VariantSourceDBAdaptor getVariantSourceDBAdaptor() {
        return variantSourceMongoDBAdaptor;
    }

    public StudyConfigurationManager getStudyConfigurationDBAdaptor() {
        return studyConfigurationManager;
    }

    @Override
    public VariantDBIterator iterator() {
        MongoDBCollection coll = db.getCollection(collectionName);

        DBCursor dbCursor = coll.nativeQuery().find(new BasicDBObject(), new QueryOptions());
        return new VariantMongoDBIterator(dbCursor, variantConverter);
    }

    @Override
    public VariantDBIterator iterator(QueryOptions options) {
        MongoDBCollection coll = db.getCollection(collectionName);

        QueryBuilder qb = QueryBuilder.start();
        parseQueryOptions(options, qb);
        DBObject projection = parseProjectionQueryOptions(options);
        DBCursor dbCursor = coll.nativeQuery().find(qb.get(), projection, options);
        return new VariantMongoDBIterator(dbCursor, variantConverter);
    }

    @Override
    public QueryResult updateAnnotations(List<VariantAnnotation> variantAnnotations, QueryOptions queryOptions) {

        DBCollection coll = db.getDb().getCollection(collectionName);
        BulkWriteOperation builder = coll.initializeUnorderedBulkOperation();

        long start = System.nanoTime();
        for (VariantAnnotation variantAnnotation : variantAnnotations) {
            String id = variantConverter.buildStorageId(variantAnnotation.getChromosome(), variantAnnotation.getStart(),
                    variantAnnotation.getReferenceAllele(), variantAnnotation.getAlternativeAllele());
            DBObject find = new BasicDBObject("_id", id);
            DBObjectToVariantAnnotationConverter converter = new DBObjectToVariantAnnotationConverter();
            DBObject convertedVariantAnnotation = converter.convertToStorageType(variantAnnotation);
//            System.out.println("convertedVariantAnnotation = " + convertedVariantAnnotation);
            DBObject update = new BasicDBObject("$set", new BasicDBObject(DBObjectToVariantConverter.ANNOTATION_FIELD,
                    convertedVariantAnnotation));
            builder.find(find).updateOne(update);
        }

        BulkWriteResult writeResult = builder.execute();

        return new QueryResult<>("", ((int) (System.nanoTime() - start)), 1, 1, "", "", Collections.singletonList(writeResult));
    }

    @Override
    public QueryResult updateStats(List<VariantStatsWrapper> variantStatsWrappers, StudyConfiguration studyConfiguration, QueryOptions queryOptions) {
        DBCollection coll = db.getDb().getCollection(collectionName);
        BulkWriteOperation builder = coll.initializeUnorderedBulkOperation();

        long start = System.nanoTime();
        DBObjectToVariantStatsConverter statsConverter = new DBObjectToVariantStatsConverter();
//        VariantSource variantSource = queryOptions.get(VariantStorageManager.VARIANT_SOURCE, VariantSource.class);
        String fileId = queryOptions.getString(VariantStorageManager.FILE_ID);  //TODO: Change to int value
        String studyId = ""+ studyConfiguration.getStudyId();                    //TODO: Change to int value
        //TODO: Use the StudyConfiguration to change names to ids

        // TODO make unset of 'st' if already present?
        for (VariantStatsWrapper wrapper : variantStatsWrappers) {
            Map<String, VariantStats> cohortStats = wrapper.getCohortStats();
            Iterator<VariantStats> iterator = cohortStats.values().iterator();
            VariantStats variantStats = iterator.hasNext()? iterator.next() : null;
            List<DBObject> cohorts = statsConverter.convertCohortsToStorageType(cohortStats, variantSource.getStudyId(), variantSource.getFileId());   // TODO remove when we remove fileId
//            List cohorts = statsConverter.convertCohortsToStorageType(cohortStats, variantSource.getStudyId());   // TODO use when we remove fileId
            
            if (!cohorts.isEmpty()) {
                String id = variantConverter.buildStorageId(wrapper.getChromosome(), wrapper.getPosition(),
                        variantStats.getRefAllele(), variantStats.getAltAllele());
                
<<<<<<< HEAD
                DBObject find = new BasicDBObject("_id", id)
                        .append(DBObjectToVariantConverter.FILES_FIELD + "." + DBObjectToVariantSourceEntryConverter.STUDYID_FIELD
                                , studyId)
                        .append(DBObjectToVariantConverter.FILES_FIELD + "." + DBObjectToVariantSourceEntryConverter.FILEID_FIELD
                                , fileId);

                DBObject update = new BasicDBObject("$set", new BasicDBObject(
                        DBObjectToVariantConverter.FILES_FIELD + ".$." + DBObjectToVariantSourceConverter.STATS_FIELD
                        , cohorts));

                builder.find(find).updateOne(update);
=======
                for (DBObject cohort : cohorts) {   // remove already present elements one by one. TODO improve this. pullAll requires exact match and addToSet does not overwrite, we would need a putToSet
                    DBObject find = new BasicDBObject("_id", id)
                            .append(
                                    DBObjectToVariantConverter.STATS_FIELD + "." + DBObjectToVariantStatsConverter.STUDY_ID,
                                    cohort.get(DBObjectToVariantStatsConverter.STUDY_ID));
                    DBObject update = new BasicDBObject("$pull",
                            new BasicDBObject(DBObjectToVariantConverter.STATS_FIELD, 
                                    new BasicDBObject(DBObjectToVariantStatsConverter.STUDY_ID, 
                                            cohort.get(DBObjectToVariantStatsConverter.STUDY_ID))));

                    builder.find(find).updateOne(update);
                }
                
                DBObject push = new BasicDBObject("$push", 
                        new BasicDBObject(DBObjectToVariantConverter.STATS_FIELD,
                                new BasicDBObject("$each", cohorts)));
                
                builder.find(new BasicDBObject("_id", id)).update(push);
>>>>>>> ef4e8d2d
            }
        }

        // TODO handle if the variant didn't had that studyId in the files array
        // TODO check the substitution is done right if the stats are already present
        BulkWriteResult writeResult = builder.execute();
        int writes = writeResult.getModifiedCount();

        return new QueryResult<>("", ((int) (System.nanoTime() - start)), writes, writes, "", "", Collections.singletonList(writeResult));
    }

    @Override
    public boolean close() {
        mongoManager.close(db.getDatabaseName());
        return true;
    }

    private QueryBuilder parseQueryOptions(QueryOptions options, QueryBuilder builder) {
        if (options != null) {

            /** GENOMIC REGION **/

            if (options.getString(ID) != null && !options.getString(ID).isEmpty()) { //) && !options.getString("id").isEmpty()) {
                List<String> ids = options.getAsStringList(ID);
                addQueryListFilter(DBObjectToVariantConverter.ANNOTATION_FIELD + "." +
                        DBObjectToVariantAnnotationConverter.XREFS_FIELD + "." +
                        DBObjectToVariantAnnotationConverter.XREF_ID_FIELD
                        , ids, builder, QueryOperation.OR);

                addQueryListFilter(DBObjectToVariantConverter.IDS_FIELD
                        , ids, builder, QueryOperation.OR);
            }

            if (options.containsKey(REGION) && !options.getString(REGION).isEmpty()) {
                List<String> stringList = options.getAsStringList(REGION);
                List<Region> regions = new ArrayList<>(stringList.size());
                for (String reg : stringList) {
                    Region region = Region.parseRegion(reg);
                    regions.add(region);
                }
                getRegionFilter(regions, builder);
            }

            if (options.containsKey(GENE)) {
                List<String> xrefs = options.getAsStringList(GENE);
                addQueryListFilter(DBObjectToVariantConverter.ANNOTATION_FIELD + "." +
                        DBObjectToVariantAnnotationConverter.XREFS_FIELD + "." +
                        DBObjectToVariantAnnotationConverter.XREF_ID_FIELD
                        , xrefs, builder, QueryOperation.OR);
            }

            if (options.containsKey(CHROMOSOME)) {
                List<String> chromosome = options.getAsStringList(CHROMOSOME);
                addQueryListFilter(DBObjectToVariantConverter.CHROMOSOME_FIELD
                        , chromosome, builder, QueryOperation.OR);
            }

            /** VARIANT **/

            if (options.containsKey(TYPE)) { // && !options.getString("type").isEmpty()) {
                addQueryStringFilter(DBObjectToVariantConverter.TYPE_FIELD, options.getString(TYPE), builder);
            }

            if (options.containsKey(REFERENCE) && options.getString(REFERENCE) != null) {
                addQueryStringFilter(DBObjectToVariantConverter.REFERENCE_FIELD, options.getString(REFERENCE), builder);
            }

            if (options.containsKey(ALTERNATE) && options.getString(ALTERNATE) != null) {
                addQueryStringFilter(DBObjectToVariantConverter.ALTERNATE_FIELD, options.getString(ALTERNATE), builder);
            }

            /** ANNOTATION **/

            if (options.containsKey(ANNOTATION_EXISTS)) {
                builder.and(DBObjectToVariantConverter.ANNOTATION_FIELD).exists(options.getBoolean(ANNOTATION_EXISTS));
            }

            if (options.containsKey(ANNOT_XREF)) {
                List<String> xrefs = options.getAsStringList(ANNOT_XREF);
                addQueryListFilter(DBObjectToVariantConverter.ANNOTATION_FIELD + "." +
                        DBObjectToVariantAnnotationConverter.XREFS_FIELD + "." +
                        DBObjectToVariantAnnotationConverter.XREF_ID_FIELD
                        , xrefs, builder, QueryOperation.AND);
            }

            if (options.containsKey(ANNOT_CONSEQUENCE_TYPE)) {
//                List<Integer> cts = getIntegersList(options.get(ANNOT_CONSEQUENCE_TYPE));
                List<String> cts = new ArrayList<>(options.getAsStringList(ANNOT_CONSEQUENCE_TYPE));
                List<Integer> ctsInteger = new ArrayList<>(cts.size());
                for (Iterator<String> iterator = cts.iterator(); iterator.hasNext(); ) {
                    String ct = iterator.next();
                    if (ct.startsWith("SO:")) {
                        ct = ct.substring(3);
                    }
                    try {
                        ctsInteger.add(Integer.parseInt(ct));
                    } catch (NumberFormatException e) {
                        logger.error("Error parsing integer ", e);
                        iterator.remove();  //Remove the malformed query params.
                    }
                }
                options.put(ANNOT_CONSEQUENCE_TYPE, cts); //Replace the QueryOption without the malformed query params
                addQueryListFilter(DBObjectToVariantConverter.ANNOTATION_FIELD + "." +
                        DBObjectToVariantAnnotationConverter.CONSEQUENCE_TYPE_FIELD + "." +
                        DBObjectToVariantAnnotationConverter.SO_ACCESSION_FIELD
                        , ctsInteger, builder, QueryOperation.AND);
            }

            if (options.containsKey(ANNOT_BIOTYPE)) {
                List<String> biotypes = options.getAsStringList(ANNOT_BIOTYPE);
                addQueryListFilter(DBObjectToVariantConverter.ANNOTATION_FIELD + "." +
                        DBObjectToVariantAnnotationConverter.CONSEQUENCE_TYPE_FIELD + "." +
                        DBObjectToVariantAnnotationConverter.BIOTYPE_FIELD
                        , biotypes, builder, QueryOperation.AND);
            }

            if (options.containsKey(POLYPHEN)) {
                addCompQueryFilter(DBObjectToVariantConverter.ANNOTATION_FIELD + "." +
                        DBObjectToVariantAnnotationConverter.CONSEQUENCE_TYPE_FIELD + "." +
                        DBObjectToVariantAnnotationConverter.POLYPHEN_FIELD + "." +
                        DBObjectToVariantAnnotationConverter.SCORE_SCORE_FIELD, options.getString(POLYPHEN), builder);
            }

            if (options.containsKey(SIFT)) {
                addCompQueryFilter(DBObjectToVariantConverter.ANNOTATION_FIELD + "." +
                        DBObjectToVariantAnnotationConverter.CONSEQUENCE_TYPE_FIELD + "." +
                        DBObjectToVariantAnnotationConverter.SIFT_FIELD + "." +
                        DBObjectToVariantAnnotationConverter.SCORE_SCORE_FIELD, options.getString(SIFT), builder);
            }

            if (options.containsKey(PROTEIN_SUBSTITUTION)) {
                List<String> list = new ArrayList<>(options.getAsStringList(PROTEIN_SUBSTITUTION));
                addScoreFilter(DBObjectToVariantConverter.ANNOTATION_FIELD + "." +
                        DBObjectToVariantAnnotationConverter.CONSEQUENCE_TYPE_FIELD + "." +
                        DBObjectToVariantAnnotationConverter.PROTEIN_SUBSTITUTION_SCORE_FIELD, list, builder);
                options.put(PROTEIN_SUBSTITUTION, list); //Replace the QueryOption without the malformed query params
            }

            if (options.containsKey(CONSERVED_REGION)) {
                List<String> list = new ArrayList<>(options.getAsStringList(CONSERVED_REGION));
                addScoreFilter(DBObjectToVariantConverter.ANNOTATION_FIELD + "." +
                        DBObjectToVariantAnnotationConverter.CONSERVED_REGION_SCORE_FIELD, list, builder);
                options.put(PROTEIN_SUBSTITUTION, list); //Replace the QueryOption without the malformed query params
            }

            /** STATS **/

            if (options.get(MAF) != null && !options.getString(MAF).isEmpty()) {
                addCompQueryFilter(
                        DBObjectToVariantConverter.STATS_FIELD + "." + DBObjectToVariantStatsConverter.MAF_FIELD,
                        options.getString(MAF), builder);
            }

            if (options.get(MGF) != null && !options.getString(MGF).isEmpty()) {
                addCompQueryFilter(
                        DBObjectToVariantConverter.STATS_FIELD + "." + DBObjectToVariantStatsConverter.MGF_FIELD,
                        options.getString(MGF), builder);
            }

            if (options.get(MISSING_ALLELES) != null && !options.getString(MISSING_ALLELES).isEmpty()) {
                addCompQueryFilter(
                        DBObjectToVariantConverter.STATS_FIELD + "." + DBObjectToVariantStatsConverter.MISSALLELE_FIELD,
                        options.getString(MISSING_ALLELES), builder);
            }

            if (options.get(MISSING_GENOTYPES) != null && !options.getString(MISSING_GENOTYPES).isEmpty()) {
                addCompQueryFilter(
                        DBObjectToVariantConverter.STATS_FIELD + "." + DBObjectToVariantStatsConverter.MISSGENOTYPE_FIELD,
                        options.getString(MISSING_GENOTYPES), builder);
            }

            if (options.get("numgt") != null && !options.getString("numgt").isEmpty()) {
                for (String numgt : options.getAsStringList("numgt")) {
                    String[] split = numgt.split(":");
                    addCompQueryFilter(
                            DBObjectToVariantConverter.STATS_FIELD + "." + DBObjectToVariantStatsConverter.NUMGT_FIELD + "." + split[0],
                            split[1], builder);
                }
            }

//            if (options.get("freqgt") != null && !options.getString("freqgt").isEmpty()) {
//                for (String freqgt : getStringList(options.get("freqgt"))) {
//                    String[] split = freqgt.split(":");
//                    addCompQueryFilter(
//                            DBObjectToVariantSourceEntryConverter.STATS_FIELD + "." + DBObjectToVariantStatsConverter.FREQGT_FIELD + "." + split[0],
//                            split[1], builder);
//                }
//            }


            /** FILES **/
            QueryBuilder fileBuilder = QueryBuilder.start();

            if (options.containsKey(STUDIES)) { // && !options.getList("studies").isEmpty() && !options.getListAs("studies", String.class).get(0).isEmpty()) {
                addQueryListFilter(
                        DBObjectToVariantSourceEntryConverter.STUDYID_FIELD, options.getAsStringList(STUDIES),
                        fileBuilder, QueryOperation.AND);
            }

            if (options.containsKey(FILES)) { // && !options.getList("files").isEmpty() && !options.getListAs("files", String.class).get(0).isEmpty()) {
                addQueryListFilter(
                        DBObjectToVariantSourceConverter.FILEID_FIELD, options.getAsStringList(FILES),
                        fileBuilder, QueryOperation.AND);
            }

            if (options.containsKey(GENOTYPE)) {
                String sampleGenotypesCSV = options.getString(GENOTYPE);

//                String AND = ",";
//                String OR = ";";
//                String IS = ":";

//                String AND = "AND";
//                String OR = "OR";
//                String IS = ":";

                String AND = ";";
                String OR = ",";
                String IS = ":";

                String[] sampleGenotypesArray = sampleGenotypesCSV.split(AND);
                for (String sampleGenotypes : sampleGenotypesArray) {
                    String[] sampleGenotype = sampleGenotypes.split(IS);
                    if(sampleGenotype.length != 2) {
                        continue;
                    }
                    int sample = Integer.parseInt(sampleGenotype[0]);
                    String[] genotypes = sampleGenotype[1].split(OR);
                    QueryBuilder genotypesBuilder = QueryBuilder.start();
                    for (String genotype : genotypes) {
                        String s = DBObjectToVariantSourceEntryConverter.SAMPLES_FIELD + "." + genotype;
                        //or [ {"samp.0|0" : { $elemMatch : { $eq : <sampleId> } } } ]
                        genotypesBuilder.or(new BasicDBObject(s, new BasicDBObject("$elemMatch", new BasicDBObject("$eq", sample))));
                    }
                    fileBuilder.and(genotypesBuilder.get());
                }
            }

            DBObject fileQuery = fileBuilder.get();
            if (fileQuery.keySet().size() != 0) {
                builder.and(DBObjectToVariantConverter.FILES_FIELD).elemMatch(fileQuery);
            }
        }

        logger.debug("Find = " + builder.get());
        return builder;
    }

    /**
     * when the tags "include" or "exclude" The names are the same as the members of Variant.
     * @param options
     * @return
     */
    private DBObject parseProjectionQueryOptions(QueryOptions options) {
        DBObject projection = new BasicDBObject();

        if(options == null) {
            return projection;
        }

        List<String> includeList = options.getAsStringList("include");
        if (!includeList.isEmpty()) { //Include some
            for (String s : includeList) {
                String key = DBObjectToVariantConverter.toShortFieldName(s);
                if (key != null) {
                    projection.put(key, 1);
                } else {
                    logger.warn("Unknown include field: {}", s);
                }
            }
        } else { //Include all
            for (String values : DBObjectToVariantConverter.fieldsMap.values()) {
                projection.put(values, 1);
            }
            if (options.containsKey("exclude")) { // Exclude some
                List<String> excludeList = options.getAsStringList("exclude");
                for (String s : excludeList) {
                    String key = DBObjectToVariantConverter.toShortFieldName(s);
                    if (key != null) {
                        projection.removeField(key);
                    } else {
                        logger.warn("Unknown exclude field: {}", s);
                    }
                }
            }
        }

        if (options.containsKey(FILE_ID) && projection.containsField(DBObjectToVariantConverter.FILES_FIELD)) {
//            List<String> files = options.getListAs(FILES, String.class);
            String file = options.getString(FILE_ID);
            projection.put(
                    DBObjectToVariantConverter.FILES_FIELD,
                    new BasicDBObject(
                            "$elemMatch",
                            new BasicDBObject(
                                    DBObjectToVariantSourceEntryConverter.FILEID_FIELD,
                                    file
//                                    new BasicDBObject(
//                                            "$in",
//                                            files
//                                    )
                            )
                    )
            );
        }

        logger.debug("Projection: {}", projection);
        return projection;
    }

    private enum QueryOperation {
        AND, OR
    }

    private QueryBuilder addQueryStringFilter(String key, String value, QueryBuilder builder) {
        if(value != null && !value.isEmpty()) {
            if(value.indexOf(",") == -1) {
                builder.and(key).is(value);
            }else {
                String[] values = value.split(",");
                builder.and(key).in(values);
            }
        }
        return builder;
    }

    private QueryBuilder addQueryListFilter(String key, List<?> values, QueryBuilder builder, QueryOperation op) {
        if (values != null)
            if (values.size() == 1) {
                if(op == QueryOperation.AND) {
                    builder.and(key).is(values.get(0));
                } else {
                    builder.or(QueryBuilder.start(key).is(values.get(0)).get());
                }
            } else if (!values.isEmpty()) {
                if(op == QueryOperation.AND) {
                    builder.and(key).in(values);
                } else {
                    builder.or(QueryBuilder.start(key).in(values).get());
                }
            }
        return builder;
    }

    private QueryBuilder addCompQueryFilter(String key, String value, QueryBuilder builder) {
        String op = value.substring(0, 2);
        op = op.replaceFirst("[0-9]", "");
        String obj = value.replaceFirst(op, "");

        switch(op) {
            case "<":
                builder.and(key).lessThan(Float.parseFloat(obj));
                break;
            case "<=":
                builder.and(key).lessThanEquals(Float.parseFloat(obj));
                break;
            case ">":
                builder.and(key).greaterThan(Float.parseFloat(obj));
                break;
            case ">=":
                builder.and(key).greaterThanEquals(Float.parseFloat(obj));
                break;
            case "=":
            case "==":
                builder.and(key).is(Float.parseFloat(obj));
                break;
            case "!=":
                builder.and(key).notEquals(Float.parseFloat(obj));
                break;
            case "~=":
                builder.and(key).regex(Pattern.compile(obj));
                break;
        }
        return builder;
    }

    private QueryBuilder addScoreFilter(String key, List<String> list, QueryBuilder builder) {
//        ArrayList<DBObject> and = new ArrayList<>(list.size());
//        DBObject[] ands = new DBObject[list.size()];
        List<DBObject> ands = new ArrayList<>();
        for (Iterator<String> iterator = list.iterator(); iterator.hasNext(); ) {
            String elem = iterator.next();
            String[] split = elem.split(":");
            if (split.length == 2) {
                String source = split[0];
                String score = split[1];
                QueryBuilder scoreBuilder = new QueryBuilder();
                scoreBuilder.and(DBObjectToVariantAnnotationConverter.SCORE_SOURCE_FIELD).is(source);
                addCompQueryFilter(DBObjectToVariantAnnotationConverter.SCORE_SCORE_FIELD
                        , score, scoreBuilder);
//                builder.and(key).elemMatch(scoreBuilder.get());
                ands.add(new BasicDBObject(key, new BasicDBObject("$elemMatch", scoreBuilder.get())));
            } else {
                logger.error("Bad score filter: " + elem);
                iterator.remove(); //Remove the malformed query params.
            }
        }
        if (!ands.isEmpty()) {
            builder.and(ands.toArray(new DBObject[ands.size()]));
        }
        return builder;
    }

    private QueryBuilder getRegionFilter(Region region, QueryBuilder builder) {
        List<String> chunkIds = getChunkIds(region);
        builder.and("_at.chunkIds").in(chunkIds);
        builder.and(DBObjectToVariantConverter.END_FIELD).greaterThanEquals(region.getStart());
        builder.and(DBObjectToVariantConverter.START_FIELD).lessThanEquals(region.getEnd());
        return builder;
    }

    private QueryBuilder getRegionFilter(List<Region> regions, QueryBuilder builder) {
        DBObject[] objects = new DBObject[regions.size()];

        int i = 0;
        for (Region region : regions) {
            List<String> chunkIds = getChunkIds(region);
            DBObject regionObject = new BasicDBObject("_at.chunkIds", new BasicDBObject("$in", chunkIds))
                    .append(DBObjectToVariantConverter.END_FIELD, new BasicDBObject("$gte", region.getStart()))
                    .append(DBObjectToVariantConverter.START_FIELD, new BasicDBObject("$lte", region.getEnd()));
            objects[i] = regionObject;
            i++;
        }
        builder.or(objects);
        return builder;
    }

    /* *******************
     * Auxiliary methods *
     * *******************/

    private List<String> getChunkIds(Region region) {
        List<String> chunkIds = new LinkedList<>();

        int chunkSize = (region.getEnd() - region.getStart() > VariantMongoDBWriter.CHUNK_SIZE_BIG) ?
                VariantMongoDBWriter.CHUNK_SIZE_BIG : VariantMongoDBWriter.CHUNK_SIZE_SMALL;
        int ks = chunkSize / 1000;
        int chunkStart = region.getStart() / chunkSize;
        int chunkEnd = region.getEnd() / chunkSize;

        for (int i = chunkStart; i <= chunkEnd; i++) {
            String chunkId = region.getChromosome() + "_" + i + "_" + ks + "k";
            chunkIds.add(chunkId);
        }

        return chunkIds;
    }

    private int getChunkId(int position, int chunksize) {
        return position / chunksize;
    }

    private int getChunkStart(int id, int chunksize) {
        return (id == 0) ? 1 : id * chunksize;
    }

    private int getChunkEnd(int id, int chunksize) {
        return (id * chunksize) + chunksize - 1;
    }


}<|MERGE_RESOLUTION|>--- conflicted
+++ resolved
@@ -65,15 +65,8 @@
         // TODO Allow to configure depending on the type of study?
         variantSourceEntryConverter = new DBObjectToVariantSourceEntryConverter(
                 true,
-<<<<<<< HEAD
-                new DBObjectToSamplesConverter(studyConfigurationManager, variantSourceMongoDBAdaptor),
-                new DBObjectToVariantStatsConverter());
-        variantConverter = new DBObjectToVariantConverter(variantSourceEntryConverter);
-=======
-                new DBObjectToSamplesConverter(credentials, filesCollectionName)
-        );
+                new DBObjectToSamplesConverter(studyConfigurationManager, variantSourceMongoDBAdaptor));
         variantConverter = new DBObjectToVariantConverter(variantSourceEntryConverter, new DBObjectToVariantStatsConverter());
->>>>>>> ef4e8d2d
     }
 
 
@@ -469,26 +462,13 @@
             Map<String, VariantStats> cohortStats = wrapper.getCohortStats();
             Iterator<VariantStats> iterator = cohortStats.values().iterator();
             VariantStats variantStats = iterator.hasNext()? iterator.next() : null;
-            List<DBObject> cohorts = statsConverter.convertCohortsToStorageType(cohortStats, variantSource.getStudyId(), variantSource.getFileId());   // TODO remove when we remove fileId
+            List<DBObject> cohorts = statsConverter.convertCohortsToStorageType(cohortStats, studyId, fileId);   // TODO remove when we remove fileId
 //            List cohorts = statsConverter.convertCohortsToStorageType(cohortStats, variantSource.getStudyId());   // TODO use when we remove fileId
             
             if (!cohorts.isEmpty()) {
                 String id = variantConverter.buildStorageId(wrapper.getChromosome(), wrapper.getPosition(),
                         variantStats.getRefAllele(), variantStats.getAltAllele());
-                
-<<<<<<< HEAD
-                DBObject find = new BasicDBObject("_id", id)
-                        .append(DBObjectToVariantConverter.FILES_FIELD + "." + DBObjectToVariantSourceEntryConverter.STUDYID_FIELD
-                                , studyId)
-                        .append(DBObjectToVariantConverter.FILES_FIELD + "." + DBObjectToVariantSourceEntryConverter.FILEID_FIELD
-                                , fileId);
-
-                DBObject update = new BasicDBObject("$set", new BasicDBObject(
-                        DBObjectToVariantConverter.FILES_FIELD + ".$." + DBObjectToVariantSourceConverter.STATS_FIELD
-                        , cohorts));
-
-                builder.find(find).updateOne(update);
-=======
+
                 for (DBObject cohort : cohorts) {   // remove already present elements one by one. TODO improve this. pullAll requires exact match and addToSet does not overwrite, we would need a putToSet
                     DBObject find = new BasicDBObject("_id", id)
                             .append(
@@ -507,7 +487,6 @@
                                 new BasicDBObject("$each", cohorts)));
                 
                 builder.find(new BasicDBObject("_id", id)).update(push);
->>>>>>> ef4e8d2d
             }
         }
 
