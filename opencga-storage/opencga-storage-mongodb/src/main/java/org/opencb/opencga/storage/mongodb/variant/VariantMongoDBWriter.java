--- conflicted
+++ resolved
@@ -212,18 +212,13 @@
             String id = variantConverter.buildStorageId(variant);
 
             for (VariantSourceEntry variantSourceEntry : variant.getSourceEntries().values()) {
-<<<<<<< HEAD
                 if (!variantSourceEntry.getFileId().equals(fileId)) {
-                    continue;
-                }
-=======
-                if (!variantSourceEntry.getFileId().equals(source.getFileId())) {
                     continue;
                 }
                 BasicDBObject addToSet = new BasicDBObject(
                         DBObjectToVariantConverter.FILES_FIELD,
                         sourceEntryConverter.convertToStorageType(variantSourceEntry));
->>>>>>> ef4e8d2d
+
                 BasicDBObject update = new BasicDBObject()
                         .append("$addToSet", addToSet)
                         .append("$setOnInsert", variantConverter.convertToStorageType(variant));
