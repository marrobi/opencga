/*
 * Copyright 2015-2017 OpenCB
 *
 * Licensed under the Apache License, Version 2.0 (the "License");
 * you may not use this file except in compliance with the License.
 * You may obtain a copy of the License at
 *
 *     http://www.apache.org/licenses/LICENSE-2.0
 *
 * Unless required by applicable law or agreed to in writing, software
 * distributed under the License is distributed on an "AS IS" BASIS,
 * WITHOUT WARRANTIES OR CONDITIONS OF ANY KIND, either express or implied.
 * See the License for the specific language governing permissions and
 * limitations under the License.
 */

package org.opencb.opencga.storage.mongodb.variant;

import com.google.common.base.Throwables;
import com.google.common.collect.BiMap;
import com.google.common.collect.LinkedListMultimap;
import com.google.common.collect.ListMultimap;
import org.apache.commons.lang3.time.StopWatch;
import org.bson.Document;
import org.opencb.biodata.formats.variant.io.VariantReader;
import org.opencb.biodata.models.metadata.SampleSetType;
import org.opencb.biodata.models.variant.Variant;
import org.opencb.biodata.models.variant.VariantFileMetadata;
import org.opencb.biodata.models.variant.avro.VariantType;
import org.opencb.biodata.models.variant.metadata.VariantStudyMetadata;
import org.opencb.biodata.tools.variant.VariantDeduplicationTask;
import org.opencb.commons.ProgressLogger;
import org.opencb.commons.datastore.core.ObjectMap;
import org.opencb.commons.datastore.core.Query;
import org.opencb.commons.datastore.mongodb.MongoDBCollection;
import org.opencb.commons.io.DataReader;
import org.opencb.commons.run.ParallelTaskRunner;
import org.opencb.commons.run.Task;
import org.opencb.opencga.storage.core.config.StorageConfiguration;
import org.opencb.opencga.storage.core.exceptions.StorageEngineException;
import org.opencb.opencga.storage.core.metadata.BatchFileOperation;
import org.opencb.opencga.storage.core.metadata.StudyConfiguration;
import org.opencb.opencga.storage.core.metadata.StudyConfigurationManager;
import org.opencb.opencga.storage.core.metadata.adaptors.VariantFileMetadataDBAdaptor;
import org.opencb.opencga.storage.core.variant.VariantStorageEngine.MergeMode;
import org.opencb.opencga.storage.core.variant.VariantStoragePipeline;
import org.opencb.opencga.storage.core.variant.adaptors.GenotypeClass;
import org.opencb.opencga.storage.core.variant.adaptors.VariantQueryParam;
import org.opencb.opencga.storage.core.variant.io.VariantReaderUtils;
import org.opencb.opencga.storage.core.variant.transform.DiscardDuplicatedVariantsResolver;
import org.opencb.opencga.storage.core.variant.transform.RemapVariantIdsTask;
import org.opencb.opencga.storage.mongodb.variant.adaptors.VariantMongoDBAdaptor;
import org.opencb.opencga.storage.mongodb.variant.exceptions.MongoVariantStorageEngineException;
import org.opencb.opencga.storage.mongodb.variant.load.MongoDBVariantWriteResult;
import org.opencb.opencga.storage.mongodb.variant.load.direct.MongoDBVariantDirectLoader;
import org.opencb.opencga.storage.mongodb.variant.load.direct.MongoDBVariantStageAndFileReader;
import org.opencb.opencga.storage.mongodb.variant.load.stage.MongoDBVariantStageConverterTask;
import org.opencb.opencga.storage.mongodb.variant.load.stage.MongoDBVariantStageLoader;
import org.opencb.opencga.storage.mongodb.variant.load.stage.MongoDBVariantStageReader;
import org.opencb.opencga.storage.mongodb.variant.load.variants.MongoDBOperations;
import org.opencb.opencga.storage.mongodb.variant.load.variants.MongoDBVariantMergeLoader;
import org.opencb.opencga.storage.mongodb.variant.load.variants.MongoDBVariantMerger;
import org.slf4j.Logger;
import org.slf4j.LoggerFactory;

import java.io.IOException;
import java.net.URI;
import java.nio.file.Path;
import java.nio.file.Paths;
import java.util.*;
import java.util.concurrent.ExecutionException;
import java.util.concurrent.TimeUnit;
import java.util.concurrent.atomic.AtomicReference;
import java.util.stream.Collectors;

import static org.opencb.opencga.storage.core.metadata.StudyConfigurationManager.addBatchOperation;
import static org.opencb.opencga.storage.core.metadata.StudyConfigurationManager.setStatus;
import static org.opencb.opencga.storage.core.variant.VariantStorageEngine.Options;
import static org.opencb.opencga.storage.core.variant.VariantStorageEngine.Options.*;
import static org.opencb.opencga.storage.mongodb.variant.MongoDBVariantStorageEngine.MongoDBVariantOptions.*;

/**
 * Created on 30/03/16.
 *
 * @author Jacobo Coll &lt;jacobo167@gmail.com&gt;
 */
public class MongoDBVariantStoragePipeline extends VariantStoragePipeline {

    // Type of variants that won't be loaded.
    public static final Set<VariantType> SKIPPED_VARIANTS = Collections.unmodifiableSet(EnumSet.of(
            VariantType.NO_VARIATION,
            VariantType.SYMBOLIC,
//            VariantType.CNV,
//            VariantType.DUPLICATION,
//            VariantType.INVERSION,
            VariantType.TRANSLOCATION
//            VariantType.BREAKEND
    ));

    private final VariantMongoDBAdaptor dbAdaptor;
    private final ObjectMap loadStats = new ObjectMap();
    private final Logger logger = LoggerFactory.getLogger(MongoDBVariantStoragePipeline.class);
    private MongoDBVariantWriteResult writeResult;
    private List<Integer> fileIds;

    public MongoDBVariantStoragePipeline(StorageConfiguration configuration, String storageEngineId,
                                         VariantMongoDBAdaptor dbAdaptor) {
        super(configuration, storageEngineId, dbAdaptor,
                new VariantReaderUtils());
        this.dbAdaptor = dbAdaptor;
    }

    public URI preLoad(URI input, URI output) throws StorageEngineException {
        URI uri = super.preLoad(input, output);
        if (isResumeStage(options)) {
            logger.info("Resume stage load.");
            // Clean stage collection?
        }
        return uri;
    }

    @Override
    protected void securePreLoad(StudyConfiguration studyConfiguration, VariantFileMetadata source) throws StorageEngineException {
        super.securePreLoad(studyConfiguration, source);
        int fileId = getFileId();

        if (studyConfiguration.getAttributes().containsKey(Options.MERGE_MODE.key())
                || studyConfiguration.getAttributes().containsKey(MERGE_IGNORE_OVERLAPPING_VARIANTS.key())) {
            if (studyConfiguration.getAttributes().getBoolean(MERGE_IGNORE_OVERLAPPING_VARIANTS.key())) {
                studyConfiguration.getAttributes().put(Options.MERGE_MODE.key(), MergeMode.BASIC);
                logger.debug("Do not merge overlapping variants, as said in the StudyConfiguration");
            } else {
                studyConfiguration.getAttributes().put(Options.MERGE_MODE.key(), MergeMode.ADVANCED);
                logger.debug("Merge overlapping variants, as said in the StudyConfiguration");
            }
            options.put(Options.MERGE_MODE.key(), studyConfiguration.getAttributes().get(Options.MERGE_MODE.key()));
        } else {
            MergeMode mergeMode = MergeMode.from(options);
            studyConfiguration.getAttributes().put(Options.MERGE_MODE.key(), mergeMode);
            switch (mergeMode) {
                case BASIC:
                    studyConfiguration.getAttributes().put(MERGE_IGNORE_OVERLAPPING_VARIANTS.key(), true);
                    // When ignoring overlapping variants, the default genotype MUST be the UNKNOWN_GENOTYPE (?/?).
                    // Otherwise, a "fillGaps" step will be needed afterwards
                    studyConfiguration.getAttributes().put(DEFAULT_GENOTYPE.key(), GenotypeClass.UNKNOWN_GENOTYPE);
                    break;
                case ADVANCED:
                    studyConfiguration.getAttributes().put(MERGE_IGNORE_OVERLAPPING_VARIANTS.key(), false);
                    break;
                default:
                    throw new IllegalArgumentException("Unknown merge mode: " + mergeMode);
            }
        }
        if (studyConfiguration.getAttributes().containsKey(DEFAULT_GENOTYPE.key())) {
            Set<String> defaultGenotype = new HashSet<>(studyConfiguration.getAttributes().getAsStringList(DEFAULT_GENOTYPE.key()));
            logger.debug("Using default genotype from study configuration: {}", defaultGenotype);
        } else {
            Set<String> defaultGenotype;
            if (options.containsKey(DEFAULT_GENOTYPE.key())) {
                defaultGenotype = new HashSet<>(options.getAsStringList(DEFAULT_GENOTYPE.key()));
            } else {
                SampleSetType studyType = options.get(Options.STUDY_TYPE.key(), SampleSetType.class, Options.STUDY_TYPE
                        .defaultValue());
                switch (studyType) {
                    case FAMILY:
                    case TRIO:
                    case PAIRED:
                        defaultGenotype = Collections.singleton(GenotypeClass.UNKNOWN_GENOTYPE);
                        logger.debug("Do not compress genotypes. Default genotype : {}", defaultGenotype);
                        break;
                    default:
                        defaultGenotype = new HashSet<>(DEFAULT_GENOTYPE.defaultValue());
                        logger.debug("No default genotype found. Using default genotype: {}", defaultGenotype);
                        break;
                }
            }
            studyConfiguration.getAttributes().put(DEFAULT_GENOTYPE.key(), defaultGenotype);
        }

        boolean loadSplitData = options.getBoolean(Options.LOAD_SPLIT_DATA.key(), Options.LOAD_SPLIT_DATA.defaultValue());
        boolean newSampleBatch = checkCanLoadSampleBatch(studyConfiguration, fileId, loadSplitData);

        if (newSampleBatch) {
            logger.info("New sample batch!!!");
            //TODO: Check if there are regions with gaps
//            ArrayList<Integer> indexedFiles = new ArrayList<>(studyConfiguration.getIndexedFiles());
//            if (!indexedFiles.isEmpty()) {
//                LinkedHashSet<Integer> sampleIds = studyConfiguration.getSamplesInFiles().get(indexedFiles.get(indexedFiles.size() - 1));
//                if (!sampleIds.isEmpty()) {
//                    Integer sampleId = sampleIds.iterator().next();
//                    String files = "";
//                    for (Integer indexedFileId : indexedFiles) {
//                        if (studyConfiguration.getSamplesInFiles().get(indexedFileId).contains(sampleId)) {
//                            files += "!" + indexedFileId + ";";
//                        }
//                    }
////                    String genotypes = sampleIds.stream().map(i -> studyConfiguration.getSampleIds().inverse().get(i) + ":" +
// DBObjectToSamplesConverter.UNKNOWN_GENOTYPE).collect(Collectors.joining(","));
//                    String genotypes = sampleId + ":" + DBObjectToSamplesConverter.UNKNOWN_GENOTYPE;
//                    Long v = getDBAdaptor(null).count(new Query()
//                            .append(VariantDBAdaptor.VariantQueryParams.STUDIES.key(), studyConfiguration.getStudyId())
//                            .append(VariantDBAdaptor.VariantQueryParams.FILES.key(), files)
//                            .append(VariantDBAdaptor.VariantQueryParams.GENOTYPE.key(), genotypes)).first();
//                }
//            }
        }

        boolean doMerge = options.getBoolean(MERGE.key(), false);
        boolean doStage = options.getBoolean(STAGE.key(), false);

        if (!doMerge && !doStage) {
            doMerge = true;
            doStage = true;
        }
        options.put(MERGE.key(), doMerge);
        options.put(STAGE.key(), doStage);

        if (options.getBoolean(DIRECT_LOAD.key(), DIRECT_LOAD.defaultValue())) {
            // TODO: Check if can execute direct load
            BatchFileOperation operation = addBatchOperation(studyConfiguration, DIRECT_LOAD.key(), Collections.singletonList(fileId),
                    isResume(options), BatchFileOperation.Type.LOAD);
            if (operation.getStatus().size() > 1) {
                options.put(Options.RESUME.key(), true);
                options.put(STAGE_RESUME.key(), true);
                options.put(MERGE_RESUME.key(), true);
            }
        } else {
            securePreStage(fileId, studyConfiguration);
        }
//        QueryResult<Long> countResult = dbAdaptor.count(new Query(VariantDBAdaptor.VariantQueryParams.STUDIES.key(), studyConfiguration
//                .getStudyId())
//                .append(VariantDBAdaptor.VariantQueryParams.FILES.key(), fileId));
//        Long count = countResult.first();
//        if (count != 0) {
//            logger.warn("Resume mode. There are already loaded variants from the file "
//                    + studyConfiguration.getFileIds().inverse().get(fileId) + " : " + fileId + " ");
//            options.put(ALREADY_LOADED_VARIANTS.key(), count);
//        }
    }

    @Override
    public URI load(URI inputUri) throws IOException, StorageEngineException {


//        boolean includeSamples = options.getBoolean(Options.INCLUDE_GENOTYPES.key(), Options.INCLUDE_GENOTYPES.defaultValue());
//        boolean includeStats = options.getBoolean(Options.INCLUDE_STATS.key(), Options.INCLUDE_STATS.defaultValue());
//        boolean includeSrc = options.getBoolean(Options.INCLUDE_SRC.key(), Options.INCLUDE_SRC.defaultValue());
//        boolean compressGenotypes = options.getBoolean(Options.COMPRESS_GENOTYPES.key(), false);
//        boolean compressGenotypes = defaultGenotype != null && !defaultGenotype.isEmpty();

        final int fileId = getFileId();

        logger.info("Loading variants...");
        long start = System.currentTimeMillis();

        boolean directLoad = options.getBoolean(DIRECT_LOAD.key(), DIRECT_LOAD.defaultValue());
        if (directLoad) {
            directLoad(inputUri);
        } else {
            boolean doMerge = options.getBoolean(MERGE.key(), false);
            boolean doStage = options.getBoolean(STAGE.key(), false);

            if (doStage) {
                stage(inputUri);
            }

            long skippedVariants = options.getLong("skippedVariants");
            if (doMerge) {
                merge(Collections.singletonList(fileId), skippedVariants);
            }
        }
        long end = System.currentTimeMillis();
        logger.info("end - start = " + (end - start) / 1000.0 + "s");
        logger.info("Variants loaded!");


        return inputUri; //TODO: Return something like this: mongo://<host>/<dbName>/<collectionName>
    }

    public void directLoad(URI inputUri) throws StorageEngineException {
        int fileId = getFileId();
        int studyId = getStudyId();
        List<Integer> fileIds = Collections.singletonList(fileId);

        VariantFileMetadata fileMetadata = readVariantFileMetadata(inputUri);
        VariantStudyMetadata metadata = fileMetadata.toVariantStudyMetadata(String.valueOf(studyId));
        int numRecords = fileMetadata.getStats().getNumVariants();
        int batchSize = options.getInt(Options.LOAD_BATCH_SIZE.key(), Options.LOAD_BATCH_SIZE.defaultValue());
        int loadThreads = options.getInt(Options.LOAD_THREADS.key(), Options.LOAD_THREADS.defaultValue());
        final int numReaders = 1;
        boolean resume = isResume(options);
        StudyConfiguration studyConfiguration = getStudyConfiguration();

        try {
<<<<<<< HEAD
            //Dedup task
            VariantDeduplicationTask duplicatedVariantsDetector = new VariantDeduplicationTask(list -> {
                if (list.size() > 1) {
                    logger.warn("Found {} duplicated variants for file {} in variant {}.", list.size(), fileId, list.get(0));
                    return Collections.emptyList();
                } else {
                    throw new IllegalStateException("Unexpected list of " + list.size() + " duplicated variants : " + list);
                }
            });
=======
            //Reader
            DataReader<Variant> variantReader;
            VariantDeduplicationTask duplicatedVariantsDetector =
                    new VariantDeduplicationTask(new DiscardDuplicatedVariantsResolver(fileId));
            variantReader = VariantReaderUtils.getVariantReader(Paths.get(inputUri), metadata).then(duplicatedVariantsDetector);
>>>>>>> 0305141b

            //Remapping ids task
            Task<Variant, Variant> remapIdsTask = new RemapVariantIdsTask(studyConfiguration.getStudyId(), fileId);

            // File reader
            DataReader<Variant> variantReader = VariantReaderUtils.getVariantReader(Paths.get(inputUri), metadata)
                    .then(duplicatedVariantsDetector)
                    .then(remapIdsTask);

            MongoDBCollection stageCollection = dbAdaptor.getStageCollection(studyId);
            MergeMode mergeMode = MergeMode.from(studyConfiguration.getAttributes());
            boolean addAllStageDocuments = mergeMode.equals(MergeMode.ADVANCED);

            // Reader -- MongoDBVariantStageAndFileReader
            MongoDBVariantStageAndFileReader stageReader = new MongoDBVariantStageAndFileReader(
                    variantReader, stageCollection, studyId, fileId, addAllStageDocuments);


            //Task -- MongoDBVariantMerger
            ProgressLogger progressLogger = new ProgressLogger("Write variants in VARIANTS collection:", numRecords, 200);

            int release = options.getInt(Options.RELEASE.key(), Options.RELEASE.defaultValue());
            boolean ignoreOverlapping = studyConfiguration.getAttributes().getBoolean(MERGE_IGNORE_OVERLAPPING_VARIANTS.key(),
                    MERGE_IGNORE_OVERLAPPING_VARIANTS.defaultValue());

            Map<String, Set<Integer>> chromosomeInLoadedFiles = getChromosomeInLoadedFiles();
            MongoDBVariantMerger variantMerger = new MongoDBVariantMerger(dbAdaptor, studyConfiguration, fileIds,
                    chromosomeInLoadedFiles, resume, ignoreOverlapping, release);

            // Writer -- MongoDBVariantDirectLoader
            MongoDBVariantDirectLoader loader = new MongoDBVariantDirectLoader(dbAdaptor, studyConfiguration, fileId, resume,
                    progressLogger);

            // Runner
            ParallelTaskRunner<Document, ?> ptr;
            ParallelTaskRunner.Config config = ParallelTaskRunner.Config.builder()
                    .setReadQueuePutTimeout(20 * 60)
                    .setNumTasks(loadThreads)
                    .setBatchSize(batchSize)
                    .setAbortOnFail(true).build();
            if (isDirectLoadParallelWrite(options)) {
                logger.info("Multi thread direct load... [{} readerThreads, {} writerThreads]", numReaders, loadThreads);
                ptr = new ParallelTaskRunner<>(stageReader, variantMerger.then(loader), null, config);
            } else {
                logger.info("Multi thread direct load... [{} readerThreads, {} tasks, {} writerThreads]", numReaders, loadThreads, 1);
                ptr = new ParallelTaskRunner<>(stageReader, variantMerger, loader, config);
            }

            // Run
            Thread hook = getStudyConfigurationManager().buildShutdownHook(DIRECT_LOAD.key(), studyId, fileId);
            try {
                Runtime.getRuntime().addShutdownHook(hook);
                ptr.run();
                getStudyConfigurationManager().atomicSetStatus(studyId, BatchFileOperation.Status.DONE, DIRECT_LOAD.key(), fileIds);
            } finally {
                Runtime.getRuntime().removeShutdownHook(hook);
            }

            writeResult = loader.getResult();
            writeResult.setSkippedVariants(stageReader.getSkippedVariants());
            writeResult.setNonInsertedVariants(duplicatedVariantsDetector.getDiscardedVariants());
            loadStats.append("directLoad", true);
            loadStats.append("writeResult", writeResult);

            fileMetadata.setId(String.valueOf(fileId));
            dbAdaptor.getStudyConfigurationManager().updateVariantFileMetadata(String.valueOf(studyId), fileMetadata);
        } catch (ExecutionException e) {
            try {
                getStudyConfigurationManager().atomicSetStatus(studyId, BatchFileOperation.Status.ERROR, DIRECT_LOAD.key(),
                        fileIds);
            } catch (Exception e2) {
                // Do not propagate this exception!
                logger.error("Error reporting direct load error!", e2);
            }

            throw new StorageEngineException("Error executing direct load", e);
        }
    }

    public void stage(URI inputUri) throws StorageEngineException {
        final int fileId = getFileId();

        if (!options.getBoolean(STAGE.key(), false)) {
            // Do not stage!
            return;
        }

        Path input = Paths.get(inputUri.getPath());

        VariantFileMetadata fileMetadata = readVariantFileMetadata(inputUri);
        VariantStudyMetadata metadata = fileMetadata.toVariantStudyMetadata(String.valueOf(getStudyId()));
        int numRecords = fileMetadata.getStats().getNumVariants();
        int batchSize = options.getInt(Options.LOAD_BATCH_SIZE.key(), Options.LOAD_BATCH_SIZE.defaultValue());
        int bulkSize = options.getInt(BULK_SIZE.key(), batchSize);
        int loadThreads = options.getInt(Options.LOAD_THREADS.key(), Options.LOAD_THREADS.defaultValue());
        final int numReaders = 1;
//        final int numTasks = loadThreads == 1 ? 1 : loadThreads - numReaders; //Subtract the reader thread


        try {
            StudyConfiguration studyConfiguration = getStudyConfiguration();
            MongoDBCollection stageCollection = dbAdaptor.getStageCollection(studyConfiguration.getStudyId());

            //Reader
            VariantReader variantReader;
            variantReader = VariantReaderUtils.getVariantReader(input, metadata);

            //Remapping ids task
            Task<Variant, Variant> remapIdsTask = new RemapVariantIdsTask(studyConfiguration.getStudyId(), fileId);

            //Runner
            ProgressLogger progressLogger = new ProgressLogger("Write variants in STAGE collection:", numRecords, 200);
            MongoDBVariantStageConverterTask converterTask = new MongoDBVariantStageConverterTask(progressLogger);
            MongoDBVariantStageLoader stageLoader =
                    new MongoDBVariantStageLoader(stageCollection, studyConfiguration.getStudyId(), fileId,
                            isResumeStage(options));

            ParallelTaskRunner<Variant, ?> ptr;
            ParallelTaskRunner.Config config = ParallelTaskRunner.Config.builder()
                    .setReadQueuePutTimeout(20 * 60)
                    .setNumTasks(loadThreads)
                    .setBatchSize(batchSize)
                    .setAbortOnFail(true).build();
            if (isStageParallelWrite(options)) {
                logger.info("Multi thread stage load... [{} readerThreads, {} writerThreads]", numReaders, loadThreads);
                ptr = new ParallelTaskRunner<>(variantReader, remapIdsTask.then(converterTask).then(stageLoader), null, config);
            } else {
                logger.info("Multi thread stage load... [{} readerThreads, {} tasks, {} writerThreads]", numReaders, loadThreads, 1);
                ptr = new ParallelTaskRunner<>(variantReader, remapIdsTask.then(converterTask), stageLoader, config);
            }

            Thread hook = new Thread(() -> {
                try {
                    logger.error("Stage shutdown hook!");
                    stageError();
                } catch (StorageEngineException e) {
                    logger.error("Error at shutdown", e);
                    throw Throwables.propagate(e);
                }
            });
            try {
                Runtime.getRuntime().addShutdownHook(hook);
                ptr.run();
                stageSuccess(fileMetadata);
            } finally {
                Runtime.getRuntime().removeShutdownHook(hook);
            }

            long skippedVariants = converterTask.getSkippedVariants();
            stageLoader.getWriteResult().setSkippedVariants(skippedVariants);
            loadStats.append(MERGE.key(), false);
            loadStats.append("stageWriteResult", stageLoader.getWriteResult());
            options.put("skippedVariants", skippedVariants);
            logger.info("Stage Write result: {}", skippedVariants);
        } catch (ExecutionException | RuntimeException e) {
            try {
                stageError();
            } catch (Exception e2) {
                // Do not propagate this exception!
                logger.error("Error reporting stage error!", e2);
            }
            throw new StorageEngineException("Error while executing STAGE variants", e);
        }
    }

    /**
     * Check can stage this file.
     *
     * - The file is not staged
     * - The file is not being staged
     *
     */
    private BatchFileOperation preStage(int fileId) throws StorageEngineException {

        StudyConfigurationManager scm = dbAdaptor.getStudyConfigurationManager();
        AtomicReference<BatchFileOperation> operation = new AtomicReference<>();
        scm.lockAndUpdate(getStudyId(), studyConfiguration -> {
            operation.set(securePreStage(fileId, studyConfiguration));
            return studyConfiguration;
        });

        return operation.get();
    }

    private BatchFileOperation securePreStage(int fileId, StudyConfiguration studyConfiguration) throws StorageEngineException {
        String fileName = studyConfiguration.getFileIds().inverse().get(fileId);

        Query query = new Query()
                .append(VariantFileMetadataDBAdaptor.VariantFileMetadataQueryParam.STUDY_ID.key(), studyConfiguration.getStudyId())
                .append(VariantFileMetadataDBAdaptor.VariantFileMetadataQueryParam.FILE_ID.key(), fileId);

        BatchFileOperation operation;
        if (dbAdaptor.getStudyConfigurationManager().countVariantFileMetadata(query).first() == 1) {
            // Already staged!
            logger.info("File \"{}\" ({}) already staged!", fileName, fileId);

            operation = StudyConfigurationManager.getOperation(studyConfiguration, STAGE.key(), Collections.singletonList(fileId));

            if (operation != null && !operation.currentStatus().equals(BatchFileOperation.Status.READY)) {
                // There was an error writing the operation status. Restore to "READY"
                operation.addStatus(BatchFileOperation.Status.READY);
            }
            options.put(STAGE.key(), false);
        } else {
            boolean resume = isResumeStage(options);
            operation = StudyConfigurationManager.addBatchOperation(
                    studyConfiguration, STAGE.key(),
                    Collections.singletonList(fileId),
                    resume,
                    BatchFileOperation.Type.OTHER,
                    batchFileOperation -> batchFileOperation.getOperationName().equals(STAGE.key()));

            // If there is more than one status is because we are resuming the operation.
            if (operation.getStatus().size() != 1) {
                options.put(STAGE_RESUME.key(), true);
            }
            options.put(STAGE.key(), true);
        }

        return operation;
    }

    public void stageError() throws StorageEngineException {
        int fileId = getFileId();
        getStudyConfigurationManager()
                .atomicSetStatus(getStudyId(), BatchFileOperation.Status.ERROR, STAGE.key(), Collections.singletonList(fileId));
    }

    public void stageSuccess(VariantFileMetadata metadata) throws StorageEngineException {
        // Stage loading finished. Save VariantSource and update BatchOperation
        int fileId = getFileId();
        metadata.setId(String.valueOf(fileId));

        getStudyConfigurationManager()
                .atomicSetStatus(getStudyId(), BatchFileOperation.Status.READY, STAGE.key(), Collections.singletonList(fileId));
        metadata.setId(String.valueOf(fileId));
        dbAdaptor.getStudyConfigurationManager().updateVariantFileMetadata(String.valueOf(getStudyId()), metadata);

    }

    /**
     * Merge staged files into Variant collection.
     *
     * @param fileIds           FileIDs of the files to be merged
     * @return                  Write Result with times and count
     * @throws StorageEngineException  If there is a problem executing the {@link ParallelTaskRunner}
     */
    public MongoDBVariantWriteResult merge(List<Integer> fileIds) throws StorageEngineException {
        return merge(fileIds, options.getInt("skippedVariants", 0));
    }

    /**
     * Merge staged files into Variant collection.
     *
     * 1- Find if the files are in different chromosomes.
     * 2- If splitted, call once per chromosome. Else, call only once.
     *
     * @see MongoDBVariantMerger
     *
     * @param fileIds           FileIDs of the files to be merged
     * @param skippedVariants   Number of skipped variants into the Stage
     * @return                  Write Result with times and count
     * @throws StorageEngineException  If there is a problem executing the {@link ParallelTaskRunner}
     */
    protected MongoDBVariantWriteResult merge(List<Integer> fileIds, long skippedVariants)
            throws StorageEngineException {

        long start = System.currentTimeMillis();
        this.fileIds = fileIds;

        StudyConfiguration studyConfiguration = preMerge(fileIds);

        //Stage collection where files are loaded.
        MongoDBCollection stageCollection = dbAdaptor.getStageCollection(studyConfiguration.getStudyId());

        int batchSize = options.getInt(Options.LOAD_BATCH_SIZE.key(), Options.LOAD_BATCH_SIZE.defaultValue());
        int loadThreads = options.getInt(Options.LOAD_THREADS.key(), Options.LOAD_THREADS.defaultValue());
        int capacity = options.getInt("blockingQueueCapacity", loadThreads * 2);

        //Iterate over all the files
        Query query = new Query(VariantFileMetadataDBAdaptor.VariantFileMetadataQueryParam.STUDY_ID.key(), studyConfiguration.getStudyId());
        Iterator<VariantFileMetadata> iterator = dbAdaptor.getStudyConfigurationManager().variantFileMetadataIterator(query, null);

        // List of chromosomes to be loaded
        TreeSet<String> chromosomesToLoad = new TreeSet<>((s1, s2) -> {
            try {
                return Integer.valueOf(s1).compareTo(Integer.valueOf(s2));
            } catch (NumberFormatException e) {
                return s1.compareTo(s2);
            }
        });
        // List of all the indexed files that cover each chromosome
        ListMultimap<String, Integer> chromosomeInLoadedFiles = LinkedListMultimap.create();
        // List of all the indexed files that cover each chromosome
        ListMultimap<String, Integer> chromosomeInFilesToLoad = LinkedListMultimap.create();

        Set<String> wholeGenomeFiles = new HashSet<>();
        Set<String> byChromosomeFiles = new HashSet<>();

        boolean loadUnknownGenotypes = MongoDBVariantMerger.loadUnknownGenotypes(studyConfiguration);
        // Loading split files is only a problem when loading unknown genotypes
        // If so, load files per chromosome.
        if (loadUnknownGenotypes) {
            while (iterator.hasNext()) {
                VariantFileMetadata fileMetadata = iterator.next();
                int fileId = Integer.parseInt(fileMetadata.getId());

                // If the file is going to be loaded, check if covers just one chromosome
                if (fileIds.contains(fileId)) {
                    if (fileMetadata.getStats().getChromosomeCounts().size() == 1) {
                        chromosomesToLoad.addAll(fileMetadata.getStats().getChromosomeCounts().keySet());
                        byChromosomeFiles.add(fileMetadata.getPath());
                    } else {
                        wholeGenomeFiles.add(fileMetadata.getPath());
                    }
                }
                // If the file is indexed, add to the map of chromosome->fileId
                for (String chromosome : fileMetadata.getStats().getChromosomeCounts().keySet()) {
                    if (studyConfiguration.getIndexedFiles().contains(fileId)) {
                        chromosomeInLoadedFiles.put(chromosome, fileId);
                    } else if (fileIds.contains(fileId)) {
                        chromosomeInFilesToLoad.put(chromosome, fileId);
                    } // else { ignore files that are not loaded, and are not going to be loaded }
                }
            }
        }

        if (options.getBoolean(MERGE_SKIP.key())) {
            // It was already merged, but still some work is needed. Exit to do postLoad step
            writeResult = new MongoDBVariantWriteResult();
        } else {
            Thread hook = new Thread(() -> {
                try {
                    logger.error("Merge shutdown hook!");
                    getStudyConfigurationManager().atomicSetStatus(getStudyId(), BatchFileOperation.Status.ERROR, MERGE.key(), fileIds);
                } catch (Exception e) {
                    logger.error("Failed setting status '" + MERGE.key() + "' operation over files " + fileIds
                            + " to '" + BatchFileOperation.Status.ERROR + '\'', e);
                    throw Throwables.propagate(e);
                }
            });
            Runtime.getRuntime().addShutdownHook(hook);
            try {
                // This scenario only matters when adding unknownGenotypes
                if (loadUnknownGenotypes && !wholeGenomeFiles.isEmpty() && !byChromosomeFiles.isEmpty()) {
                    String message = "Impossible to merge files split and not split by chromosome at the same time! "
                            + "Files covering only one chromosome: " + byChromosomeFiles + ". "
                            + "Files covering more than one chromosome: " + wholeGenomeFiles;
                    logger.error(message);
                    throw new StorageEngineException(message);
                }

                if (chromosomesToLoad.isEmpty()) {
                    writeResult = mergeByChromosome(fileIds, batchSize, loadThreads,
                            studyConfiguration, null, studyConfiguration.getIndexedFiles());
                } else {
                    writeResult = new MongoDBVariantWriteResult();
                    for (String chromosome : chromosomesToLoad) {
                        List<Integer> filesToLoad = chromosomeInFilesToLoad.get(chromosome);
                        Set<Integer> indexedFiles = new HashSet<>(chromosomeInLoadedFiles.get(chromosome));
                        MongoDBVariantWriteResult aux = mergeByChromosome(filesToLoad, batchSize, loadThreads,
                                studyConfiguration, chromosome, indexedFiles);
                        writeResult.merge(aux);
                    }
                }
            } catch (Exception e) {
                getStudyConfigurationManager().atomicSetStatus(getStudyId(), BatchFileOperation.Status.ERROR, MERGE.key(), fileIds);
                throw e;
            } finally {
                Runtime.getRuntime().removeShutdownHook(hook);
            }
            getStudyConfigurationManager().atomicSetStatus(getStudyId(), BatchFileOperation.Status.DONE, MERGE.key(), fileIds);
        }

        if (!options.getBoolean(STAGE_CLEAN_WHILE_LOAD.key(), STAGE_CLEAN_WHILE_LOAD.defaultValue())) {
            StopWatch time = StopWatch.createStarted();
            logger.info("Deleting variant records from Stage collection");
            long modifiedCount = MongoDBVariantStageLoader.cleanStageCollection(stageCollection, studyConfiguration.getStudyId(), fileIds,
                    chromosomesToLoad, writeResult);
            logger.info("Delete variants time: " + time.getTime(TimeUnit.MILLISECONDS) / 1000.0 + "s , CleanDocuments: " + modifiedCount);
        }

        writeResult.setSkippedVariants(skippedVariants);

        logger.info("Write result: {}", writeResult.toString());
//        logger.info("Write result: {}", writeResult.toTSV());
        logger.info("Write result: {}", writeResult.toJson());
        loadStats.append(MERGE.key(), true);
        loadStats.append("mergeWriteResult", writeResult);

        long end = System.currentTimeMillis();
        logger.info("end - start = " + (end - start) / 1000.0 + "s");
        logger.info("Variants merged!");
        return writeResult;
    }

    private StudyConfiguration preMerge(List<Integer> fileIds) throws StorageEngineException {
        return dbAdaptor.getStudyConfigurationManager().lockAndUpdate(getStudyId(), studyConfiguration -> {
            studyConfiguration = checkExistsStudyConfiguration(studyConfiguration);
            for (Integer fileId : fileIds) {
                if (studyConfiguration.getIndexedFiles().contains(fileId)) {
                    throw StorageEngineException.alreadyLoaded(fileId, studyConfiguration);
                }
            }
            boolean resume = isResumeMerge(options);
            BatchFileOperation operation = StudyConfigurationManager
                    .addBatchOperation(studyConfiguration, MERGE.key(), fileIds, resume, BatchFileOperation.Type.LOAD);

            if (operation.currentStatus().equals(BatchFileOperation.Status.DONE)) {
                options.put(MERGE_SKIP.key(), true);
            }

            return studyConfiguration;
        });
    }

    private MongoDBVariantWriteResult mergeByChromosome(List<Integer> fileIds, int batchSize, int loadThreads,
            StudyConfiguration studyConfiguration, String chromosomeToLoad, Set<Integer> indexedFiles)
            throws StorageEngineException {
        MongoDBCollection stageCollection = dbAdaptor.getStageCollection(studyConfiguration.getStudyId());
        MongoDBVariantStageReader reader = new MongoDBVariantStageReader(stageCollection, studyConfiguration.getStudyId(),
                chromosomeToLoad == null ? Collections.emptyList() : Collections.singletonList(chromosomeToLoad));
        MergeMode mergeMode = MergeMode.from(studyConfiguration.getAttributes());
        if (mergeMode.equals(MergeMode.BASIC)) {
            // Read only files to load when MergeMode is BASIC
            reader.setFileIds(fileIds);
        }
        boolean resume = isResumeMerge(options);
        boolean cleanWhileLoading = options.getBoolean(STAGE_CLEAN_WHILE_LOAD.key(), STAGE_CLEAN_WHILE_LOAD.defaultValue());
        ProgressLogger progressLogger = new ProgressLogger("Write variants in VARIANTS collection:", reader::countNumVariants, 200);
        progressLogger.setApproximateTotalCount(reader.countAproxNumVariants());

        boolean ignoreOverlapping = studyConfiguration.getAttributes().getBoolean(MERGE_IGNORE_OVERLAPPING_VARIANTS.key(),
                MERGE_IGNORE_OVERLAPPING_VARIANTS.defaultValue());
        int release = options.getInt(Options.RELEASE.key(), Options.RELEASE.defaultValue());
        MongoDBVariantMerger variantMerger = new MongoDBVariantMerger(dbAdaptor, studyConfiguration, fileIds, indexedFiles, resume,
                ignoreOverlapping, release);
        MongoDBVariantMergeLoader variantLoader = new MongoDBVariantMergeLoader(
                dbAdaptor.getVariantsCollection(), stageCollection, dbAdaptor.getStudiesCollection(),
                studyConfiguration, fileIds, resume, cleanWhileLoading, progressLogger);

        ParallelTaskRunner<Document, MongoDBOperations> ptrMerge;
        ParallelTaskRunner.Config config = ParallelTaskRunner.Config.builder()
                .setReadQueuePutTimeout(20 * 60)
                .setNumTasks(loadThreads)
                .setBatchSize(batchSize)
                .setAbortOnFail(true).build();
        try {
            if (isMergeParallelWrite(options)) {
                ptrMerge = new ParallelTaskRunner<>(reader, variantMerger.then(variantLoader), null, config);
            } else {
                ptrMerge = new ParallelTaskRunner<>(reader, variantMerger, variantLoader, config);
            }
        } catch (RuntimeException e) {
            throw new StorageEngineException("Error while creating ParallelTaskRunner", e);
        }

        try {
            if (chromosomeToLoad != null) {
                logger.info("Merging files {} in chromosome: {}. Other indexed files in chromosome {}: {}",
                        fileIds, chromosomeToLoad, chromosomeToLoad, indexedFiles);
            } else {
                logger.info("Merging files " + fileIds);
            }
            ptrMerge.run();
        } catch (ExecutionException e) {
            logger.info("Write result: {}", variantLoader.getResult());
            throw new StorageEngineException("Error while executing LoadVariants in ParallelTaskRunner", e);
        }
        return variantLoader.getResult();
    }

    @Override
    public URI postLoad(URI input, URI output) throws StorageEngineException {

        if (options.getBoolean(MERGE.key()) || options.getBoolean(DIRECT_LOAD.key(), DIRECT_LOAD.defaultValue())) {
            return postLoad(input, output, fileIds);
        } else {
            return input;
        }
    }

    @Override
    public void securePostLoad(List<Integer> fileIds, StudyConfiguration studyConfiguration) throws StorageEngineException {
        super.securePostLoad(fileIds, studyConfiguration);
        boolean direct = options.getBoolean(DIRECT_LOAD.key(), DIRECT_LOAD.defaultValue());
        if (direct) {
            BatchFileOperation.Status status = setStatus(studyConfiguration, BatchFileOperation.Status.READY, DIRECT_LOAD.key(), fileIds);
            if (status != BatchFileOperation.Status.DONE) {
                logger.warn("Unexpected status " + status);
            }
        } else {
            BatchFileOperation.Status status = setStatus(studyConfiguration, BatchFileOperation.Status.READY, MERGE.key(), fileIds);
            if (status != BatchFileOperation.Status.DONE) {
                logger.warn("Unexpected status " + status);
            }
        }
        Set<String> genotypes = new HashSet<>(studyConfiguration.getAttributes().getAsStringList(LOADED_GENOTYPES.key()));
        genotypes.addAll(writeResult.getGenotypes());
        studyConfiguration.getAttributes().put(LOADED_GENOTYPES.key(), genotypes);
    }

    @Override
    public ObjectMap getLoadStats() {
        return loadStats;
    }

    @Override
    protected void checkLoadedVariants(List<Integer> fileIds, StudyConfiguration studyConfiguration)
            throws StorageEngineException {
        if (fileIds.size() == 1) {
            checkLoadedVariants(fileIds.get(0), studyConfiguration);
        } else {
            // FIXME: Check variants in this situation!
            logger.warn("Skip check loaded variants");
        }
    }

    @Override
    protected void checkLoadedVariants(int fileId, StudyConfiguration studyConfiguration) throws
            StorageEngineException {

        if (getOptions().getBoolean(POST_LOAD_CHECK_SKIP.key(), POST_LOAD_CHECK_SKIP.defaultValue())) {
            logger.warn("Skip check loaded variants");
            return;
        }

        VariantFileMetadata fileMetadata = getStudyConfigurationManager().getVariantFileMetadata(getStudyId(), fileId, null).first();

        Long count = dbAdaptor.count(new Query()
                .append(VariantQueryParam.FILE.key(), fileId)
                .append(VariantQueryParam.STUDY.key(), studyConfiguration.getStudyId())).first();
        Long overlappedCount = dbAdaptor.count(new Query()
                .append(VariantQueryParam.FILE.key(), -fileId)
                .append(VariantQueryParam.STUDY.key(), studyConfiguration.getStudyId())).first();
        long variantsToLoad = 0;

        long expectedSkippedVariants = 0;
        long alreadyLoadedVariants = options.getLong(ALREADY_LOADED_VARIANTS.key(), 0L);

        for (Map.Entry<String, Integer> entry : fileMetadata.getStats().getVariantTypeCounts().entrySet()) {
            if (SKIPPED_VARIANTS.contains(VariantType.valueOf(entry.getKey()))) {
                expectedSkippedVariants += entry.getValue();
            } else {
                variantsToLoad += entry.getValue();
            }
        }
        long expectedCount = variantsToLoad;
        if (alreadyLoadedVariants != 0) {
            writeResult.setNonInsertedVariants(writeResult.getNonInsertedVariants() - alreadyLoadedVariants);
        }
        if (writeResult.getNonInsertedVariants() != 0) {
            expectedCount -= writeResult.getNonInsertedVariants();
        }
        if (writeResult.getOverlappedVariants() != 0) {
            // Expect to find this file in all the overlapped variants
            expectedCount += writeResult.getOverlappedVariants();
        }

        logger.info("============================================================");
        logger.info("Check loaded file '" + fileMetadata.getPath() + "' (" + fileId + ')');
        if (expectedSkippedVariants != writeResult.getSkippedVariants()) {
            logger.error("Wrong number of skipped variants. Expected " + expectedSkippedVariants + " and got " + writeResult
                    .getSkippedVariants());
        } else if (writeResult.getSkippedVariants() > 0) {
            logger.warn("There were " + writeResult.getSkippedVariants() + " skipped variants.");
            for (VariantType type : SKIPPED_VARIANTS) {
                Integer countByType = fileMetadata.getStats().getVariantTypeCounts().get(type.toString());
                if (countByType != null && countByType > 0) {
                    logger.info("  * Of which " + countByType + " are " + type.toString() + " variants.");
                }
            }
        }

        if (writeResult.getNonInsertedVariants() != 0) {
            logger.error("There were " + writeResult.getNonInsertedVariants() + " duplicated variants not inserted. ");
        }

        if (alreadyLoadedVariants != 0) {
            logger.info("Resume mode. Previously loaded variants: " + alreadyLoadedVariants);
        }

        StorageEngineException exception = null;
        if (expectedCount != (count + overlappedCount)) {
            String message = "Wrong number of loaded variants. Expected: " + expectedCount + " and got: " + (count + overlappedCount)
                    + " (" + count + " from file, " + overlappedCount + " overlapped)";
            logger.error(message);
            logger.error("  * Variants to load : " + variantsToLoad);
            logger.error("  * Non Inserted (due to duplications) : " + writeResult.getNonInsertedVariants());
            logger.error("  * Overlapped variants (extra insertions) : " + writeResult.getOverlappedVariants());
//            exception = new StorageEngineException(message);
        } else {
            logger.info("Final number of loaded variants: " + count
                    + (overlappedCount > 0 ? " + " + overlappedCount + " overlapped variants" : ""));
        }
        logger.info("============================================================");
        if (exception != null) {
            throw exception;
        }
    }


    /* --------------------------------------- */
    /*  StudyConfiguration utils methods       */
    /* --------------------------------------- */


    /**
     * Check if the samples from the selected file can be loaded.
     * <p>
     * MongoDB storage plugin is not able to load batches of samples in a unordered way.
     * A batch of samples is a group of samples of any size. It may be composed of one or several VCF files, depending
     * on whether it is split by region (horizontally) or not.
     * All the files from the same batch must be loaded, before loading the next batch. If a new batch of
     * samples begins to be loaded, it won't be possible to load other files from previous batches
     * <p>
     * The StudyConfiguration must be complete, with all the indexed files, and samples in files.
     * Provided StudyConfiguration won't be modified
     * Requirements:
     * - All samples in file must be or loaded or not loaded
     * - If all samples loaded, must match (same order and samples) with the last loaded file.
     *
     * @param studyConfiguration StudyConfiguration from the selected study
     * @param fileId             File to load
     * @param loadSplitData      Allow load split data
     * @return Returns if this file represents a new batch of samples
     * @throws StorageEngineException If there is any unaccomplished requirement
     */
    public static boolean checkCanLoadSampleBatch(final StudyConfiguration studyConfiguration, int fileId, boolean loadSplitData)
            throws StorageEngineException {
        LinkedHashSet<Integer> sampleIds = studyConfiguration.getSamplesInFiles().get(fileId);
        if (!sampleIds.isEmpty()) {
            boolean allSamplesRepeated = true;
            boolean someSamplesRepeated = false;

            BiMap<String, Integer> indexedSamples = StudyConfiguration.getIndexedSamples(studyConfiguration);
            for (Integer sampleId : sampleIds) {
                if (!indexedSamples.containsValue(sampleId)) {
                    allSamplesRepeated = false;
                } else {
                    someSamplesRepeated = true;
                }
            }

            if (allSamplesRepeated) {
                if (loadSplitData) {
                    Logger logger = LoggerFactory.getLogger(MongoDBVariantStoragePipeline.class);
                    if (studyConfiguration.getSamplesInFiles().get(fileId).size() > 100) {
                        logger.info("About to load split data for samples in file " + studyConfiguration.getSamplesInFiles().get(fileId));
                    } else {
                        String samples = studyConfiguration.getSamplesInFiles().get(fileId)
                                .stream()
                                .map(studyConfiguration.getSampleIds().inverse()::get)
                                .collect(Collectors.joining(",", "[", "]"));
                        logger.info("About to load split data for samples " + samples);
                    }
                } else {
                    throw MongoVariantStorageEngineException.alreadyLoadedSamples(studyConfiguration, fileId);
                }
                return false;
            } else if (someSamplesRepeated) {
                throw MongoVariantStorageEngineException.alreadyLoadedSomeSamples(studyConfiguration, fileId);
            }
        }
        return true; // This is a new batch of samples
    }

    /**
     * Check if the file can be loaded using direct load.
     *
     * First loaded file in study:
     *   There is no other indexed file
     *   There is no staged file
     * First loaded file in region:
     *   --load-split-data is provided
     *   There are some loaded file
     *   All loaded files, and the file to load, have the same samples
     *
     * @param input File to load
     * @return  If the file can be loaded using direct load
     * @throws StorageEngineException is there is a problem reading metadata
     */
    public boolean checkCanLoadDirectly(List<URI> input) throws StorageEngineException {
        boolean doDirectLoad;

        if (input.size() > 1) {
            // Direct load can be done, but for more than one file we choose by default not to do it.
            // Let's read whatever is in the configuration file
            return getOptions().getBoolean(DIRECT_LOAD.key(), false);
        }

        // Direct load can be avoided from outside, but can not be forced.
        if (!getOptions().getBoolean(DIRECT_LOAD.key(), true)) {
            doDirectLoad = false;
        } else {

            if (!getOptions().getBoolean(STAGE.key(), false) && !getOptions().getBoolean(MERGE.key(), false)) {
                doDirectLoad = true;
            } else {
                doDirectLoad = false;
            }

//            StudyConfiguration studyConfiguration = getStudyConfiguration();
//
//            // Direct load if loading one file, and there were no other indexed file in the study.
//            if ((studyConfiguration == null || studyConfiguration.getIndexedFiles().isEmpty())) {
//                doDirectLoad = true;
//            } else if (getOptions().getBoolean(LOAD_SPLIT_DATA.key(), LOAD_SPLIT_DATA.defaultValue())) {
//                LinkedHashSet<Integer> sampleIds = readVariantFileMetadata(input).getSampleIds().stream()
//                        .map(studyConfiguration.getSampleIds()::get).collect(Collectors.toCollection(LinkedHashSet::new));
//                doDirectLoad = true;
//                for (Integer fileId : studyConfiguration.getIndexedFiles()) {
//                    if (!sampleIds.equals(studyConfiguration.getSamplesInFiles().get(fileId))) {
//                        doDirectLoad = false;
//                        break;
//                    }
//                }
//            } else {
//                doDirectLoad = false;
//            }
        }
        return doDirectLoad;
    }

    private Map<String, Set<Integer>> getChromosomeInLoadedFiles() throws StorageEngineException {
        List<Integer> fileIds = Collections.singletonList(getFileId());
        StudyConfiguration studyConfiguration = getStudyConfiguration();


        //Iterate over all the files
        Query query = new Query(VariantFileMetadataDBAdaptor.VariantFileMetadataQueryParam.STUDY_ID.key(), studyConfiguration.getStudyId());
        Iterator<VariantFileMetadata> iterator = dbAdaptor.getStudyConfigurationManager().variantFileMetadataIterator(query, null);

        // List of chromosomes to be loaded
        TreeSet<String> chromosomesToLoad = new TreeSet<>((s1, s2) -> {
            try {
                return Integer.valueOf(s1).compareTo(Integer.valueOf(s2));
            } catch (NumberFormatException e) {
                return s1.compareTo(s2);
            }
        });
        // List of all the indexed files that cover each chromosome
        ListMultimap<String, Integer> chromosomeInLoadedFiles = LinkedListMultimap.create();
        // List of all the indexed files that cover each chromosome
        ListMultimap<String, Integer> chromosomeInFilesToLoad = LinkedListMultimap.create();

        Set<String> wholeGenomeFiles = new HashSet<>();
        Set<String> byChromosomeFiles = new HashSet<>();

        boolean loadUnknownGenotypes = MongoDBVariantMerger.loadUnknownGenotypes(studyConfiguration);
        // Loading split files is only a problem when loading unknown genotypes
        // If so, load files per chromosome.
        if (loadUnknownGenotypes) {
            while (iterator.hasNext()) {
                VariantFileMetadata fileMetadata = iterator.next();
                int fileId = Integer.parseInt(fileMetadata.getId());

                // If the file is going to be loaded, check if covers just one chromosome
                if (fileIds.contains(fileId)) {
                    if (fileMetadata.getStats().getChromosomeCounts().size() == 1) {
                        chromosomesToLoad.addAll(fileMetadata.getStats().getChromosomeCounts().keySet());
                        byChromosomeFiles.add(fileMetadata.getPath());
                    } else {
                        wholeGenomeFiles.add(fileMetadata.getPath());
                    }
                }
                // If the file is indexed, add to the map of chromosome->fileId
                for (String chromosome : fileMetadata.getStats().getChromosomeCounts().keySet()) {
                    if (studyConfiguration.getIndexedFiles().contains(fileId)) {
                        chromosomeInLoadedFiles.put(chromosome, fileId);
                    } else if (fileIds.contains(fileId)) {
                        chromosomeInFilesToLoad.put(chromosome, fileId);
                    } // else { ignore files that are not loaded, and are not going to be loaded }
                }
            }
        }

        return chromosomeInLoadedFiles.asMap()
                .entrySet()
                .stream()
                .collect(Collectors.toMap(Map.Entry::getKey, e -> new HashSet<>(e.getValue())));
    }
}<|MERGE_RESOLUTION|>--- conflicted
+++ resolved
@@ -292,23 +292,9 @@
         StudyConfiguration studyConfiguration = getStudyConfiguration();
 
         try {
-<<<<<<< HEAD
             //Dedup task
-            VariantDeduplicationTask duplicatedVariantsDetector = new VariantDeduplicationTask(list -> {
-                if (list.size() > 1) {
-                    logger.warn("Found {} duplicated variants for file {} in variant {}.", list.size(), fileId, list.get(0));
-                    return Collections.emptyList();
-                } else {
-                    throw new IllegalStateException("Unexpected list of " + list.size() + " duplicated variants : " + list);
-                }
-            });
-=======
-            //Reader
-            DataReader<Variant> variantReader;
             VariantDeduplicationTask duplicatedVariantsDetector =
                     new VariantDeduplicationTask(new DiscardDuplicatedVariantsResolver(fileId));
-            variantReader = VariantReaderUtils.getVariantReader(Paths.get(inputUri), metadata).then(duplicatedVariantsDetector);
->>>>>>> 0305141b
 
             //Remapping ids task
             Task<Variant, Variant> remapIdsTask = new RemapVariantIdsTask(studyConfiguration.getStudyId(), fileId);
