/*
 * Copyright 2015 OpenCB
 *
 * Licensed under the Apache License, Version 2.0 (the "License");
 * you may not use this file except in compliance with the License.
 * You may obtain a copy of the License at
 *
 *     http://www.apache.org/licenses/LICENSE-2.0
 *
 * Unless required by applicable law or agreed to in writing, software
 * distributed under the License is distributed on an "AS IS" BASIS,
 * WITHOUT WARRANTIES OR CONDITIONS OF ANY KIND, either express or implied.
 * See the License for the specific language governing permissions and
 * limitations under the License.
 */

package org.opencb.opencga.storage.mongodb.variant.converters;

import org.bson.Document;
import org.opencb.biodata.models.variant.StudyEntry;
import org.opencb.biodata.models.variant.Variant;
import org.opencb.biodata.models.variant.avro.VariantAnnotation;
import org.opencb.biodata.models.variant.avro.VariantType;
import org.opencb.commons.datastore.core.ComplexTypeConverter;
import org.opencb.opencga.storage.mongodb.variant.VariantMongoDBWriter;

import java.util.*;

/**
 * @author Cristina Yenyxe Gonzalez Garcia <cyenyxe@ebi.ac.uk>
 */
public class DocumentToVariantConverter implements ComplexTypeConverter<Variant, Document> {

    public static final String CHROMOSOME_FIELD = "chromosome";
    public static final String START_FIELD = "start";
    public static final String END_FIELD = "end";
    public static final String LENGTH_FIELD = "length";
    public static final String REFERENCE_FIELD = "reference";
    public static final String ALTERNATE_FIELD = "alternate";
    public static final String IDS_FIELD = "ids";
    public static final String TYPE_FIELD = "type";

    public static final String HGVS_FIELD = "hgvs";
    public static final String HGVS_NAME_FIELD = "name";
    public static final String HGVS_TYPE_FIELD = "type";

    public static final String STUDIES_FIELD = "studies";
    public static final String ANNOTATION_FIELD = "annotation";
    public static final String CUSTOM_ANNOTATION_FIELD = "customAnnotation";
    public static final String STATS_FIELD = "stats";

    public static final String AT_FIELD = "_at";
    public static final String CHUNK_IDS_FIELD = "chunkIds";

//    public static final String ID_FIELD = "id";
//    public static final String FILES_FIELD = "files";
//    public static final String EFFECTS_FIELD = "effs";
//    public static final String SOTERM_FIELD = "so";
//    public static final String GENE_FIELD = "gene";

    public static final Map<String, String> FIELDS_MAP;
    public static final Set<String> REQUIRED_FIELDS_SET;
    public static final Set<String> EXCLUDE_STUDIES_SAMPLES_DATA_FIELD;
    public static final Set<String> EXCLUDE_STUDIES_FILES_FIELD;


    static {
<<<<<<< HEAD
        FIELDS_MAP = new HashMap<>();
        FIELDS_MAP.put("chromosome", CHROMOSOME_FIELD);
        FIELDS_MAP.put("start", START_FIELD);
        FIELDS_MAP.put("end", END_FIELD);
        FIELDS_MAP.put("length", LENGTH_FIELD);
        FIELDS_MAP.put("reference", REFERENCE_FIELD);
        FIELDS_MAP.put("alternate", ALTERNATE_FIELD);
        FIELDS_MAP.put("ids", IDS_FIELD);
        FIELDS_MAP.put("type", TYPE_FIELD);
        FIELDS_MAP.put("hgvs", HGVS_FIELD);
//        FIELDS_MAP.put("hgvs.type", HGVS_FIELD + "." + HGVS_TYPE_FIELD);
//        FIELDS_MAP.put("hgvs.name", HGVS_FIELD + "." + HGVS_NAME_FIELD);
        FIELDS_MAP.put("sourceEntries", STUDIES_FIELD);
        FIELDS_MAP.put("annotation", ANNOTATION_FIELD);
        FIELDS_MAP.put("annotation.additionalAttributes", CUSTOM_ANNOTATION_FIELD);
        FIELDS_MAP.put("sourceEntries.cohortStats", STATS_FIELD);
=======
        Set<String> requiredFieldsSet = new HashSet<>();
        requiredFieldsSet.add(CHROMOSOME_FIELD);
        requiredFieldsSet.add(START_FIELD);
        requiredFieldsSet.add(END_FIELD);
        requiredFieldsSet.add(REFERENCE_FIELD);
        requiredFieldsSet.add(ALTERNATE_FIELD);
        requiredFieldsSet.add(TYPE_FIELD);
        REQUIRED_FIELDS_SET = Collections.unmodifiableSet(requiredFieldsSet);

        HashSet<String> samplesData = new HashSet<>();
        samplesData.add("studies.samplesData");
        samplesData.add("samplesData");
        samplesData.add("samples");
        EXCLUDE_STUDIES_SAMPLES_DATA_FIELD = Collections.unmodifiableSet(samplesData);

        HashSet<String> files = new HashSet<>();
        files.add("studies.files");
        files.add("files");
        EXCLUDE_STUDIES_FILES_FIELD = Collections.unmodifiableSet(files);

        Map<String, String> fieldsMap = new HashMap<>();
        fieldsMap.put("chromosome", CHROMOSOME_FIELD);
        fieldsMap.put("start", START_FIELD);
        fieldsMap.put("end", END_FIELD);
        fieldsMap.put("length", LENGTH_FIELD);
        fieldsMap.put("reference", REFERENCE_FIELD);
        fieldsMap.put("alternate", ALTERNATE_FIELD);
        fieldsMap.put("ids", IDS_FIELD);
        fieldsMap.put("type", TYPE_FIELD);
        fieldsMap.put("hgvs", HGVS_FIELD);
//        fieldsMap.put("hgvs.type", HGVS_FIELD + "." + HGVS_TYPE_FIELD);
//        fieldsMap.put("hgvs.name", HGVS_FIELD + "." + HGVS_NAME_FIELD);
        fieldsMap.put("sourceEntries", STUDIES_FIELD);
        fieldsMap.put("studies", STUDIES_FIELD);
        for (String key : EXCLUDE_STUDIES_SAMPLES_DATA_FIELD) {
            fieldsMap.put(key, null);
        }
        for (String key : EXCLUDE_STUDIES_FILES_FIELD) {
            fieldsMap.put(key, null);
        }
        fieldsMap.put("annotation", ANNOTATION_FIELD);
        fieldsMap.put("sourceEntries.cohortStats", STATS_FIELD);
        fieldsMap.put("studies.stats", STATS_FIELD);
        fieldsMap.put("stats", STATS_FIELD);
        fieldsMap.put("annotation", ANNOTATION_FIELD);
        FIELDS_MAP = Collections.unmodifiableMap(fieldsMap);
>>>>>>> c3c72d02
    }

    private DocumentToStudyVariantEntryConverter variantStudyEntryConverter;
    private Set<Integer> returnStudies;
    private DocumentToVariantAnnotationConverter variantAnnotationConverter;
    private DocumentToVariantStatsConverter statsConverter;
    private final VariantStringIdComplexTypeConverter idConverter = new VariantStringIdComplexTypeConverter();

    // Add default variant ID if it is missing. Use CHR:POS:REF:ALT
    private boolean addDefaultId;

    /**
     * Create a converter between {@link Variant} and {@link Document} entities when there is
     * no need to convert the studies the variant was read from.
     */
    public DocumentToVariantConverter() {
        this(null, null);
    }

    /**
     * Create a converter between {@link Variant} and {@link Document} entities. A converter for
     * the studies the variant was read from can be provided in case those
     * should be processed during the conversion.
     *
     * @param variantStudyEntryConverter The object used to convert the files
     * @param statsConverter Stats converter
     */
    public DocumentToVariantConverter(DocumentToStudyVariantEntryConverter variantStudyEntryConverter,
                                      DocumentToVariantStatsConverter statsConverter) {
        this(variantStudyEntryConverter, statsConverter, null);
    }

    /**
     * Create a converter between {@link Variant} and {@link Document} entities. A converter for
     * the studies the variant was read from can be provided in case those
     * should be processed during the conversion.
     *
     * @param variantStudyEntryConverter The object used to convert the files
     * @param statsConverter Stats converter
     * @param returnStudies List of studies to return
     */
    public DocumentToVariantConverter(DocumentToStudyVariantEntryConverter variantStudyEntryConverter,
                                      DocumentToVariantStatsConverter statsConverter, Collection<Integer> returnStudies) {
        this.variantStudyEntryConverter = variantStudyEntryConverter;
        this.variantAnnotationConverter = new DocumentToVariantAnnotationConverter();
        this.statsConverter = statsConverter;
        addDefaultId = true;
        if (returnStudies != null) {
            if (returnStudies instanceof Set) {
                this.returnStudies = (Set<Integer>) returnStudies;
            } else {
                this.returnStudies = new HashSet<>(returnStudies);
            }
        }
    }


    @Override
    public Variant convertToDataModelType(Document object) {
        String chromosome = (String) object.get(CHROMOSOME_FIELD);
        int start = (int) object.get(START_FIELD);
        int end = (int) object.get(END_FIELD);
        String reference = (String) object.get(REFERENCE_FIELD);
        String alternate = (String) object.get(ALTERNATE_FIELD);
        Variant variant = new Variant(chromosome, start, end, reference, alternate);
        if (object.containsKey(IDS_FIELD)) {
            LinkedList<String> ids = new LinkedList<>(object.get(IDS_FIELD, Collection.class));
            if (ids.isEmpty()) {
                if (addDefaultId) {
                    variant.setId(variant.toString());
                }
                variant.setNames(Collections.emptyList());
            } else {
                variant.setId(ids.get(0));
                variant.setNames(ids.subList(1, ids.size()));
            }
        }
        if (object.containsKey(TYPE_FIELD)) {
            variant.setType(VariantType.valueOf(object.get(TYPE_FIELD).toString()));
        }

        // Transform HGVS: List of map entries -> Map of lists
        List mongoHgvs = (List) object.get(HGVS_FIELD);
        if (mongoHgvs != null) {
            for (Object o : mongoHgvs) {
                Document dbo = (Document) o;
                variant.addHgvs((String) dbo.get(HGVS_TYPE_FIELD), (String) dbo.get(HGVS_NAME_FIELD));
            }
        }

        // Files
        if (variantStudyEntryConverter != null) {
            List mongoFiles = object.get(STUDIES_FIELD, List.class);
            if (mongoFiles != null) {
                for (Object o : mongoFiles) {
                    Document dbo = (Document) o;
                    if (returnStudies == null
                            || returnStudies.contains(((Number) dbo.get(DocumentToStudyVariantEntryConverter.STUDYID_FIELD)).intValue())) {
                        variant.addStudyEntry(variantStudyEntryConverter.convertToDataModelType(dbo));
                    }
                }
            }
        }

        // Annotations
        Document mongoAnnotation;
        Object o = object.get(ANNOTATION_FIELD);
        if (o instanceof List) {
            if (!((List) o).isEmpty()) {
                mongoAnnotation = (Document) ((List) o).get(0);
            } else {
                mongoAnnotation = null;
            }
        } else {
            mongoAnnotation = (Document) object.get(ANNOTATION_FIELD);
        }
        if (mongoAnnotation != null) {
            VariantAnnotation annotation = variantAnnotationConverter
                    .convertToDataModelType(mongoAnnotation, object.get(CUSTOM_ANNOTATION_FIELD, Document.class));
            annotation.setChromosome(variant.getChromosome());
            annotation.setAlternate(variant.getAlternate());
            annotation.setReference(variant.getReference());
            annotation.setStart(variant.getStart());
            variant.setAnnotation(annotation);
        }

        // Statistics
        if (statsConverter != null && object.containsKey(STATS_FIELD)) {
            List<Document> stats = object.get(STATS_FIELD, List.class);
            statsConverter.convertCohortsToDataModelType(stats, variant);
        }
        return variant;
    }

    @Override
    public Document convertToStorageType(Variant variant) {
        // Attributes easily calculated
        Document mongoVariant = new Document("_id", buildStorageId(variant))
//                .append(IDS_FIELD, object.getIds())    //Do not include IDs.
                .append(CHROMOSOME_FIELD, variant.getChromosome())
                .append(START_FIELD, variant.getStart())
                .append(END_FIELD, variant.getEnd())
                .append(LENGTH_FIELD, variant.getLength())
                .append(REFERENCE_FIELD, variant.getReference())
                .append(ALTERNATE_FIELD, variant.getAlternate())
                .append(TYPE_FIELD, variant.getType().name());

        // Internal fields used for query optimization (dictionary named "_at")
        Document at = new Document();
        mongoVariant.append(AT_FIELD, at);

        // Two different chunk sizes are calculated for different resolution levels: 1k and 10k
        List<String> chunkIds = new LinkedList<>();
        String chunkSmall = variant.getChromosome() + "_" + variant.getStart() / VariantMongoDBWriter.CHUNK_SIZE_SMALL + "_"
                + VariantMongoDBWriter.CHUNK_SIZE_SMALL / 1000 + "k";
        String chunkBig = variant.getChromosome() + "_" + variant.getStart() / VariantMongoDBWriter.CHUNK_SIZE_BIG + "_"
                + VariantMongoDBWriter.CHUNK_SIZE_BIG / 1000 + "k";
        chunkIds.add(chunkSmall);
        chunkIds.add(chunkBig);
        at.append(CHUNK_IDS_FIELD, chunkIds);

        // Transform HGVS: Map of lists -> List of map entries
        List<Document> hgvs = new LinkedList<>();
        for (Map.Entry<String, List<String>> entry : variant.getHgvs().entrySet()) {
            for (String value : entry.getValue()) {
                hgvs.add(new Document(HGVS_TYPE_FIELD, entry.getKey()).append(HGVS_NAME_FIELD, value));
            }
        }
        mongoVariant.append(HGVS_FIELD, hgvs);

        // Files
        if (variantStudyEntryConverter != null) {
            List<Document> mongoFiles = new LinkedList<>();
            for (StudyEntry archiveFile : variant.getStudies()) {
                mongoFiles.add(variantStudyEntryConverter.convertToStorageType(archiveFile));
            }
            mongoVariant.append(STUDIES_FIELD, mongoFiles);
        }

//        // Annotations
        mongoVariant.append(ANNOTATION_FIELD, Collections.emptyList());
        if (variantAnnotationConverter != null) {
            if (variant.getAnnotation() != null) {
                Document annotation = variantAnnotationConverter.convertToStorageType(variant.getAnnotation());
                mongoVariant.append(ANNOTATION_FIELD, annotation);
            }
        }

        // Statistics
        if (statsConverter != null) {
            List mongoStats = statsConverter.convertCohortsToStorageType(variant.getStudiesMap());
            mongoVariant.put(STATS_FIELD, mongoStats);
        }

        return mongoVariant;
    }

    public String buildStorageId(Variant v) {
        return idConverter.buildId(v);
//        return buildStorageId(v.getChromosome(), v.getStart(), v.getReference(), v.getAlternate());
    }

    public String buildStorageId(String chromosome, int start, String reference, String alternate) {
        return idConverter.buildId(chromosome, start, reference, alternate);
//
//        StringBuilder builder = new StringBuilder(chromosome);
//        builder.append("_");
//        builder.append(start);
//        builder.append("_");
//        if (reference.equals("-")) {
//            System.out.println("Empty block");
//        } else if (reference.length() < Variant.SV_THRESHOLD) {
//            builder.append(reference);
//        } else {
//            builder.append(new String(CryptoUtils.encryptSha1(reference)));
//        }
//
//        builder.append("_");
//
//        if (alternate.equals("-")) {
//            System.out.println("Empty block");
//        } else if (alternate.length() < Variant.SV_THRESHOLD) {
//            builder.append(alternate);
//        } else {
//            builder.append(new String(CryptoUtils.encryptSha1(alternate)));
//        }
//
//        return builder.toString();
    }

    public static String toShortFieldName(String longFieldName) {
        if (FIELDS_MAP.containsKey(longFieldName)) {
            return FIELDS_MAP.get(longFieldName);
        }
//        int idx = longFieldName.indexOf(".");
        if (longFieldName.contains(".")) {
            String[] split = longFieldName.split("\\.");
//            return FIELDS_MAP.get(longFieldName.substring(idx));
            return FIELDS_MAP.get(split[0]);
        }
        return FIELDS_MAP.get(longFieldName);
    }

}<|MERGE_RESOLUTION|>--- conflicted
+++ resolved
@@ -65,24 +65,6 @@
 
 
     static {
-<<<<<<< HEAD
-        FIELDS_MAP = new HashMap<>();
-        FIELDS_MAP.put("chromosome", CHROMOSOME_FIELD);
-        FIELDS_MAP.put("start", START_FIELD);
-        FIELDS_MAP.put("end", END_FIELD);
-        FIELDS_MAP.put("length", LENGTH_FIELD);
-        FIELDS_MAP.put("reference", REFERENCE_FIELD);
-        FIELDS_MAP.put("alternate", ALTERNATE_FIELD);
-        FIELDS_MAP.put("ids", IDS_FIELD);
-        FIELDS_MAP.put("type", TYPE_FIELD);
-        FIELDS_MAP.put("hgvs", HGVS_FIELD);
-//        FIELDS_MAP.put("hgvs.type", HGVS_FIELD + "." + HGVS_TYPE_FIELD);
-//        FIELDS_MAP.put("hgvs.name", HGVS_FIELD + "." + HGVS_NAME_FIELD);
-        FIELDS_MAP.put("sourceEntries", STUDIES_FIELD);
-        FIELDS_MAP.put("annotation", ANNOTATION_FIELD);
-        FIELDS_MAP.put("annotation.additionalAttributes", CUSTOM_ANNOTATION_FIELD);
-        FIELDS_MAP.put("sourceEntries.cohortStats", STATS_FIELD);
-=======
         Set<String> requiredFieldsSet = new HashSet<>();
         requiredFieldsSet.add(CHROMOSOME_FIELD);
         requiredFieldsSet.add(START_FIELD);
@@ -124,12 +106,12 @@
             fieldsMap.put(key, null);
         }
         fieldsMap.put("annotation", ANNOTATION_FIELD);
+        fieldsMap.put("annotation.additionalAttributes", CUSTOM_ANNOTATION_FIELD);
         fieldsMap.put("sourceEntries.cohortStats", STATS_FIELD);
         fieldsMap.put("studies.stats", STATS_FIELD);
         fieldsMap.put("stats", STATS_FIELD);
         fieldsMap.put("annotation", ANNOTATION_FIELD);
         FIELDS_MAP = Collections.unmodifiableMap(fieldsMap);
->>>>>>> c3c72d02
     }
 
     private DocumentToStudyVariantEntryConverter variantStudyEntryConverter;
