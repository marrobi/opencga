/*
 * Copyright 2015 OpenCB
 *
 * Licensed under the Apache License, Version 2.0 (the "License");
 * you may not use this file except in compliance with the License.
 * You may obtain a copy of the License at
 *
 *     http://www.apache.org/licenses/LICENSE-2.0
 *
 * Unless required by applicable law or agreed to in writing, software
 * distributed under the License is distributed on an "AS IS" BASIS,
 * WITHOUT WARRANTIES OR CONDITIONS OF ANY KIND, either express or implied.
 * See the License for the specific language governing permissions and
 * limitations under the License.
 */

package org.opencb.opencga.storage.mongodb.variant;

import org.apache.log4j.ConsoleAppender;
import org.apache.log4j.Level;
import org.apache.log4j.LogManager;
import org.junit.After;
import org.junit.Before;
import org.junit.Test;
import org.opencb.biodata.formats.variant.io.VariantReader;
import org.opencb.biodata.formats.variant.io.VariantWriter;
import org.opencb.biodata.formats.variant.vcf4.io.VariantVcfReader;
import org.opencb.biodata.models.variant.Variant;
import org.opencb.biodata.models.variant.VariantSource;
<<<<<<< HEAD
import org.opencb.biodata.models.variant.VariantSourceEntry;
=======
import org.opencb.biodata.models.variant.StudyEntry;
>>>>>>> 34a431c3
import org.opencb.biodata.tools.variant.tasks.VariantRunner;
import org.opencb.commons.containers.list.SortedList;
import org.opencb.commons.run.Task;
import org.opencb.datastore.core.ObjectMap;
import org.opencb.datastore.core.Query;
import org.opencb.datastore.core.QueryOptions;
import org.opencb.opencga.storage.core.StorageManagerException;
import org.opencb.opencga.storage.core.StudyConfiguration;
import org.opencb.opencga.storage.core.variant.VariantStorageManager;
import org.opencb.opencga.storage.core.variant.VariantStorageManagerTestUtils;

import java.io.IOException;
import java.util.*;
import java.util.concurrent.atomic.AtomicBoolean;
import java.util.function.Function;

import static org.junit.Assert.assertEquals;
import static org.junit.Assert.assertTrue;
import static org.opencb.opencga.storage.mongodb.variant.DBObjectToSamplesConverter.UNKNOWN_GENOTYPE;

/**
 * @author Alejandro Aleman Ramos <aaleman@cipf.es>
 * @author Cristina Yenyxe Gonzalez Garcia <cyenyxe@ebi.ac.uk>
 */
public class VariantMongoDBWriterTest {

<<<<<<< HEAD
    private static String inputFile = VariantMongoDBWriterTest.class.getResource("/variant-test-file.vcf.gz").getFile();
=======
    private static String inputFile;
>>>>>>> 34a431c3
    private static MongoDBVariantStorageManager variantStorageManager;
    private VariantSource source1, source2, source3;
    private StudyConfiguration studyConfiguration, studyConfiguration2;
    private final Integer fileId1 = 1;
    private final Integer fileId2 = 2;
    private final Integer fileId3 = 3;
    private Integer studyId1 = 1;
    private Integer studyId2 = 2;
    private String studyName1 = "Study 1";
    private String studyName2 = "Study 2";
    private VariantMongoDBAdaptor dbAdaptor;

    @Before
    public void setUp() throws Exception {
        ConsoleAppender stderr = (ConsoleAppender) LogManager.getRootLogger().getAppender("stderr");
        stderr.setThreshold(Level.toLevel("debug"));

<<<<<<< HEAD
=======
        inputFile = VariantStorageManagerTestUtils.getResourceUri("variant-test-file.vcf.gz").getPath();

>>>>>>> 34a431c3
        MongoVariantStorageManagerTestUtils.clearDB(VariantStorageManagerTestUtils.DB_NAME);
        variantStorageManager = MongoVariantStorageManagerTestUtils.getVariantStorageManager();

        source1 = new VariantSource(inputFile, fileId1.toString(), studyId1.toString(), studyName1);
        studyConfiguration = new StudyConfiguration(studyId1, studyName1);
        studyConfiguration.getSampleIds().put("NA19600", 1);
        studyConfiguration.getSampleIds().put("NA19660", 2);
        studyConfiguration.getSampleIds().put("NA19661", 3);
        studyConfiguration.getSampleIds().put("NA19685", 4);
        studyConfiguration.getFileIds().put(inputFile, fileId1);
<<<<<<< HEAD
        studyConfiguration.getSamplesInFiles().put(fileId1, new LinkedHashSet(Arrays.asList(1, 2, 3, 4)));
=======
        studyConfiguration.getSamplesInFiles().put(fileId1, new LinkedHashSet<>(Arrays.asList(1, 2, 3, 4)));
>>>>>>> 34a431c3

        source2 = new VariantSource(inputFile, fileId2.toString(), studyId2.toString(), studyName2);
        studyConfiguration2 = new StudyConfiguration(studyId2, studyName2);
        studyConfiguration2.getSampleIds().put("NA19600", 1);
        studyConfiguration2.getSampleIds().put("NA19660", 2);
        studyConfiguration2.getSampleIds().put("NA19661", 3);
        studyConfiguration2.getSampleIds().put("NA19685", 4);
        studyConfiguration2.getFileIds().put(inputFile, fileId2);
<<<<<<< HEAD
        studyConfiguration2.getSamplesInFiles().put(fileId2, new LinkedHashSet(Arrays.asList(1, 2, 3, 4)));
=======
        studyConfiguration2.getSamplesInFiles().put(fileId2, new LinkedHashSet<>(Arrays.asList(1, 2, 3, 4)));
>>>>>>> 34a431c3

        source3 = new VariantSource("unreadl.vcf", fileId3.toString(), studyId2.toString(), studyName2);
        studyConfiguration2.getSampleIds().put("NA00001.X", 5);
        studyConfiguration2.getSampleIds().put("NA00002.X", 6);
        studyConfiguration2.getSampleIds().put("NA00003.X", 7);
        studyConfiguration2.getSampleIds().put("NA00004.X", 8);
        studyConfiguration2.getFileIds().put(source3.getFileName(), fileId3);
<<<<<<< HEAD
        studyConfiguration2.getSamplesInFiles().put(fileId3, new LinkedHashSet(Arrays.asList(5, 6, 7, 8)));
=======
        studyConfiguration2.getSamplesInFiles().put(fileId3, new LinkedHashSet<>(Arrays.asList(5, 6, 7, 8)));
>>>>>>> 34a431c3

        dbAdaptor = variantStorageManager.getDBAdaptor(VariantStorageManagerTestUtils.DB_NAME);
    }

    @After
    public void shutdown() throws Exception {
    }

    @Test
    public void test() throws IOException, StorageManagerException {


        VariantReader reader = new VariantVcfReader(source1, inputFile);

        List<Task<Variant>> taskList = new SortedList<>();
        List<VariantWriter> writers = new ArrayList<>();


        writers.add(new VariantMongoDBWriter(fileId1, studyConfiguration, dbAdaptor, true, false));

//        studyConfiguration.getCohorts().put(cohortId, new HashSet<>(Arrays.asList(1, 2, 3, 4)));
//        studyConfiguration.getCohortIds().put(VariantSourceEntry.DEFAULT_COHORT, cohortId);
//        for (VariantWriter vw : writers) {
//            vw.includeStats(true);
//        }
//        taskList.add(new VariantStatsTask(reader, study1));

        VariantRunner vr = new VariantRunner(source1, reader, null, writers, taskList, 200);
        vr.run();

    }

    /**
     * Insert some variants.
     *
     * |---------|-------|---------------|
     * |         | Study1|    Study2     |
     * | Variant |-------|---------------|
     * |         | File1 | File2 | File3 |
     * |---------|-------|-------|-------|
     * | 999     |   x   |       |       |
     * | 1000    |   x   |   x   |   x   |
     * | 1002    |   x   |       |   x   |
     * | 1004    |       |   x   |       |
     * | 1006    |       |       |   x   |
     * |---------|-------|-------|-------|
     *
     *
     *
     *
     * @throws StorageManagerException
     */
    @Test
    public void testInsertMultiFiles() throws StorageManagerException {
        List<Variant> allVariants;
        studyConfiguration.getAttributes().put(VariantStorageManager.Options.EXTRA_GENOTYPE_FIELDS.key(), Arrays.asList("GQX", "DP"));
        studyConfiguration2.getAttributes().put(VariantStorageManager.Options.EXTRA_GENOTYPE_FIELDS.key(), Arrays.asList("DP", "GQX"));

        loadFile1();
        allVariants = dbAdaptor.get(new Query(), new QueryOptions("sort", true)).getResult();
        assertEquals(3, allVariants.size());

        loadFile2();
        allVariants = dbAdaptor.get(new Query(), new QueryOptions("sort", true)).getResult();
        assertEquals(4, allVariants.size());

        loadFile3();
        allVariants = dbAdaptor.get(new Query(), new QueryOptions("sort", true)).getResult();
        assertEquals(5, allVariants.size());

        Variant variant;
        variant = allVariants.get(0);
        assertEquals(999, variant.getStart().longValue());
<<<<<<< HEAD
        assertEquals(Collections.singleton(studyName1), variant.getSourceEntries().keySet());

        variant = allVariants.get(1);
        assertEquals(1000, variant.getStart().longValue());
        assertEquals(new HashSet<>(Arrays.asList(studyName1, studyName2)), variant.getSourceEntries().keySet());
=======
        assertEquals(Collections.singleton(studyName1), variant.getStudiesMap().keySet());

        variant = allVariants.get(1);
        assertEquals(1000, variant.getStart().longValue());
        assertEquals(new HashSet<>(Arrays.asList(studyName1, studyName2)), variant.getStudiesMap().keySet());
>>>>>>> 34a431c3
        checkSampleData(variant, studyConfiguration, fileId1, (sampleId) -> Integer.toString(sampleId + 10), "DP");

        variant = allVariants.get(2);
        assertEquals(1002, variant.getStart().longValue());
<<<<<<< HEAD
        assertEquals(new HashSet<>(Arrays.asList(studyName1, studyName2)), variant.getSourceEntries().keySet());
=======
        assertEquals(new HashSet<>(Arrays.asList(studyName1, studyName2)), variant.getStudiesMap().keySet());
>>>>>>> 34a431c3
        checkSampleData(variant, studyConfiguration, fileId1, (sampleId) -> Integer.toString(sampleId + 10), "DP");
        checkSampleData(variant, studyConfiguration2, fileId2, (sampleId) -> DBObjectToSamplesConverter.UNKNOWN_FIELD.toString(), "DP");
        checkSampleData(variant, studyConfiguration2, fileId2, (sampleId) -> UNKNOWN_GENOTYPE, "GT");
        checkSampleData(variant, studyConfiguration2, fileId3, Object::toString, "DP");

        variant = allVariants.get(3);
        assertEquals(1004, variant.getStart().longValue());
<<<<<<< HEAD
        assertEquals(Collections.singleton(studyName2), variant.getSourceEntries().keySet());
=======
        assertEquals(Collections.singleton(studyName2), variant.getStudiesMap().keySet());
>>>>>>> 34a431c3
        checkSampleData(variant, studyConfiguration2, fileId2, Object::toString, "DP");
        checkSampleData(variant, studyConfiguration2, fileId3, (sampleId) -> DBObjectToSamplesConverter.UNKNOWN_FIELD.toString(), "DP");
        checkSampleData(variant, studyConfiguration2, fileId3, (sampleId) -> UNKNOWN_GENOTYPE, "GT");

        variant = allVariants.get(4);
        assertEquals(1006, variant.getStart().longValue());
<<<<<<< HEAD
        assertEquals(Collections.singleton(studyName2), variant.getSourceEntries().keySet());
=======
        assertEquals(Collections.singleton(studyName2), variant.getStudiesMap().keySet());
>>>>>>> 34a431c3
        checkSampleData(variant, studyConfiguration2, fileId2, (sampleId) -> DBObjectToSamplesConverter.UNKNOWN_FIELD.toString(), "DP");
        checkSampleData(variant, studyConfiguration2, fileId2, (sampleId) -> DBObjectToSamplesConverter.UNKNOWN_FIELD.toString(), "GQX");
        checkSampleData(variant, studyConfiguration2, fileId2, (sampleId) -> UNKNOWN_GENOTYPE, "GT");
        checkSampleData(variant, studyConfiguration2, fileId3, Object::toString, "DP");
        checkSampleData(variant, studyConfiguration2, fileId3, (sampleId) -> "0.7", "GQX");

    }

    public void checkSampleData(Variant variant, StudyConfiguration studyConfiguration, Integer fileId, Function<Integer, String> valueProvider, String field) {
        assertTrue(studyConfiguration.getFileIds().values().contains(fileId));
        studyConfiguration.getSamplesInFiles().get(fileId).forEach((sampleId) ->
<<<<<<< HEAD
            assertEquals(valueProvider.apply(sampleId), variant.getSourceEntry(studyConfiguration.getStudyName())
=======
            assertEquals(valueProvider.apply(sampleId), variant.getStudy(studyConfiguration.getStudyName())
>>>>>>> 34a431c3
                    .getSampleData(studyConfiguration.getSampleIds().inverse().get(sampleId), field))
        );
    }

    @SuppressWarnings("unchecked")
    public void loadFile1() throws StorageManagerException {
        VariantMongoDBWriter mongoDBWriter;
        Variant variant;
<<<<<<< HEAD
        VariantSourceEntry sourceEntry;
=======
        StudyEntry sourceEntry;
>>>>>>> 34a431c3
        mongoDBWriter = new VariantMongoDBWriter(fileId1, studyConfiguration, dbAdaptor, true, false);
        mongoDBWriter.setThreadSynchronizationBoolean(new AtomicBoolean(false));
        mongoDBWriter.open();
        mongoDBWriter.pre();

        variant = new Variant("X", 999, 999, "A", "C");
<<<<<<< HEAD
        sourceEntry = new VariantSourceEntry(source1.getFileId(), source1.getStudyId());
=======
        sourceEntry = new StudyEntry(source1.getFileId(), source1.getStudyId());
>>>>>>> 34a431c3
        sourceEntry.addSampleData("NA19600", ((Map) new ObjectMap("GT", "./.").append("DP", "11").append("GQX", "0.7")));
        sourceEntry.addSampleData("NA19660", ((Map) new ObjectMap("GT", "1/1").append("DP", "12").append("GQX", "0.7")));
        sourceEntry.addSampleData("NA19661", ((Map) new ObjectMap("GT", "0/0").append("DP", "13").append("GQX", "0.7")));
        sourceEntry.addSampleData("NA19685", ((Map) new ObjectMap("GT", "1/0").append("DP", "14").append("GQX", "0.7")));
<<<<<<< HEAD
        variant.addSourceEntry(sourceEntry);
        mongoDBWriter.write(variant);

        variant = new Variant("X", 1000, 1000, "A", "C");
        sourceEntry = new VariantSourceEntry(source1.getFileId(), source1.getStudyId());
=======
        variant.addStudyEntry(sourceEntry);
        mongoDBWriter.write(variant);

        variant = new Variant("X", 1000, 1000, "A", "C");
        sourceEntry = new StudyEntry(source1.getFileId(), source1.getStudyId());
>>>>>>> 34a431c3
        sourceEntry.addSampleData("NA19600", ((Map) new ObjectMap("GT", "./.").append("DP", "11").append("GQX", "0.7")));
        sourceEntry.addSampleData("NA19660", ((Map) new ObjectMap("GT", "1/1").append("DP", "12").append("GQX", "0.7")));
        sourceEntry.addSampleData("NA19661", ((Map) new ObjectMap("GT", "0/0").append("DP", "13").append("GQX", "0.7")));
        sourceEntry.addSampleData("NA19685", ((Map) new ObjectMap("GT", "1/0").append("DP", "14").append("GQX", "0.7")));
<<<<<<< HEAD
        variant.addSourceEntry(sourceEntry);
        mongoDBWriter.write(variant);

        variant = new Variant("X", 1002, 1002, "A", "C");
        sourceEntry = new VariantSourceEntry(source1.getFileId(), source1.getStudyId());
=======
        variant.addStudyEntry(sourceEntry);
        mongoDBWriter.write(variant);

        variant = new Variant("X", 1002, 1002, "A", "C");
        sourceEntry = new StudyEntry(source1.getFileId(), source1.getStudyId());
>>>>>>> 34a431c3
        sourceEntry.addSampleData("NA19600", ((Map) new ObjectMap("GT", "0/1").append("DP", "11").append("GQX", "0.7")));
        sourceEntry.addSampleData("NA19660", ((Map) new ObjectMap("GT", "0/0").append("DP", "12").append("GQX", "0.7")));
        sourceEntry.addSampleData("NA19661", ((Map) new ObjectMap("GT", "1/0").append("DP", "13").append("GQX", "0.7")));
        sourceEntry.addSampleData("NA19685", ((Map) new ObjectMap("GT", "0/0").append("DP", "14").append("GQX", "0.7")));
<<<<<<< HEAD
        variant.addSourceEntry(sourceEntry);
=======
        variant.addStudyEntry(sourceEntry);
>>>>>>> 34a431c3
        mongoDBWriter.write(variant);

        mongoDBWriter.post();
        mongoDBWriter.close();
        studyConfiguration.getIndexedFiles().add(fileId1);
    }

    @SuppressWarnings("unchecked")
    public void loadFile2() throws StorageManagerException {
        VariantMongoDBWriter mongoDBWriter;
        Variant variant;
<<<<<<< HEAD
        VariantSourceEntry sourceEntry;
=======
        StudyEntry sourceEntry;
>>>>>>> 34a431c3
        mongoDBWriter = new VariantMongoDBWriter(fileId2, studyConfiguration2, dbAdaptor, true, false);
        mongoDBWriter.setThreadSynchronizationBoolean(new AtomicBoolean(false));
        mongoDBWriter.open();
        mongoDBWriter.pre();

        variant = new Variant("X", 1000, 1000, "A", "C");
<<<<<<< HEAD
        sourceEntry = new VariantSourceEntry(source2.getFileId(), source2.getStudyId());
=======
        sourceEntry = new StudyEntry(source2.getFileId(), source2.getStudyId());
>>>>>>> 34a431c3
        sourceEntry.addSampleData("NA19600", ((Map) new ObjectMap("GT", "./.").append("DP", "1").append("GQX", "0.7")));
        sourceEntry.addSampleData("NA19660", ((Map) new ObjectMap("GT", "1/1").append("DP", "2").append("GQX", "0.7")));
        sourceEntry.addSampleData("NA19661", ((Map) new ObjectMap("GT", "0/0").append("DP", "3").append("GQX", "0.7")));
        sourceEntry.addSampleData("NA19685", ((Map) new ObjectMap("GT", "1/0").append("DP", "4").append("GQX", "0.7")));
<<<<<<< HEAD
        variant.addSourceEntry(sourceEntry);
        mongoDBWriter.write(variant);

        variant = new Variant("X", 1004, 1004, "A", "C");
        sourceEntry = new VariantSourceEntry(source2.getFileId(), source2.getStudyId());
=======
        variant.addStudyEntry(sourceEntry);
        mongoDBWriter.write(variant);

        variant = new Variant("X", 1004, 1004, "A", "C");
        sourceEntry = new StudyEntry(source2.getFileId(), source2.getStudyId());
>>>>>>> 34a431c3
        sourceEntry.addSampleData("NA19600", ((Map) new ObjectMap("GT", "0/1").append("DP", "1").append("GQX", "0.7")));
        sourceEntry.addSampleData("NA19660", ((Map) new ObjectMap("GT", "0/0").append("DP", "2").append("GQX", "0.7")));
        sourceEntry.addSampleData("NA19661", ((Map) new ObjectMap("GT", "1/0").append("DP", "3").append("GQX", "0.7")));
        sourceEntry.addSampleData("NA19685", ((Map) new ObjectMap("GT", "0/0").append("DP", "4").append("GQX", "0.7")));
<<<<<<< HEAD
        variant.addSourceEntry(sourceEntry);
=======
        variant.addStudyEntry(sourceEntry);
>>>>>>> 34a431c3
        mongoDBWriter.write(variant);

        mongoDBWriter.post();
        mongoDBWriter.close();
        studyConfiguration2.getIndexedFiles().add(fileId2);
    }

    @SuppressWarnings("unchecked")
    public void loadFile3() throws StorageManagerException {
        VariantMongoDBWriter mongoDBWriter;
        Variant variant;
<<<<<<< HEAD
        VariantSourceEntry sourceEntry;
=======
        StudyEntry sourceEntry;
>>>>>>> 34a431c3
        mongoDBWriter = new VariantMongoDBWriter(fileId3, studyConfiguration2, dbAdaptor, true, false);
        mongoDBWriter.setThreadSynchronizationBoolean(new AtomicBoolean(false));
        mongoDBWriter.open();
        mongoDBWriter.pre();


        variant = new Variant("X", 1000, 1000, "A", "C");
<<<<<<< HEAD
        sourceEntry = new VariantSourceEntry(source3.getFileId(), source3.getStudyId());
=======
        sourceEntry = new StudyEntry(source3.getFileId(), source3.getStudyId());
>>>>>>> 34a431c3
        sourceEntry.addSampleData("NA00001.X", ((Map) new ObjectMap("GT", "0/1").append("DP", "5").append("GQX", "0.7")));
        sourceEntry.addSampleData("NA00002.X", ((Map) new ObjectMap("GT", "0/0").append("DP", "6").append("GQX", "0.7")));
        sourceEntry.addSampleData("NA00003.X", ((Map) new ObjectMap("GT", "1/0").append("DP", "7").append("GQX", "0.7")));
        sourceEntry.addSampleData("NA00004.X", ((Map) new ObjectMap("GT", "0/0").append("DP", "8").append("GQX", "0.7")));
<<<<<<< HEAD
        variant.addSourceEntry(sourceEntry);
        mongoDBWriter.write(variant);

        variant = new Variant("X", 1002, 1002, "A", "C");
        sourceEntry = new VariantSourceEntry(source3.getFileId(), source3.getStudyId());
=======
        variant.addStudyEntry(sourceEntry);
        mongoDBWriter.write(variant);

        variant = new Variant("X", 1002, 1002, "A", "C");
        sourceEntry = new StudyEntry(source3.getFileId(), source3.getStudyId());
>>>>>>> 34a431c3
        sourceEntry.addSampleData("NA00001.X", ((Map) new ObjectMap("GT", "0/1").append("DP", "5").append("GQX", "0.7")));
        sourceEntry.addSampleData("NA00002.X", ((Map) new ObjectMap("GT", "0/0").append("DP", "6").append("GQX", "0.7")));
        sourceEntry.addSampleData("NA00003.X", ((Map) new ObjectMap("GT", "1/0").append("DP", "7").append("GQX", "0.7")));
        sourceEntry.addSampleData("NA00004.X", ((Map) new ObjectMap("GT", "0/0").append("DP", "8").append("GQX", "0.7")));
<<<<<<< HEAD
        variant.addSourceEntry(sourceEntry);
        mongoDBWriter.write(variant);

        variant = new Variant("X", 1006, 1006, "A", "C");
        sourceEntry = new VariantSourceEntry(source3.getFileId(), source3.getStudyId());
=======
        variant.addStudyEntry(sourceEntry);
        mongoDBWriter.write(variant);

        variant = new Variant("X", 1006, 1006, "A", "C");
        sourceEntry = new StudyEntry(source3.getFileId(), source3.getStudyId());
>>>>>>> 34a431c3
        sourceEntry.addSampleData("NA00001.X", ((Map) new ObjectMap("GT", "0/1").append("DP", "5").append("GQX", "0.7")));
        sourceEntry.addSampleData("NA00002.X", ((Map) new ObjectMap("GT", "0/0").append("DP", "6").append("GQX", "0.7")));
        sourceEntry.addSampleData("NA00003.X", ((Map) new ObjectMap("GT", "1/0").append("DP", "7").append("GQX", "0.7")));
        sourceEntry.addSampleData("NA00004.X", ((Map) new ObjectMap("GT", "0/0").append("DP", "8").append("GQX", "0.7")));
<<<<<<< HEAD
        variant.addSourceEntry(sourceEntry);
=======
        variant.addStudyEntry(sourceEntry);
>>>>>>> 34a431c3
        mongoDBWriter.write(variant);

        mongoDBWriter.post();
        mongoDBWriter.close();
        studyConfiguration2.getIndexedFiles().add(fileId3);
    }

}<|MERGE_RESOLUTION|>--- conflicted
+++ resolved
@@ -27,11 +27,7 @@
 import org.opencb.biodata.formats.variant.vcf4.io.VariantVcfReader;
 import org.opencb.biodata.models.variant.Variant;
 import org.opencb.biodata.models.variant.VariantSource;
-<<<<<<< HEAD
-import org.opencb.biodata.models.variant.VariantSourceEntry;
-=======
 import org.opencb.biodata.models.variant.StudyEntry;
->>>>>>> 34a431c3
 import org.opencb.biodata.tools.variant.tasks.VariantRunner;
 import org.opencb.commons.containers.list.SortedList;
 import org.opencb.commons.run.Task;
@@ -58,11 +54,7 @@
  */
 public class VariantMongoDBWriterTest {
 
-<<<<<<< HEAD
-    private static String inputFile = VariantMongoDBWriterTest.class.getResource("/variant-test-file.vcf.gz").getFile();
-=======
     private static String inputFile;
->>>>>>> 34a431c3
     private static MongoDBVariantStorageManager variantStorageManager;
     private VariantSource source1, source2, source3;
     private StudyConfiguration studyConfiguration, studyConfiguration2;
@@ -80,11 +72,8 @@
         ConsoleAppender stderr = (ConsoleAppender) LogManager.getRootLogger().getAppender("stderr");
         stderr.setThreshold(Level.toLevel("debug"));
 
-<<<<<<< HEAD
-=======
         inputFile = VariantStorageManagerTestUtils.getResourceUri("variant-test-file.vcf.gz").getPath();
 
->>>>>>> 34a431c3
         MongoVariantStorageManagerTestUtils.clearDB(VariantStorageManagerTestUtils.DB_NAME);
         variantStorageManager = MongoVariantStorageManagerTestUtils.getVariantStorageManager();
 
@@ -95,11 +84,7 @@
         studyConfiguration.getSampleIds().put("NA19661", 3);
         studyConfiguration.getSampleIds().put("NA19685", 4);
         studyConfiguration.getFileIds().put(inputFile, fileId1);
-<<<<<<< HEAD
-        studyConfiguration.getSamplesInFiles().put(fileId1, new LinkedHashSet(Arrays.asList(1, 2, 3, 4)));
-=======
         studyConfiguration.getSamplesInFiles().put(fileId1, new LinkedHashSet<>(Arrays.asList(1, 2, 3, 4)));
->>>>>>> 34a431c3
 
         source2 = new VariantSource(inputFile, fileId2.toString(), studyId2.toString(), studyName2);
         studyConfiguration2 = new StudyConfiguration(studyId2, studyName2);
@@ -108,11 +93,7 @@
         studyConfiguration2.getSampleIds().put("NA19661", 3);
         studyConfiguration2.getSampleIds().put("NA19685", 4);
         studyConfiguration2.getFileIds().put(inputFile, fileId2);
-<<<<<<< HEAD
-        studyConfiguration2.getSamplesInFiles().put(fileId2, new LinkedHashSet(Arrays.asList(1, 2, 3, 4)));
-=======
         studyConfiguration2.getSamplesInFiles().put(fileId2, new LinkedHashSet<>(Arrays.asList(1, 2, 3, 4)));
->>>>>>> 34a431c3
 
         source3 = new VariantSource("unreadl.vcf", fileId3.toString(), studyId2.toString(), studyName2);
         studyConfiguration2.getSampleIds().put("NA00001.X", 5);
@@ -120,11 +101,7 @@
         studyConfiguration2.getSampleIds().put("NA00003.X", 7);
         studyConfiguration2.getSampleIds().put("NA00004.X", 8);
         studyConfiguration2.getFileIds().put(source3.getFileName(), fileId3);
-<<<<<<< HEAD
-        studyConfiguration2.getSamplesInFiles().put(fileId3, new LinkedHashSet(Arrays.asList(5, 6, 7, 8)));
-=======
         studyConfiguration2.getSamplesInFiles().put(fileId3, new LinkedHashSet<>(Arrays.asList(5, 6, 7, 8)));
->>>>>>> 34a431c3
 
         dbAdaptor = variantStorageManager.getDBAdaptor(VariantStorageManagerTestUtils.DB_NAME);
     }
@@ -198,28 +175,16 @@
         Variant variant;
         variant = allVariants.get(0);
         assertEquals(999, variant.getStart().longValue());
-<<<<<<< HEAD
-        assertEquals(Collections.singleton(studyName1), variant.getSourceEntries().keySet());
-
-        variant = allVariants.get(1);
-        assertEquals(1000, variant.getStart().longValue());
-        assertEquals(new HashSet<>(Arrays.asList(studyName1, studyName2)), variant.getSourceEntries().keySet());
-=======
         assertEquals(Collections.singleton(studyName1), variant.getStudiesMap().keySet());
 
         variant = allVariants.get(1);
         assertEquals(1000, variant.getStart().longValue());
         assertEquals(new HashSet<>(Arrays.asList(studyName1, studyName2)), variant.getStudiesMap().keySet());
->>>>>>> 34a431c3
         checkSampleData(variant, studyConfiguration, fileId1, (sampleId) -> Integer.toString(sampleId + 10), "DP");
 
         variant = allVariants.get(2);
         assertEquals(1002, variant.getStart().longValue());
-<<<<<<< HEAD
-        assertEquals(new HashSet<>(Arrays.asList(studyName1, studyName2)), variant.getSourceEntries().keySet());
-=======
         assertEquals(new HashSet<>(Arrays.asList(studyName1, studyName2)), variant.getStudiesMap().keySet());
->>>>>>> 34a431c3
         checkSampleData(variant, studyConfiguration, fileId1, (sampleId) -> Integer.toString(sampleId + 10), "DP");
         checkSampleData(variant, studyConfiguration2, fileId2, (sampleId) -> DBObjectToSamplesConverter.UNKNOWN_FIELD.toString(), "DP");
         checkSampleData(variant, studyConfiguration2, fileId2, (sampleId) -> UNKNOWN_GENOTYPE, "GT");
@@ -227,22 +192,14 @@
 
         variant = allVariants.get(3);
         assertEquals(1004, variant.getStart().longValue());
-<<<<<<< HEAD
-        assertEquals(Collections.singleton(studyName2), variant.getSourceEntries().keySet());
-=======
         assertEquals(Collections.singleton(studyName2), variant.getStudiesMap().keySet());
->>>>>>> 34a431c3
         checkSampleData(variant, studyConfiguration2, fileId2, Object::toString, "DP");
         checkSampleData(variant, studyConfiguration2, fileId3, (sampleId) -> DBObjectToSamplesConverter.UNKNOWN_FIELD.toString(), "DP");
         checkSampleData(variant, studyConfiguration2, fileId3, (sampleId) -> UNKNOWN_GENOTYPE, "GT");
 
         variant = allVariants.get(4);
         assertEquals(1006, variant.getStart().longValue());
-<<<<<<< HEAD
-        assertEquals(Collections.singleton(studyName2), variant.getSourceEntries().keySet());
-=======
         assertEquals(Collections.singleton(studyName2), variant.getStudiesMap().keySet());
->>>>>>> 34a431c3
         checkSampleData(variant, studyConfiguration2, fileId2, (sampleId) -> DBObjectToSamplesConverter.UNKNOWN_FIELD.toString(), "DP");
         checkSampleData(variant, studyConfiguration2, fileId2, (sampleId) -> DBObjectToSamplesConverter.UNKNOWN_FIELD.toString(), "GQX");
         checkSampleData(variant, studyConfiguration2, fileId2, (sampleId) -> UNKNOWN_GENOTYPE, "GT");
@@ -254,11 +211,7 @@
     public void checkSampleData(Variant variant, StudyConfiguration studyConfiguration, Integer fileId, Function<Integer, String> valueProvider, String field) {
         assertTrue(studyConfiguration.getFileIds().values().contains(fileId));
         studyConfiguration.getSamplesInFiles().get(fileId).forEach((sampleId) ->
-<<<<<<< HEAD
-            assertEquals(valueProvider.apply(sampleId), variant.getSourceEntry(studyConfiguration.getStudyName())
-=======
             assertEquals(valueProvider.apply(sampleId), variant.getStudy(studyConfiguration.getStudyName())
->>>>>>> 34a431c3
                     .getSampleData(studyConfiguration.getSampleIds().inverse().get(sampleId), field))
         );
     }
@@ -267,65 +220,37 @@
     public void loadFile1() throws StorageManagerException {
         VariantMongoDBWriter mongoDBWriter;
         Variant variant;
-<<<<<<< HEAD
-        VariantSourceEntry sourceEntry;
-=======
         StudyEntry sourceEntry;
->>>>>>> 34a431c3
         mongoDBWriter = new VariantMongoDBWriter(fileId1, studyConfiguration, dbAdaptor, true, false);
         mongoDBWriter.setThreadSynchronizationBoolean(new AtomicBoolean(false));
         mongoDBWriter.open();
         mongoDBWriter.pre();
 
         variant = new Variant("X", 999, 999, "A", "C");
-<<<<<<< HEAD
-        sourceEntry = new VariantSourceEntry(source1.getFileId(), source1.getStudyId());
-=======
         sourceEntry = new StudyEntry(source1.getFileId(), source1.getStudyId());
->>>>>>> 34a431c3
         sourceEntry.addSampleData("NA19600", ((Map) new ObjectMap("GT", "./.").append("DP", "11").append("GQX", "0.7")));
         sourceEntry.addSampleData("NA19660", ((Map) new ObjectMap("GT", "1/1").append("DP", "12").append("GQX", "0.7")));
         sourceEntry.addSampleData("NA19661", ((Map) new ObjectMap("GT", "0/0").append("DP", "13").append("GQX", "0.7")));
         sourceEntry.addSampleData("NA19685", ((Map) new ObjectMap("GT", "1/0").append("DP", "14").append("GQX", "0.7")));
-<<<<<<< HEAD
-        variant.addSourceEntry(sourceEntry);
-        mongoDBWriter.write(variant);
-
-        variant = new Variant("X", 1000, 1000, "A", "C");
-        sourceEntry = new VariantSourceEntry(source1.getFileId(), source1.getStudyId());
-=======
         variant.addStudyEntry(sourceEntry);
         mongoDBWriter.write(variant);
 
         variant = new Variant("X", 1000, 1000, "A", "C");
         sourceEntry = new StudyEntry(source1.getFileId(), source1.getStudyId());
->>>>>>> 34a431c3
         sourceEntry.addSampleData("NA19600", ((Map) new ObjectMap("GT", "./.").append("DP", "11").append("GQX", "0.7")));
         sourceEntry.addSampleData("NA19660", ((Map) new ObjectMap("GT", "1/1").append("DP", "12").append("GQX", "0.7")));
         sourceEntry.addSampleData("NA19661", ((Map) new ObjectMap("GT", "0/0").append("DP", "13").append("GQX", "0.7")));
         sourceEntry.addSampleData("NA19685", ((Map) new ObjectMap("GT", "1/0").append("DP", "14").append("GQX", "0.7")));
-<<<<<<< HEAD
-        variant.addSourceEntry(sourceEntry);
-        mongoDBWriter.write(variant);
-
-        variant = new Variant("X", 1002, 1002, "A", "C");
-        sourceEntry = new VariantSourceEntry(source1.getFileId(), source1.getStudyId());
-=======
         variant.addStudyEntry(sourceEntry);
         mongoDBWriter.write(variant);
 
         variant = new Variant("X", 1002, 1002, "A", "C");
         sourceEntry = new StudyEntry(source1.getFileId(), source1.getStudyId());
->>>>>>> 34a431c3
         sourceEntry.addSampleData("NA19600", ((Map) new ObjectMap("GT", "0/1").append("DP", "11").append("GQX", "0.7")));
         sourceEntry.addSampleData("NA19660", ((Map) new ObjectMap("GT", "0/0").append("DP", "12").append("GQX", "0.7")));
         sourceEntry.addSampleData("NA19661", ((Map) new ObjectMap("GT", "1/0").append("DP", "13").append("GQX", "0.7")));
         sourceEntry.addSampleData("NA19685", ((Map) new ObjectMap("GT", "0/0").append("DP", "14").append("GQX", "0.7")));
-<<<<<<< HEAD
-        variant.addSourceEntry(sourceEntry);
-=======
-        variant.addStudyEntry(sourceEntry);
->>>>>>> 34a431c3
+        variant.addStudyEntry(sourceEntry);
         mongoDBWriter.write(variant);
 
         mongoDBWriter.post();
@@ -337,48 +262,28 @@
     public void loadFile2() throws StorageManagerException {
         VariantMongoDBWriter mongoDBWriter;
         Variant variant;
-<<<<<<< HEAD
-        VariantSourceEntry sourceEntry;
-=======
         StudyEntry sourceEntry;
->>>>>>> 34a431c3
         mongoDBWriter = new VariantMongoDBWriter(fileId2, studyConfiguration2, dbAdaptor, true, false);
         mongoDBWriter.setThreadSynchronizationBoolean(new AtomicBoolean(false));
         mongoDBWriter.open();
         mongoDBWriter.pre();
 
         variant = new Variant("X", 1000, 1000, "A", "C");
-<<<<<<< HEAD
-        sourceEntry = new VariantSourceEntry(source2.getFileId(), source2.getStudyId());
-=======
         sourceEntry = new StudyEntry(source2.getFileId(), source2.getStudyId());
->>>>>>> 34a431c3
         sourceEntry.addSampleData("NA19600", ((Map) new ObjectMap("GT", "./.").append("DP", "1").append("GQX", "0.7")));
         sourceEntry.addSampleData("NA19660", ((Map) new ObjectMap("GT", "1/1").append("DP", "2").append("GQX", "0.7")));
         sourceEntry.addSampleData("NA19661", ((Map) new ObjectMap("GT", "0/0").append("DP", "3").append("GQX", "0.7")));
         sourceEntry.addSampleData("NA19685", ((Map) new ObjectMap("GT", "1/0").append("DP", "4").append("GQX", "0.7")));
-<<<<<<< HEAD
-        variant.addSourceEntry(sourceEntry);
-        mongoDBWriter.write(variant);
-
-        variant = new Variant("X", 1004, 1004, "A", "C");
-        sourceEntry = new VariantSourceEntry(source2.getFileId(), source2.getStudyId());
-=======
         variant.addStudyEntry(sourceEntry);
         mongoDBWriter.write(variant);
 
         variant = new Variant("X", 1004, 1004, "A", "C");
         sourceEntry = new StudyEntry(source2.getFileId(), source2.getStudyId());
->>>>>>> 34a431c3
         sourceEntry.addSampleData("NA19600", ((Map) new ObjectMap("GT", "0/1").append("DP", "1").append("GQX", "0.7")));
         sourceEntry.addSampleData("NA19660", ((Map) new ObjectMap("GT", "0/0").append("DP", "2").append("GQX", "0.7")));
         sourceEntry.addSampleData("NA19661", ((Map) new ObjectMap("GT", "1/0").append("DP", "3").append("GQX", "0.7")));
         sourceEntry.addSampleData("NA19685", ((Map) new ObjectMap("GT", "0/0").append("DP", "4").append("GQX", "0.7")));
-<<<<<<< HEAD
-        variant.addSourceEntry(sourceEntry);
-=======
-        variant.addStudyEntry(sourceEntry);
->>>>>>> 34a431c3
+        variant.addStudyEntry(sourceEntry);
         mongoDBWriter.write(variant);
 
         mongoDBWriter.post();
@@ -390,11 +295,7 @@
     public void loadFile3() throws StorageManagerException {
         VariantMongoDBWriter mongoDBWriter;
         Variant variant;
-<<<<<<< HEAD
-        VariantSourceEntry sourceEntry;
-=======
         StudyEntry sourceEntry;
->>>>>>> 34a431c3
         mongoDBWriter = new VariantMongoDBWriter(fileId3, studyConfiguration2, dbAdaptor, true, false);
         mongoDBWriter.setThreadSynchronizationBoolean(new AtomicBoolean(false));
         mongoDBWriter.open();
@@ -402,54 +303,30 @@
 
 
         variant = new Variant("X", 1000, 1000, "A", "C");
-<<<<<<< HEAD
-        sourceEntry = new VariantSourceEntry(source3.getFileId(), source3.getStudyId());
-=======
         sourceEntry = new StudyEntry(source3.getFileId(), source3.getStudyId());
->>>>>>> 34a431c3
         sourceEntry.addSampleData("NA00001.X", ((Map) new ObjectMap("GT", "0/1").append("DP", "5").append("GQX", "0.7")));
         sourceEntry.addSampleData("NA00002.X", ((Map) new ObjectMap("GT", "0/0").append("DP", "6").append("GQX", "0.7")));
         sourceEntry.addSampleData("NA00003.X", ((Map) new ObjectMap("GT", "1/0").append("DP", "7").append("GQX", "0.7")));
         sourceEntry.addSampleData("NA00004.X", ((Map) new ObjectMap("GT", "0/0").append("DP", "8").append("GQX", "0.7")));
-<<<<<<< HEAD
-        variant.addSourceEntry(sourceEntry);
-        mongoDBWriter.write(variant);
-
-        variant = new Variant("X", 1002, 1002, "A", "C");
-        sourceEntry = new VariantSourceEntry(source3.getFileId(), source3.getStudyId());
-=======
         variant.addStudyEntry(sourceEntry);
         mongoDBWriter.write(variant);
 
         variant = new Variant("X", 1002, 1002, "A", "C");
         sourceEntry = new StudyEntry(source3.getFileId(), source3.getStudyId());
->>>>>>> 34a431c3
         sourceEntry.addSampleData("NA00001.X", ((Map) new ObjectMap("GT", "0/1").append("DP", "5").append("GQX", "0.7")));
         sourceEntry.addSampleData("NA00002.X", ((Map) new ObjectMap("GT", "0/0").append("DP", "6").append("GQX", "0.7")));
         sourceEntry.addSampleData("NA00003.X", ((Map) new ObjectMap("GT", "1/0").append("DP", "7").append("GQX", "0.7")));
         sourceEntry.addSampleData("NA00004.X", ((Map) new ObjectMap("GT", "0/0").append("DP", "8").append("GQX", "0.7")));
-<<<<<<< HEAD
-        variant.addSourceEntry(sourceEntry);
-        mongoDBWriter.write(variant);
-
-        variant = new Variant("X", 1006, 1006, "A", "C");
-        sourceEntry = new VariantSourceEntry(source3.getFileId(), source3.getStudyId());
-=======
         variant.addStudyEntry(sourceEntry);
         mongoDBWriter.write(variant);
 
         variant = new Variant("X", 1006, 1006, "A", "C");
         sourceEntry = new StudyEntry(source3.getFileId(), source3.getStudyId());
->>>>>>> 34a431c3
         sourceEntry.addSampleData("NA00001.X", ((Map) new ObjectMap("GT", "0/1").append("DP", "5").append("GQX", "0.7")));
         sourceEntry.addSampleData("NA00002.X", ((Map) new ObjectMap("GT", "0/0").append("DP", "6").append("GQX", "0.7")));
         sourceEntry.addSampleData("NA00003.X", ((Map) new ObjectMap("GT", "1/0").append("DP", "7").append("GQX", "0.7")));
         sourceEntry.addSampleData("NA00004.X", ((Map) new ObjectMap("GT", "0/0").append("DP", "8").append("GQX", "0.7")));
-<<<<<<< HEAD
-        variant.addSourceEntry(sourceEntry);
-=======
-        variant.addStudyEntry(sourceEntry);
->>>>>>> 34a431c3
+        variant.addStudyEntry(sourceEntry);
         mongoDBWriter.write(variant);
 
         mongoDBWriter.post();
