--- conflicted
+++ resolved
@@ -53,18 +53,11 @@
         //Setup variantSourceEntry
         studyId = 1;
         fileId = 2;
-<<<<<<< HEAD
-        variantSourceEntry = new VariantSourceEntry(fileId.toString(), studyId.toString());
-        variantSourceEntry.addAttribute("QUAL", "0.01");
-        variantSourceEntry.addAttribute("AN", "2");
-        variantSourceEntry.setFormatAsString("GT:DP");
-=======
         studyEntry = new StudyEntry(fileId.toString(), studyId.toString());
         FileEntry fileEntry = studyEntry.getFile(fileId.toString());
         fileEntry.getAttributes().put("QUAL", "0.01");
         fileEntry.getAttributes().put("AN", "2");
         studyEntry.setFormatAsString("GT:DP");
->>>>>>> 34a431c3
 
         Map<String, String> na001 = new HashMap<>();
         na001.put("GT", "0/0");
