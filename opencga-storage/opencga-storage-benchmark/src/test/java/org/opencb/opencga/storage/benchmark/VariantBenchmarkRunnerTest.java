package org.opencb.opencga.storage.benchmark;

import org.grep4j.core.Grep4j;
import org.grep4j.core.model.Profile;
import org.grep4j.core.model.ProfileBuilder;
import org.grep4j.core.result.GrepResults;
import org.junit.Before;
import org.opencb.commons.datastore.core.QueryOptions;
import org.opencb.opencga.storage.benchmark.variant.VariantBenchmarkRunner;
import org.opencb.opencga.storage.benchmark.variant.generators.FixedQueryGenerator;
import org.opencb.opencga.storage.core.variant.VariantStorageBaseTest;
import org.opencb.opencga.storage.mongodb.variant.MongoDBVariantStorageTest;

import java.io.IOException;
import java.net.URI;
import java.nio.file.Files;
import java.nio.file.Paths;
import java.util.*;

import static org.junit.Assert.assertEquals;

/**
 * Created by wasim on 05/11/18.
 */

public class VariantBenchmarkRunnerTest extends VariantStorageBaseTest implements MongoDBVariantStorageTest {

    private URI outdir;
    private Random random;
    private VariantBenchmarkRunner variantBenchmarkRunner;
    private static boolean loaded = false;

    @Before
    public void setup() throws Exception {
        if (!loaded) {
            loadFile();
            loaded = true;
        }
        outdir = newOutputUri();
        random = new Random();
        variantBenchmarkRunner = new VariantBenchmarkRunner(getVariantStorageEngine().getConfiguration(),
                Paths.get("src/test/resources/benchmark/jmeter"),
                Paths.get(outdir));

    }

    private void loadFile() throws Exception {
<<<<<<< HEAD
        runDefaultETL(smallInputUri, getVariantStorageEngine(), newStudyConfiguration());
=======
        runDefaultETL(smallInputUri, getVariantStorageEngine(), newStudyMetadata());
>>>>>>> 6c04fdf1

        Map<String, String> params = new HashMap<>();
        params.put(FixedQueryGenerator.DATA_DIR, "src/test/resources/hsapiens");
        params.put(QueryOptions.LIMIT, "5");

    }

    public void queriesTestDefault(String query, int numberOfQueries, BenchmarkRunner.ConnectionType connectionType, BenchmarkRunner.ExecutionMode mode) throws Exception {

        List<Integer> totalQueryExecutions = setTestConfig(connectionType, mode);
        variantBenchmarkRunner.addThreadGroup(connectionType, mode,
                Paths.get("src/test/resources/hsapiens"), new HashMap<>(), "", query, new QueryOptions(QueryOptions.LIMIT, "2"));
        variantBenchmarkRunner.run();

        assertEquals(executedQueries(), numberOfQueries * totalQueryExecutions.get(0) * totalQueryExecutions.get(1));
        assertEquals(grepFile(), numberOfQueries * totalQueryExecutions.get(0) * totalQueryExecutions.get(1));
    }


    private long executedQueries() throws IOException {
        return Files.lines(Paths.get(variantBenchmarkRunner.resultFile)).count() - 1;
    }

    private List<Integer> setTestConfig(BenchmarkRunner.ConnectionType connectionType, BenchmarkRunner.ExecutionMode mode) {
        int concurrency = 1 + random.nextInt(5);
        int repetition = 1 + random.nextInt(5);
        variantBenchmarkRunner.storageConfiguration.getBenchmark().setConcurrency(concurrency);
        variantBenchmarkRunner.storageConfiguration.getBenchmark().setNumRepetitions(repetition);
        variantBenchmarkRunner.storageConfiguration.getBenchmark().setConnectionType(connectionType.toString());
        variantBenchmarkRunner.storageConfiguration.getBenchmark().setMode(mode.toString());
        return Arrays.asList(concurrency, repetition);
    }

    private int grepFile() throws IOException {
        Profile localProfile = ProfileBuilder.newBuilder().
                name("test").filePath(variantBenchmarkRunner.resultFile).
                onLocalhost().build();
        GrepResults results
                = Grep4j.grep(Grep4j.constantExpression("true"), localProfile);
        return results.totalLines();
    }
}<|MERGE_RESOLUTION|>--- conflicted
+++ resolved
@@ -45,11 +45,7 @@
     }
 
     private void loadFile() throws Exception {
-<<<<<<< HEAD
-        runDefaultETL(smallInputUri, getVariantStorageEngine(), newStudyConfiguration());
-=======
         runDefaultETL(smallInputUri, getVariantStorageEngine(), newStudyMetadata());
->>>>>>> 6c04fdf1
 
         Map<String, String> params = new HashMap<>();
         params.put(FixedQueryGenerator.DATA_DIR, "src/test/resources/hsapiens");
