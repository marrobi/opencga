package org.opencb.opencga.storage.hadoop.mr;

import org.apache.hadoop.conf.Configuration;
import org.apache.hadoop.hbase.client.Put;
import org.apache.hadoop.hbase.client.Result;
import org.apache.hadoop.hbase.io.ImmutableBytesWritable;
import org.apache.hadoop.mrunit.mapreduce.MapDriver;
<<<<<<< HEAD
import org.junit.After;
import org.junit.Before;
import org.junit.Test;
import org.opencb.biodata.models.variant.protobuf.VcfSliceProtos.VcfRecord;
import org.opencb.biodata.models.variant.protobuf.VcfSliceProtos.VcfSample;
import org.opencb.biodata.models.variant.protobuf.VcfSliceProtos.VcfSlice;
import org.opencb.opencga.storage.core.StudyConfiguration;
import org.opencb.opencga.storage.hadoop.variant.index.VariantTableHelper;
import org.opencb.opencga.storage.hadoop.variant.index.VariantTableMapper;

import java.io.IOException;
import java.util.*;
=======
import org.opencb.opencga.storage.hadoop.variant.index.VariantTableHelper;
import org.opencb.opencga.storage.hadoop.variant.index.VariantTableMapper;
>>>>>>> d4db6a78

public class GenomeVariantTransformMapperTest {
    private VariantTableMapper mapper;
    private MapDriver<ImmutableBytesWritable, Result, ImmutableBytesWritable, Put> mapDriver;

    public static class TestHelper extends VariantTableHelper{

        public TestHelper (Configuration conf) {
            super(conf);
        }

    }

<<<<<<< HEAD
    @Before
    public void setUp() throws Exception {
//        final VariantCallMeta variantCallMeta = new VariantCallMeta();
//        variantCallMeta.addSample("a", 1, HBaseZeroCopyByteString.copyFrom(Bytes.toBytes("a")));
        final StudyConfiguration studyConf = new StudyConfiguration(5, "study");
        mapper = new VariantTableMapper() {
            @Override
            protected VariantTableHelper loadHelper(
                    Mapper<ImmutableBytesWritable, Result, ImmutableBytesWritable, Put>.Context context) {
                return new TestHelper(context.getConfiguration());
            }

=======
//    @Before
//    public void setUp() throws Exception {
//        final VariantCallMeta variantCallMeta = new VariantCallMeta();
//        variantCallMeta.addSample("a", 1, HBaseZeroCopyByteString.copyFrom(Bytes.toBytes("a")));
//        mapper = new VariantTableMapper(){
//            @Override
//            protected VariantTableHelper loadHelper(
//                    Mapper<ImmutableBytesWritable, Result, ImmutableBytesWritable, Put>.Context context) {
//                return new TestHelper(context.getConfiguration());
//            }
//
>>>>>>> d4db6a78
//            @Override
//            protected VariantCallMeta loadMeta() throws IOException {
//                return variantCallMeta;
//            }
<<<<<<< HEAD

            @Override
            protected StudyConfiguration loadStudyConf() throws IOException {
                return studyConf;
            }

            @Override
            protected void initVcfMetaMap(Configuration conf) throws IOException {
                // do nothing
            }

        };
        mapDriver = MapDriver.newMapDriver(mapper);
        Configuration config = mapDriver.getConfiguration();
        setUpConfig(config);

    }

    public void setUpConfig(Configuration conf) throws IOException {
//        GenomeVariantHelper.setChunkSize(conf, 1);
//        GenomeVariantHelper.setMetaProtoFile(conf, "VCF_To_Avro_Conversion/vcfmeta.proto");

//        AvroSerialization.addToConfiguration(conf);
//        AvroSerialization.setKeyReaderSchema(conf, VariantAvro.SCHEMA$);
//        AvroSerialization.setKeyWriterSchema(conf, VariantAvro.SCHEMA$);


//        String metaStr = metaConvert(new File("VCF_To_Avro_Conversion/out.avro.meta"), null);
//        GenomeVariantHelper.setMetaProtoString(conf, metaStr);

        conf.setStrings("io.serializations", conf.get("io.serializations"), MutationSerialization.class.getName(),
                ResultSerialization.class.getName());

        conf.setStrings(VariantTableHelper.OPENCGA_STORAGE_HADOOP_VCF_TRANSFORM_TABLE_OUTPUT, "TEST-out");
        conf.setStrings(VariantTableHelper.OPENCGA_STORAGE_HADOOP_VCF_TRANSFORM_TABLE_INPUT, "TEST-in");
    }

    @After
    public void tearDown() throws Exception {
    }

    @Test
    public void testMapImmutableBytesWritableResultContext() throws IOException {
        ImmutableBytesWritable key = new ImmutableBytesWritable(Bytes.toBytes("1_123"));

        VcfSample.Builder sampleBuilder = VcfSample.newBuilder()
                .addSampleValues("0/1");

        VcfRecord.Builder recordBuilder = VcfRecord.newBuilder()
                .setRelativeStart(10)
                .setReference("A")
                .addAlternate("T")
                .addSampleFormatNonDefault("GT")
                .addSamples(sampleBuilder.build());

        VcfSlice.Builder vcfSliceBuilder = VcfSlice.newBuilder()
                .setChromosome("1")
                .setPosition(12300)
                .addRecords(recordBuilder.build());

        byte[] vcf = vcfSliceBuilder.build().toByteArray();

        KeyValue cell = new KeyValue(key.get(), Bytes.toBytes(VariantTableHelper.DEFAULT_COLUMN_FAMILY), Bytes.toBytes("a"), vcf);
        List<Cell> cellLst = Arrays.asList(cell);
        Result val = Result.create(cellLst);
        mapDriver.setInput(key, val);

        ImmutableBytesWritable oKey = new ImmutableBytesWritable(Bytes.toBytes("1_000000012310_A_T"));
        Put oVal = new Put(Bytes.toBytes("1_000000012310_A_T"));

        mapDriver.withOutput(oKey, oVal);
        mapDriver.setValueComparator((o1, o2) -> Bytes.compareTo(o1.getRow(), o2.getRow()));
        mapDriver.runTest();
    }
=======
//
//            @Override
//            protected void initVcfMetaMap(Configuration conf) throws IOException {
//                // do nothing
//            }
//
//        };
//        mapDriver = MapDriver.newMapDriver(mapper);
//        Configuration config = mapDriver.getConfiguration();
//        setUpConfig(config);
//
//    }
//
//    public void setUpConfig(Configuration conf) throws IOException {
////        GenomeVariantHelper.setChunkSize(conf, 1);
////        GenomeVariantHelper.setMetaProtoFile(conf, "VCF_To_Avro_Conversion/vcfmeta.proto");
//
////        AvroSerialization.addToConfiguration(conf);
////        AvroSerialization.setKeyReaderSchema(conf, VariantAvro.SCHEMA$);
////        AvroSerialization.setKeyWriterSchema(conf, VariantAvro.SCHEMA$);
//
//
////        String metaStr = metaConvert(new File("VCF_To_Avro_Conversion/out.avro.meta"), null);
////        GenomeVariantHelper.setMetaProtoString(conf, metaStr);
//
//        conf.setStrings("io.serializations", conf.get("io.serializations"), MutationSerialization.class.getName(),
//                ResultSerialization.class.getName());
//
//        conf.setStrings(VariantTableHelper.OPENCGA_STORAGE_HADOOP_VCF_TRANSFORM_TABLE_OUTPUT, "TEST-out");
//        conf.setStrings(VariantTableHelper.OPENCGA_STORAGE_HADOOP_VCF_TRANSFORM_TABLE_INPUT, "TEST-in");
//    }
//
//    @After
//    public void tearDown() throws Exception {
//    }
//
//    @Test
//    public void testMapImmutableBytesWritableResultContext() throws IOException {
//        ImmutableBytesWritable key = new ImmutableBytesWritable(Bytes.toBytes("1_123"));
//
//        VcfSample.Builder sampleBuilder = VcfSample.newBuilder()
//                .addSampleValues("0/1");
//
//        VcfRecord.Builder recordBuilder = VcfRecord.newBuilder()
//                .setRelativeStart(10)
//                .setReference("A")
//                .addAlternate("T")
//                .addSampleFormatNonDefault("GT")
//                .addSamples(sampleBuilder.build());
//
//        VcfSlice.Builder vcfSliceBuilder = VcfSlice.newBuilder()
//                .setChromosome("1")
//                .setPosition(12300)
//                .addRecords(recordBuilder.build());
//
//        byte[] vcf = vcfSliceBuilder.build().toByteArray();
//
//        KeyValue cell = new KeyValue(key.get(), Bytes.toBytes(VariantTableHelper.DEFAULT_COLUMN_FAMILY), Bytes.toBytes("a"), vcf);
//        List<Cell> cellLst = Arrays.asList(cell);
//        Result val = Result.create(cellLst);
//        mapDriver.setInput(key, val);
//
//        ImmutableBytesWritable oKey = new ImmutableBytesWritable(Bytes.toBytes("1_000000012310_A_T"));
//        Put oVal = new Put(Bytes.toBytes("1_000000012310_A_T"));
//
//        mapDriver.withOutput(oKey, oVal);
//        mapDriver.setValueComparator((o1, o2) -> Bytes.compareTo(o1.getRow(), o2.getRow()));
//        mapDriver.runTest();
//    }
>>>>>>> d4db6a78

}<|MERGE_RESOLUTION|>--- conflicted
+++ resolved
@@ -5,7 +5,6 @@
 import org.apache.hadoop.hbase.client.Result;
 import org.apache.hadoop.hbase.io.ImmutableBytesWritable;
 import org.apache.hadoop.mrunit.mapreduce.MapDriver;
-<<<<<<< HEAD
 import org.junit.After;
 import org.junit.Before;
 import org.junit.Test;
@@ -18,10 +17,6 @@
 
 import java.io.IOException;
 import java.util.*;
-=======
-import org.opencb.opencga.storage.hadoop.variant.index.VariantTableHelper;
-import org.opencb.opencga.storage.hadoop.variant.index.VariantTableMapper;
->>>>>>> d4db6a78
 
 public class GenomeVariantTransformMapperTest {
     private VariantTableMapper mapper;
@@ -35,20 +30,7 @@
 
     }
 
-<<<<<<< HEAD
-    @Before
-    public void setUp() throws Exception {
-//        final VariantCallMeta variantCallMeta = new VariantCallMeta();
-//        variantCallMeta.addSample("a", 1, HBaseZeroCopyByteString.copyFrom(Bytes.toBytes("a")));
-        final StudyConfiguration studyConf = new StudyConfiguration(5, "study");
-        mapper = new VariantTableMapper() {
-            @Override
-            protected VariantTableHelper loadHelper(
-                    Mapper<ImmutableBytesWritable, Result, ImmutableBytesWritable, Put>.Context context) {
-                return new TestHelper(context.getConfiguration());
-            }
 
-=======
 //    @Before
 //    public void setUp() throws Exception {
 //        final VariantCallMeta variantCallMeta = new VariantCallMeta();
@@ -60,87 +42,10 @@
 //                return new TestHelper(context.getConfiguration());
 //            }
 //
->>>>>>> d4db6a78
 //            @Override
 //            protected VariantCallMeta loadMeta() throws IOException {
 //                return variantCallMeta;
 //            }
-<<<<<<< HEAD
-
-            @Override
-            protected StudyConfiguration loadStudyConf() throws IOException {
-                return studyConf;
-            }
-
-            @Override
-            protected void initVcfMetaMap(Configuration conf) throws IOException {
-                // do nothing
-            }
-
-        };
-        mapDriver = MapDriver.newMapDriver(mapper);
-        Configuration config = mapDriver.getConfiguration();
-        setUpConfig(config);
-
-    }
-
-    public void setUpConfig(Configuration conf) throws IOException {
-//        GenomeVariantHelper.setChunkSize(conf, 1);
-//        GenomeVariantHelper.setMetaProtoFile(conf, "VCF_To_Avro_Conversion/vcfmeta.proto");
-
-//        AvroSerialization.addToConfiguration(conf);
-//        AvroSerialization.setKeyReaderSchema(conf, VariantAvro.SCHEMA$);
-//        AvroSerialization.setKeyWriterSchema(conf, VariantAvro.SCHEMA$);
-
-
-//        String metaStr = metaConvert(new File("VCF_To_Avro_Conversion/out.avro.meta"), null);
-//        GenomeVariantHelper.setMetaProtoString(conf, metaStr);
-
-        conf.setStrings("io.serializations", conf.get("io.serializations"), MutationSerialization.class.getName(),
-                ResultSerialization.class.getName());
-
-        conf.setStrings(VariantTableHelper.OPENCGA_STORAGE_HADOOP_VCF_TRANSFORM_TABLE_OUTPUT, "TEST-out");
-        conf.setStrings(VariantTableHelper.OPENCGA_STORAGE_HADOOP_VCF_TRANSFORM_TABLE_INPUT, "TEST-in");
-    }
-
-    @After
-    public void tearDown() throws Exception {
-    }
-
-    @Test
-    public void testMapImmutableBytesWritableResultContext() throws IOException {
-        ImmutableBytesWritable key = new ImmutableBytesWritable(Bytes.toBytes("1_123"));
-
-        VcfSample.Builder sampleBuilder = VcfSample.newBuilder()
-                .addSampleValues("0/1");
-
-        VcfRecord.Builder recordBuilder = VcfRecord.newBuilder()
-                .setRelativeStart(10)
-                .setReference("A")
-                .addAlternate("T")
-                .addSampleFormatNonDefault("GT")
-                .addSamples(sampleBuilder.build());
-
-        VcfSlice.Builder vcfSliceBuilder = VcfSlice.newBuilder()
-                .setChromosome("1")
-                .setPosition(12300)
-                .addRecords(recordBuilder.build());
-
-        byte[] vcf = vcfSliceBuilder.build().toByteArray();
-
-        KeyValue cell = new KeyValue(key.get(), Bytes.toBytes(VariantTableHelper.DEFAULT_COLUMN_FAMILY), Bytes.toBytes("a"), vcf);
-        List<Cell> cellLst = Arrays.asList(cell);
-        Result val = Result.create(cellLst);
-        mapDriver.setInput(key, val);
-
-        ImmutableBytesWritable oKey = new ImmutableBytesWritable(Bytes.toBytes("1_000000012310_A_T"));
-        Put oVal = new Put(Bytes.toBytes("1_000000012310_A_T"));
-
-        mapDriver.withOutput(oKey, oVal);
-        mapDriver.setValueComparator((o1, o2) -> Bytes.compareTo(o1.getRow(), o2.getRow()));
-        mapDriver.runTest();
-    }
-=======
 //
 //            @Override
 //            protected void initVcfMetaMap(Configuration conf) throws IOException {
@@ -210,6 +115,5 @@
 //        mapDriver.setValueComparator((o1, o2) -> Bytes.compareTo(o1.getRow(), o2.getRow()));
 //        mapDriver.runTest();
 //    }
->>>>>>> d4db6a78
 
 }