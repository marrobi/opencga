--- conflicted
+++ resolved
@@ -194,10 +194,7 @@
         assertFalse(tm.hasVariant(Arrays.asList( // ignore multi-allelic
                 new Genotype("1/2", "A", Arrays.asList("T", "G")))));
     }
-<<<<<<< HEAD
-
-=======
-    
+
 //    @Test
     public void testResolveConflict(){
         // TODO refine test
@@ -217,7 +214,6 @@
 //        resolveConflicts
     }
     
->>>>>>> f5a22300
     @Test
     public void testNewVariantOneVar() {
         HashMap<String, Integer> map = new HashMap<String, Integer>();
@@ -232,15 +228,6 @@
                 })
                 .collect(Collectors.groupingBy(v -> v.getStart()));
 
-<<<<<<< HEAD
-        Map<ByteArray, VariantTableStudyRow> res = tm.createNewVar(ctx, sublist, sublist.stream().map(v -> v.getStart()).collect
-                (Collectors.toSet()));
-        assertEquals(0, res.values().stream().findFirst().get().getHomRefCount().intValue());
-        assertEquals(0, res.values().stream().findFirst().get().getSampleIds(VariantTableStudyRow.HOM_VAR).size());
-        assertEquals(0, res.values().stream().findFirst().get().getSampleIds(VariantTableStudyRow.HOM_REF).size());
-        assertEquals(1, res.values().stream().findFirst().get().getSampleIds(VariantTableStudyRow.HET_REF).size());
-
-=======
         Map<ByteArray, VariantTableStudyRow> res = tm.createNewVar(ctx, sublist,sublist.stream().map(v -> v.getStart()).collect(Collectors.toSet()));
         assertEquals(0,res.values().stream().findFirst().get().getHomRefCount().intValue());
         assertEquals(0,res.values().stream().findFirst().get().getSampleIds(VariantTableStudyRow.HOM_VAR).size());
@@ -264,10 +251,10 @@
 //    @Test
     public void testNewVariantOneVarOneRef(){
         // TODO refine test
-        HashMap<String, Integer> map = new HashMap<String, Integer>();
+        HashMap<String, Integer> map = new HashMap<>();
         map.put("Sample1", 0);
 
-        HashMap<String, Integer> map2 = new HashMap<String, Integer>();
+        HashMap<String, Integer> map2 = new HashMap<>();
         map.put("Sample2", 0);
         List<Variant> sublist = 
                 tm.filterForVariant(this.variantCollection.stream(), VariantType.SNP,VariantType.SNV)
@@ -291,7 +278,6 @@
         assertEquals(1,res.values().stream().findFirst().get().getSampleIds(VariantTableStudyRow.HET_REF).size());
         assertEquals(1,res.values().stream().findFirst().get().getHomRefCount().intValue());
         
->>>>>>> f5a22300
     }
 
     @Test
@@ -429,14 +415,14 @@
 
         VariantTableStudyRow row = res.entrySet().stream().filter(v -> endsWith(v.getKey().getBytes(), new byte[]{'T', 0, 'C'})).map(v ->
                 v.getValue()).findFirst().get();
-        assertEquals(new HashSet<Integer>(Arrays.asList(1)), row.getSampleIds(VariantTableStudyRow.HET_REF));
-        assertEquals(new HashSet<Integer>(Arrays.asList(3)), row.getSampleIds(VariantTableStudyRow.OTHER));
+        assertEquals(new HashSet<>(Arrays.asList(1)), row.getSampleIds(VariantTableStudyRow.HET_REF));
+        assertEquals(new HashSet<>(Arrays.asList(3)), row.getSampleIds(VariantTableStudyRow.OTHER));
         assertEquals(1, row.getHomRefCount().intValue());
 
         row = res.entrySet().stream().filter(v -> endsWith(v.getKey().getBytes(), new byte[]{'T', 0, 'X'})).map(v -> v.getValue())
                 .findFirst().get();
-        assertEquals(new HashSet<Integer>(Arrays.asList(3)), row.getSampleIds(VariantTableStudyRow.HET_REF));
-        assertEquals(new HashSet<Integer>(Arrays.asList(1)), row.getSampleIds(VariantTableStudyRow.OTHER));
+        assertEquals(new HashSet<>(Arrays.asList(3)), row.getSampleIds(VariantTableStudyRow.HET_REF));
+        assertEquals(new HashSet<>(Arrays.asList(1)), row.getSampleIds(VariantTableStudyRow.OTHER));
         assertEquals(1, row.getHomRefCount().intValue());
 
 
