package org.opencb.opencga.storage.hadoop.variant;

import org.apache.hadoop.hbase.Cell;
import org.apache.hadoop.hbase.client.Result;
import org.apache.hadoop.hbase.client.ResultScanner;
import org.apache.hadoop.hbase.client.Scan;
import org.junit.Before;
import org.junit.ClassRule;
import org.junit.Test;
import org.junit.rules.ExternalResource;
import org.opencb.biodata.models.variant.Variant;
import org.opencb.biodata.models.variant.VariantSource;
import org.opencb.biodata.models.variant.avro.VariantAnnotation;
import org.opencb.biodata.models.variant.avro.VariantType;
import org.opencb.biodata.models.variant.protobuf.VcfMeta;
import org.opencb.biodata.tools.variant.merge.VariantMerger;
import org.opencb.commons.datastore.core.ObjectMap;
import org.opencb.commons.datastore.core.Query;
import org.opencb.commons.datastore.core.QueryOptions;
import org.opencb.opencga.storage.core.StorageETLResult;
import org.opencb.opencga.storage.core.exceptions.StorageETLException;
import org.opencb.opencga.storage.core.metadata.StudyConfiguration;
import org.opencb.opencga.storage.core.variant.FileStudyConfigurationManager;
import org.opencb.opencga.storage.core.variant.VariantStorageManager;
import org.opencb.opencga.storage.core.variant.VariantStorageManagerTestUtils;
import org.opencb.opencga.storage.core.variant.adaptors.VariantDBAdaptor;
import org.opencb.opencga.storage.core.variant.io.VariantVcfExporter;
import org.opencb.opencga.storage.hadoop.utils.HBaseManager;
import org.opencb.opencga.storage.hadoop.variant.adaptors.HadoopVariantSourceDBAdaptor;
import org.opencb.opencga.storage.hadoop.variant.adaptors.VariantHadoopDBAdaptor;
import org.opencb.opencga.storage.hadoop.variant.index.HBaseToVariantConverter;
import org.opencb.opencga.storage.hadoop.variant.index.VariantTableMapper;
import org.opencb.opencga.storage.hadoop.variant.models.protobuf.VariantTableStudyRowsProto;

import java.io.File;
import java.io.FileOutputStream;
import java.io.IOException;
import java.io.PrintStream;
import java.net.URI;
import java.util.*;

import static org.hamcrest.CoreMatchers.hasItems;
import static org.junit.Assert.*;

/**
 * Created on 21/01/16
 *
 * @author Jacobo Coll &lt;jacobo167@gmail.com&gt;
 */
public class VariantHadoopMultiSampleTest extends VariantStorageManagerTestUtils implements HadoopVariantStorageManagerTestUtils {

    @ClassRule
    public static ExternalResource externalResource = new HadoopExternalResource();

    public static final List<VariantType> VARIANT_TYPES = Arrays.asList(VariantTableMapper.TARGET_VARIANT_TYPE);

    // Variants that are wrong in the platinum files that should not be included
    private static final HashSet<String> PLATINUM_SKIP_VARIANTS = new HashSet<>(Arrays.asList("M:515:G:A", "1:10352:T:A"));

    @Before
    public void setUp() throws Exception {
        HadoopVariantStorageManager variantStorageManager = getVariantStorageManager();
        clearDB(variantStorageManager.getVariantTableName(DB_NAME));
        clearDB(variantStorageManager.getArchiveTableName(STUDY_ID));
        //Force HBaseConverter to fail if something goes wrong
        HBaseToVariantConverter.setFailOnWrongVariants(true);
    }

    public VariantSource loadFile(String resourceName, int fileId, StudyConfiguration studyConfiguration) throws Exception {
        return loadFile(resourceName, fileId, studyConfiguration, null);
    }

    public VariantSource loadFile(String resourceName, StudyConfiguration studyConfiguration, Map<? extends String, ?> otherParams) throws Exception {
        return loadFile(resourceName, -1, studyConfiguration, otherParams);
    }

    public VariantSource loadFile(String resourceName, int fileId, StudyConfiguration studyConfiguration, Map<? extends String, ?> otherParams) throws Exception {
        return loadFile(resourceName, fileId, studyConfiguration, otherParams, true, true, true);
    }

    public VariantSource loadFile(String resourceName, int fileId, StudyConfiguration studyConfiguration,
                                  Map<? extends String, ?> otherParams, boolean doTransform, boolean loadArchive, boolean loadVariant)
            throws Exception {
        return VariantHbaseTestUtils.loadFile(getVariantStorageManager(), DB_NAME, outputUri, resourceName, fileId, studyConfiguration,
                otherParams, doTransform, loadArchive, loadVariant);
    }

    @Test
    public void testTwoFiles() throws Exception {

        StudyConfiguration studyConfiguration = VariantStorageManagerTestUtils.newStudyConfiguration();
        VariantHadoopDBAdaptor dbAdaptor = getVariantStorageManager().getDBAdaptor(DB_NAME);
        VariantSource source1 = loadFile("s1.genome.vcf", studyConfiguration, Collections.emptyMap());
        checkArchiveTableTimeStamp(dbAdaptor);

        studyConfiguration = dbAdaptor.getStudyConfigurationManager().getStudyConfiguration(studyConfiguration.getStudyId(), null).first();
        VariantSource source2 = loadFile("s2.genome.vcf", studyConfiguration, Collections.emptyMap());
        checkArchiveTableTimeStamp(dbAdaptor);
        printVariantsFromArchiveTable(studyConfiguration);


        checkLoadedFilesS1S2(studyConfiguration, dbAdaptor);

    }

    @Test
    public void testTwoFilesConcurrent() throws Exception {

        StudyConfiguration studyConfiguration = VariantStorageManagerTestUtils.newStudyConfiguration();
        HadoopVariantStorageManager variantStorageManager = getVariantStorageManager();
        ObjectMap options = variantStorageManager.getConfiguration().getStorageEngine(variantStorageManager.getStorageEngineId()).getVariant().getOptions();
        options.put(HadoopVariantStorageManager.HADOOP_LOAD_DIRECT, true);
        options.put(VariantStorageManager.Options.TRANSFORM_FORMAT.key(), "proto");
        options.put(VariantStorageManager.Options.DB_NAME.key(), DB_NAME);
        options.put(VariantStorageManager.Options.STUDY_ID.key(), studyConfiguration.getStudyId());
        options.put(VariantStorageManager.Options.STUDY_NAME.key(), studyConfiguration.getStudyName());

<<<<<<< HEAD
        List<URI> inputFiles = Arrays.asList(getResourceUri("s1.genome.vcf"), getResourceUri("s2.genome.vcf"));
        List<StorageETLResult> index = variantStorageManager.index(inputFiles, outputUri, true, true, true);


        VariantHadoopDBAdaptor dbAdaptor = variantStorageManager.getDBAdaptor(DB_NAME);



        for (StorageETLResult storageETLResult : index) {
            System.out.println(storageETLResult);
        }

        try(PrintStream out = new PrintStream(new FileOutputStream(outputUri.resolve("s1-2.merged.archive.json").getPath()))){
            printVariantsFromArchiveTable(studyConfiguration, out);
        }
=======
        studyConfiguration = dbAdaptor.getStudyConfigurationManager().getStudyConfiguration(studyConfiguration.getStudyId(), null).first();
        printVariantsFromArchiveTable(studyConfiguration);
>>>>>>> 07927106

        for (Variant variant : dbAdaptor) {
            System.out.println("variant = " + variant);
        }
//        checkLoadedFilesS1S2(studyConfiguration, dbAdaptor);

        assertThat(studyConfiguration.getIndexedFiles(), hasItems(1, 2));
    }

    @Test
    public void testMultipleFilesProtoConcurrent() throws Exception {

        List<URI> protoFiles = new LinkedList<>();

        StudyConfiguration studyConfiguration = VariantStorageManagerTestUtils.newStudyConfiguration();
        HadoopVariantStorageManager variantStorageManager = getVariantStorageManager();
//        VariantHadoopDBAdaptor dbAdaptor = variantStorageManager.getDBAdaptor(DB_NAME);
        ObjectMap options = variantStorageManager.getConfiguration().getStorageEngine(variantStorageManager.getStorageEngineId()).getVariant().getOptions();
//        options.put(VariantStorageManager.Options.STUDY_CONFIGURATION.key(), studyConfiguration);
        options.put(HadoopVariantStorageManager.HADOOP_LOAD_ARCHIVE, false);
        options.put(HadoopVariantStorageManager.HADOOP_LOAD_VARIANT, false);
        options.put(VariantStorageManager.Options.TRANSFORM_FORMAT.key(), "proto");
        options.put(VariantStorageManager.Options.DB_NAME.key(), DB_NAME);
        options.put(VariantStorageManager.Options.STUDY_ID.key(), STUDY_ID);
        options.put(VariantStorageManager.Options.STUDY_NAME.key(), STUDY_NAME);
        options.put(VariantStorageManager.Options.FILE_ID.key(), -1);

        List<URI> inputFiles = new LinkedList<>();

//        for (int fileId = 12877; fileId <= 12893; fileId++) {
        for (int fileId = 12877; fileId <= 12879; fileId++) {
            String fileName = "platinum/1K.end.platinum-genomes-vcf-NA" + fileId + "_S1.genome.vcf.gz";
//            inputFiles.add(getResourceUri(fileName));
            List<StorageETLResult> results = variantStorageManager.index(Collections.singletonList(getResourceUri(fileName)), outputUri, true, true, false);
            protoFiles.add(results.get(0).getTransformResult());

//            int fileId = studyConfiguration.getFileIds().size() + 1;
//            studyConfiguration.getFileIds().put(fileName, -1);
//            studyConfiguration.getSampleIds().put("NA" + fileId, fileId);
//            studyConfiguration.getSamplesInFiles().put(fileId, new LinkedHashSet<>(Collections.singleton(fileId)));
        }

       // dbAdaptor.getStudyConfigurationManager().updateStudyConfiguration(studyConfiguration, null);

        protoFiles = protoFiles.subList(0,2); // TODO remove

        options.put(HadoopVariantStorageManager.HADOOP_LOAD_DIRECT, true);
        options.put(HadoopVariantStorageManager.HADOOP_LOAD_ARCHIVE, true);
        options.put(HadoopVariantStorageManager.HADOOP_LOAD_VARIANT, false);
        options.put(HadoopVariantStorageManager.HADOOP_LOAD_VARIANT_PENDING_FILES, Arrays.asList(5,6,7));

        List<StorageETLResult> index2 = variantStorageManager.index(protoFiles, outputUri, false, false, true);

        System.out.println(index2);

    }

    @Test
    public void testMultipleFilesConcurrent() throws Exception {

        StudyConfiguration studyConfiguration = VariantStorageManagerTestUtils.newStudyConfiguration();
        HadoopVariantStorageManager variantStorageManager = getVariantStorageManager();
        VariantHadoopDBAdaptor dbAdaptor = variantStorageManager.getDBAdaptor(DB_NAME);

        List<URI> inputFiles = new LinkedList<>();

        for (int fileId = 12877; fileId <= 12893; fileId++) {
            String fileName = "platinum/1K.end.platinum-genomes-vcf-NA" + fileId + "_S1.genome.vcf.gz";
            inputFiles.add(getResourceUri(fileName));
        }

        ObjectMap options = variantStorageManager.getConfiguration().getStorageEngine(variantStorageManager.getStorageEngineId()).getVariant().getOptions();
        options.put(HadoopVariantStorageManager.HADOOP_LOAD_DIRECT, true);
        options.put(VariantStorageManager.Options.TRANSFORM_FORMAT.key(), "proto");
        options.put(VariantStorageManager.Options.DB_NAME.key(), DB_NAME);
        options.put(VariantStorageManager.Options.STUDY_ID.key(), studyConfiguration.getStudyId());
        options.put(VariantStorageManager.Options.STUDY_NAME.key(), studyConfiguration.getStudyName());
        List<StorageETLResult> index = variantStorageManager.index(inputFiles, outputUri, true, true, true);

        for (StorageETLResult storageETLResult : index) {
            System.out.println(storageETLResult);
        }

        try(PrintStream out = new PrintStream(new FileOutputStream(outputUri.resolve("platinum.merged.archive.json").getPath()))){
            printVariantsFromArchiveTable(studyConfiguration, out);
        }

//        checkLoadedVariants(expectedVariants, dbAdaptor, PLATINUM_SKIP_VARIANTS);


        for (Variant variant : dbAdaptor) {
            System.out.println("variant = " + variant);
        }

        studyConfiguration = dbAdaptor.getStudyConfigurationManager().getStudyConfiguration(studyConfiguration.getStudyId(), null).first();
        studyConfiguration.getHeaders().clear();
        System.out.println("StudyConfiguration = " + studyConfiguration);

        HadoopVariantSourceDBAdaptor fileMetadataManager = dbAdaptor.getVariantSourceDBAdaptor();
        Set<Integer> loadedFiles = fileMetadataManager.getLoadedFiles(studyConfiguration.getStudyId());
        System.out.println("loadedFiles = " + loadedFiles);
        for (int fileId = 0; fileId <= 16; fileId++) {
            assertTrue(loadedFiles.contains(fileId));
        }
        for (Integer loadedFile : loadedFiles) {
            VcfMeta vcfMeta = fileMetadataManager.getVcfMeta(studyConfiguration.getStudyId(), loadedFile, null);
            assertNotNull(vcfMeta);
        }

        FileStudyConfigurationManager.write(studyConfiguration, new File(outputUri.resolve("study_configuration.json").getPath()).toPath());
        studyConfiguration.setHeaders(Collections.singletonMap(0, dbAdaptor.getArchiveHelper(studyConfiguration.getStudyId(), 0).getMeta().getVariantSource().getMetadata().get("variantFileHeader").toString()));
        try (FileOutputStream out = new FileOutputStream(outputUri.resolve("platinum.merged.vcf").getPath())) {
            VariantVcfExporter.htsExport(dbAdaptor.iterator(), studyConfiguration, out, new QueryOptions());
        }
    }

    @Test
    public void testTwoFilesFailOne() throws Exception {

        StudyConfiguration studyConfiguration = VariantStorageManagerTestUtils.newStudyConfiguration();
        VariantHadoopDBAdaptor dbAdaptor = getVariantStorageManager().getDBAdaptor(DB_NAME);
        try {
            VariantSource source1 = loadFile("s1.genome.vcf", studyConfiguration,
                    Collections.singletonMap(VariantTableMapperFail.SLICE_TO_FAIL, "1_000000000011"));
            fail();
        } catch (StorageETLException e) {
            HBaseStudyConfigurationManager scm = (HBaseStudyConfigurationManager) dbAdaptor.getStudyConfigurationManager();
            studyConfiguration = scm.getStudyConfiguration(STUDY_ID, new QueryOptions()).first();
            System.out.println(studyConfiguration.getIndexedFiles());
            e.printStackTrace();
        }
        Integer fileId = studyConfiguration.getFileIds().get("s1.genome.vcf");
        System.out.println("fileId = " + fileId);
        VariantSource source1 = loadFile("s1.genome.vcf.variants.proto.gz", -1, studyConfiguration,
                Collections.singletonMap(VariantTableMapperFail.SLICE_TO_FAIL, "_"), false, false, true);
        checkArchiveTableTimeStamp(dbAdaptor);
        VariantSource source2 = loadFile("s2.genome.vcf", studyConfiguration, Collections.emptyMap());
        checkArchiveTableTimeStamp(dbAdaptor);
        printVariantsFromArchiveTable(studyConfiguration);


        checkLoadedFilesS1S2(studyConfiguration, dbAdaptor);

    }

    public void checkLoadedFilesS1S2(StudyConfiguration studyConfiguration, VariantHadoopDBAdaptor dbAdaptor) {
        System.out.println("studyConfiguration = " + studyConfiguration);
        Map<String, Variant> variants = new HashMap<>();
        for (Variant variant : dbAdaptor) {
            String v = variant.toString();
            assertFalse(variants.containsKey(v));
            variants.put(v, variant);
            VariantAnnotation a = variant.getAnnotation();
            variant.setAnnotation(null);
            System.out.println(variant.toJson());
            variant.setAnnotation(a);
        }
        String studyName = studyConfiguration.getStudyName();

        // TODO: Add more asserts
        /*                      s1  s2
        1	10013	T	C   0/1 0/0
        1	10014	A	T   0/1 0/2
        1	10014	A	G   0/2 0/1
        1	10030	T	G   0/0 0/1
        1	10031	T	G   0/1 0/1
        1	10032	A	G   0/1 0/0
        1   11000   T   G   1/1 0/1
        1   12000   T   G   1/1 0/0
        1   13000   T   G   0/0 0/1
        */

        assertEquals(9, variants.size());
        assertTrue(variants.containsKey("1:10013:T:C"));
        assertEquals("0/1", variants.get("1:10013:T:C").getStudy(studyName).getSampleData("s1", "GT"));
        assertEquals("0/0", variants.get("1:10013:T:C").getStudy(studyName).getSampleData("s2", "GT"));

        assertTrue(variants.containsKey("1:10014:A:T"));
        assertEquals("0/1", variants.get("1:10014:A:T").getStudy(studyName).getSampleData("s1", "GT"));
        assertEquals("0/2", variants.get("1:10014:A:T").getStudy(studyName).getSampleData("s2", "GT"));

        assertTrue(variants.containsKey("1:10014:A:G"));
        assertEquals("0/2", variants.get("1:10014:A:G").getStudy(studyName).getSampleData("s1", "GT"));
        assertEquals("0/1", variants.get("1:10014:A:G").getStudy(studyName).getSampleData("s2", "GT"));

        assertTrue(variants.containsKey("1:10030:T:G"));
        assertEquals("0/0", variants.get("1:10030:T:G").getStudy(studyName).getSampleData("s1", "GT"));
        assertEquals("0/1", variants.get("1:10030:T:G").getStudy(studyName).getSampleData("s2", "GT"));

        assertTrue(variants.containsKey("1:10031:T:G"));
        assertEquals("0/1", variants.get("1:10031:T:G").getStudy(studyName).getSampleData("s1", "GT"));
        assertEquals("0/1", variants.get("1:10031:T:G").getStudy(studyName).getSampleData("s2", "GT"));

        assertTrue(variants.containsKey("1:10032:A:G"));
        assertEquals("1", variants.get("1:10032:A:G").getStudy(studyName).getFiles().get(0).getAttributes().get("PASS"));
        assertEquals("0/1", variants.get("1:10032:A:G").getStudy(studyName).getSampleData("s1", "GT"));
        assertEquals("PASS", variants.get("1:10032:A:G").getStudy(studyName).getSampleData("s1", VariantMerger.GENOTYPE_FILTER_KEY));
        assertEquals("0/0", variants.get("1:10032:A:G").getStudy(studyName).getSampleData("s2", "GT"));
        assertEquals("LowGQX", variants.get("1:10032:A:G").getStudy(studyName).getSampleData("s2", VariantMerger.GENOTYPE_FILTER_KEY));

        assertTrue(variants.containsKey("1:11000:T:G"));
        assertEquals("1/1", variants.get("1:11000:T:G").getStudy(studyName).getSampleData("s1", "GT"));
        assertEquals("0/1", variants.get("1:11000:T:G").getStudy(studyName).getSampleData("s2", "GT"));

        assertTrue(variants.containsKey("1:12000:T:G"));
        assertEquals("1/1", variants.get("1:12000:T:G").getStudy(studyName).getSampleData("s1", "GT"));
        assertEquals(".", variants.get("1:12000:T:G").getStudy(studyName).getSampleData("s1", VariantMerger.GENOTYPE_FILTER_KEY));
        assertEquals("0/0", variants.get("1:12000:T:G").getStudy(studyName).getSampleData("s2", "GT"));
        assertEquals("HighDPFRatio;LowGQX", variants.get("1:12000:T:G").getStudy(studyName).getSampleData("s2", VariantMerger.GENOTYPE_FILTER_KEY));

        assertTrue(variants.containsKey("1:13000:T:G"));
        assertEquals("0/0", variants.get("1:13000:T:G").getStudy(studyName).getSampleData("s1", "GT"));
        assertEquals("0/1", variants.get("1:13000:T:G").getStudy(studyName).getSampleData("s2", "GT"));
    }


    public VariantHadoopDBAdaptor printVariantsFromArchiveTable(StudyConfiguration studyConfiguration) throws Exception {
        return printVariantsFromArchiveTable(studyConfiguration, System.out);
    }

    public VariantHadoopDBAdaptor printVariantsFromArchiveTable(StudyConfiguration studyConfiguration, PrintStream out) throws Exception {
        HadoopVariantStorageManager variantStorageManager = getVariantStorageManager();
        VariantHadoopDBAdaptor dbAdaptor = variantStorageManager.getDBAdaptor(DB_NAME);

        GenomeHelper helper = dbAdaptor.getGenomeHelper();
        helper.getHBaseManager().act(variantStorageManager.getArchiveTableName(studyConfiguration.getStudyId()), table -> {
            for (Result result : table.getScanner(helper.getColumnFamily())) {
                try {
                    byte[] value = result.getValue(helper.getColumnFamily(), GenomeHelper.VARIANT_COLUMN_B);
                    if (value != null) {
                        out.println(VariantTableStudyRowsProto.parseFrom(value));
                    }
                } catch (Exception e) {
                    System.err.println("e.getMessage() = " + e.getMessage());
                }
            }
            return 0;
        });
        return dbAdaptor;
    }


    @Test
    public void testPlatinumFilesOneByOne() throws Exception {

        StudyConfiguration studyConfiguration = VariantStorageManagerTestUtils.newStudyConfiguration();
        List<VariantSource> sources = new LinkedList<>();
        Set<String> expectedVariants = new HashSet<>();

        VariantHadoopDBAdaptor dbAdaptor = getVariantStorageManager().getDBAdaptor(DB_NAME);
        HBaseStudyConfigurationManager scm = (HBaseStudyConfigurationManager) dbAdaptor.getStudyConfigurationManager();


        for (int fileId = 12877; fileId <= 12893; fileId++) {
            VariantSource source = loadFile("platinum/1K.end.platinum-genomes-vcf-NA" + fileId + "_S1.genome.vcf.gz", fileId, studyConfiguration);

            studyConfiguration = scm.getStudyConfiguration(studyConfiguration.getStudyId(), new QueryOptions()).first();
            System.out.println(studyConfiguration);

            Set<String> variants = checkArchiveTableLoadedVariants(studyConfiguration, dbAdaptor, source);
            sources.add(source);
            expectedVariants.addAll(variants);
            assertTrue(studyConfiguration.getIndexedFiles().contains(fileId));

//            checkLoadedVariants(expectedVariants, dbAdaptor, PLATINUM_SKIP_VARIANTS);
            checkArchiveTableTimeStamp(dbAdaptor);
        }


        checkLoadedVariants(expectedVariants, dbAdaptor, PLATINUM_SKIP_VARIANTS);

        printVariantsFromArchiveTable(studyConfiguration);

        for (Variant variant : dbAdaptor) {
            System.out.println("variant = " + variant);
        }

        System.out.println(studyConfiguration);

    }

    @Test
    public void testPlatinumFilesBatchLoad() throws Exception {

        StudyConfiguration studyConfiguration = VariantStorageManagerTestUtils.newStudyConfiguration();
        List<VariantSource> sources = new LinkedList<>();
        Set<String> expectedVariants = new HashSet<>();
        VariantHadoopDBAdaptor dbAdaptor = getVariantStorageManager().getDBAdaptor(DB_NAME);

        int fileId;
        String pending = "";
        for (fileId = 12877; fileId < 12893; fileId++) {
            VariantSource source = loadFile("platinum/1K.end.platinum-genomes-vcf-NA" + fileId + "_S1.genome.vcf.gz", fileId, studyConfiguration,
                    new ObjectMap(HadoopVariantStorageManager.HADOOP_LOAD_VARIANT, false));
            sources.add(source);
            expectedVariants.addAll(checkArchiveTableLoadedVariants(studyConfiguration, dbAdaptor, source));
            pending += fileId + ",";
            assertFalse(studyConfiguration.getIndexedFiles().contains(fileId));
        }
        pending += fileId + ",";
        VariantSource source = loadFile("platinum/1K.end.platinum-genomes-vcf-NA" + fileId + "_S1.genome.vcf.gz", fileId, studyConfiguration,
                new ObjectMap(HadoopVariantStorageManager.HADOOP_LOAD_VARIANT, true)
                .append(HadoopVariantStorageManager.HADOOP_LOAD_VARIANT_PENDING_FILES, pending)
        );
        sources.add(source);
        expectedVariants.addAll(checkArchiveTableLoadedVariants(studyConfiguration, dbAdaptor, source));

        HBaseStudyConfigurationManager scm = (HBaseStudyConfigurationManager) dbAdaptor.getStudyConfigurationManager();
        studyConfiguration = scm.getStudyConfiguration(studyConfiguration.getStudyId(), new QueryOptions()).first();

        System.out.println("studyConfiguration = " + studyConfiguration.getAttributes().toJson());
        System.out.println("HBaseStudyConfiguration = " + studyConfiguration);

        for (fileId = 12877; fileId <= 12893; fileId++) {
            assertTrue(studyConfiguration.getIndexedFiles().contains(fileId));
        }

        checkArchiveTableTimeStamp(dbAdaptor);
        checkLoadedVariants(expectedVariants, dbAdaptor, PLATINUM_SKIP_VARIANTS);

        for (Variant variant : dbAdaptor) {
            System.out.println(variant);
        }
    }

    public void checkLoadedVariants(Set<String> expectedVariants, VariantHadoopDBAdaptor dbAdaptor, HashSet<String> platinumSkipVariants)
            throws IOException {
        long count = dbAdaptor.count(null).first();
        expectedVariants.removeAll(platinumSkipVariants);
        System.out.println("count = " + count);
        System.out.println("expectedVariants = " + expectedVariants.size());
        if (expectedVariants.size() != count) {
            Set<String> loadedVariants = new HashSet<>();
            for (Variant variant : dbAdaptor) {
                loadedVariants.add(variant.toString());
                if (!expectedVariants.contains(variant.toString())) {
                    System.out.println("unexpectedVariant: " + variant);
                }
            }
            for (String expectedVariant : expectedVariants) {
                if (!loadedVariants.contains(expectedVariant)) {
                    System.out.println("Missing variant: " + expectedVariant);
                }
            }
            VariantHbaseTestUtils.printVariantsFromVariantsTable(dbAdaptor);
        }
        assertEquals(expectedVariants.size(), count);
        count = 0;
        for (Variant variant : dbAdaptor) {
            count++;
            assertTrue(expectedVariants.contains(variant.toString()));
        }
        assertEquals(expectedVariants.size(), count);
    }

    public Set<String> checkArchiveTableLoadedVariants(StudyConfiguration studyConfiguration, VariantHadoopDBAdaptor dbAdaptor,
                                                       VariantSource source) {
        int fileId = Integer.valueOf(source.getFileId());
        Set<String> variants = getVariants(dbAdaptor, studyConfiguration, fileId);
        assertEquals(source.getStats().getVariantTypeCounts().entrySet().stream()
                .filter(entry -> VARIANT_TYPES.contains(VariantType.valueOf(entry.getKey())))
                .map(Map.Entry::getValue).reduce((i1, i2) -> i1 + i2).orElse(0).intValue(), variants.size());
        return variants;
    }


    protected Set<String> getVariants(VariantHadoopDBAdaptor dbAdaptor, StudyConfiguration studyConfiguration, int fileId){
//        Map<String, Integer> variantCounts = new HashMap<>();
        Set<String> variants = new HashSet<>();

        System.out.println("Query from Archive table");
        dbAdaptor.iterator(
                new Query()
                        .append(VariantDBAdaptor.VariantQueryParams.STUDIES.key(), studyConfiguration.getStudyId())
                        .append(VariantDBAdaptor.VariantQueryParams.FILES.key(), fileId),
                new QueryOptions("archive", true))
                .forEachRemaining(variant -> {
                    if (VARIANT_TYPES.contains(variant.getType())) {
                        variants.add(variant.toString());
                    }
//                    variantCounts.compute(variant.getType().toString(), (s, integer) -> integer == null ? 1 : (integer + 1));
                });
        return variants;
    }

    protected void checkArchiveTableTimeStamp(VariantHadoopDBAdaptor dbAdaptor) throws Exception {
        HBaseStudyConfigurationManager scm = (HBaseStudyConfigurationManager) dbAdaptor.getStudyConfigurationManager();
        StudyConfiguration studyConfiguration = scm.getStudyConfiguration(STUDY_ID, new QueryOptions()).first();

        String tableName = HadoopVariantStorageManager.getArchiveTableName(STUDY_ID, dbAdaptor.getConfiguration());
        System.out.println("Query from archive HBase " + tableName);
        HBaseManager hm = new HBaseManager(configuration.get());

        GenomeHelper helper = dbAdaptor.getGenomeHelper();

        long ts = studyConfiguration.getBatches().get(studyConfiguration.getBatches().size() - 1).getTimestamp();

        hm.act(tableName, table -> {
            Scan scan = new Scan();
            scan.addColumn(helper.getColumnFamily(), GenomeHelper.VARIANT_COLUMN_B);
            ResultScanner resultScanner = table.getScanner(scan);
            for (Result result : resultScanner) {
                Cell cell = result.getColumnLatestCell(helper.getColumnFamily(), GenomeHelper.VARIANT_COLUMN_B);
                assertNotNull(cell);
                assertEquals(ts, cell.getTimestamp());
            }
            resultScanner.close();
            return null;
        });


    }

}<|MERGE_RESOLUTION|>--- conflicted
+++ resolved
@@ -115,14 +115,13 @@
         options.put(VariantStorageManager.Options.STUDY_ID.key(), studyConfiguration.getStudyId());
         options.put(VariantStorageManager.Options.STUDY_NAME.key(), studyConfiguration.getStudyName());
 
-<<<<<<< HEAD
         List<URI> inputFiles = Arrays.asList(getResourceUri("s1.genome.vcf"), getResourceUri("s2.genome.vcf"));
         List<StorageETLResult> index = variantStorageManager.index(inputFiles, outputUri, true, true, true);
 
 
         VariantHadoopDBAdaptor dbAdaptor = variantStorageManager.getDBAdaptor(DB_NAME);
 
-
+        studyConfiguration = dbAdaptor.getStudyConfigurationManager().getStudyConfiguration(studyConfiguration.getStudyId(), null).first();
 
         for (StorageETLResult storageETLResult : index) {
             System.out.println(storageETLResult);
@@ -131,10 +130,6 @@
         try(PrintStream out = new PrintStream(new FileOutputStream(outputUri.resolve("s1-2.merged.archive.json").getPath()))){
             printVariantsFromArchiveTable(studyConfiguration, out);
         }
-=======
-        studyConfiguration = dbAdaptor.getStudyConfigurationManager().getStudyConfiguration(studyConfiguration.getStudyId(), null).first();
-        printVariantsFromArchiveTable(studyConfiguration);
->>>>>>> 07927106
 
         for (Variant variant : dbAdaptor) {
             System.out.println("variant = " + variant);
@@ -151,9 +146,7 @@
 
         StudyConfiguration studyConfiguration = VariantStorageManagerTestUtils.newStudyConfiguration();
         HadoopVariantStorageManager variantStorageManager = getVariantStorageManager();
-//        VariantHadoopDBAdaptor dbAdaptor = variantStorageManager.getDBAdaptor(DB_NAME);
         ObjectMap options = variantStorageManager.getConfiguration().getStorageEngine(variantStorageManager.getStorageEngineId()).getVariant().getOptions();
-//        options.put(VariantStorageManager.Options.STUDY_CONFIGURATION.key(), studyConfiguration);
         options.put(HadoopVariantStorageManager.HADOOP_LOAD_ARCHIVE, false);
         options.put(HadoopVariantStorageManager.HADOOP_LOAD_VARIANT, false);
         options.put(VariantStorageManager.Options.TRANSFORM_FORMAT.key(), "proto");
@@ -171,10 +164,6 @@
             List<StorageETLResult> results = variantStorageManager.index(Collections.singletonList(getResourceUri(fileName)), outputUri, true, true, false);
             protoFiles.add(results.get(0).getTransformResult());
 
-//            int fileId = studyConfiguration.getFileIds().size() + 1;
-//            studyConfiguration.getFileIds().put(fileName, -1);
-//            studyConfiguration.getSampleIds().put("NA" + fileId, fileId);
-//            studyConfiguration.getSamplesInFiles().put(fileId, new LinkedHashSet<>(Collections.singleton(fileId)));
         }
 
        // dbAdaptor.getStudyConfigurationManager().updateStudyConfiguration(studyConfiguration, null);
