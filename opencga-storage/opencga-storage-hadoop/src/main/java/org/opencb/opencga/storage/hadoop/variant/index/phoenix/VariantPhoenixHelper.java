--- conflicted
+++ resolved
@@ -55,14 +55,9 @@
     public static final byte[] STATS_PROTOBUF_SUFIX_BYTES = Bytes.toBytes(STATS_PROTOBUF_SUFIX);
     public static final String MAF_SUFIX = "_MAF";
     public static final String MGF_SUFIX = "_MGF";
-<<<<<<< HEAD
-    private static final String TABLE = "TABLE";
-    private final PhoenixHelper phoenixHelper;
-=======
     private static final String STUDY_POP_FREQ_SEPARATOR = "_";
     private final PhoenixHelper phoenixHelper;
     private final GenomeHelper genomeHelper;
->>>>>>> e2a2964c
     protected static Logger logger = LoggerFactory.getLogger(VariantPhoenixHelper.class);
 
     public enum VariantColumn implements Column {
@@ -158,10 +153,6 @@
             return columns.get(columnName);
         }
 
-<<<<<<< HEAD
-
-=======
->>>>>>> e2a2964c
     }
 
     private static final Map<String, String> MAPPING_POPULATION_SUDIES;
@@ -246,20 +237,6 @@
 
     public Connection newJdbcConnection(Configuration conf) throws SQLException, ClassNotFoundException {
         return phoenixHelper.newJdbcConnection(conf);
-<<<<<<< HEAD
-    }
-
-    public PhoenixHelper getPhoenixHelper() {
-        return phoenixHelper;
-    }
-
-    public void updateAnnotationFields(Connection con, String tableName) throws SQLException {
-        VariantColumn[] annotColumns = new VariantColumn[]{GENES, BIOTYPE, SO, POLYPHEN, SIFT, PHYLOP, PHASTCONS, FULL_ANNOTATION};
-        for (VariantColumn column : annotColumns) {
-            String sql = phoenixHelper.buildAlterAddColumn(tableName, column.column(), column.sqlType(), true);
-            phoenixHelper.execute(con, sql);
-        }
-=======
     }
 
     public PhoenixHelper getPhoenixHelper() {
@@ -269,7 +246,6 @@
     public void updateAnnotationColumns(Connection con, String tableName) throws SQLException {
         List<Column> annotColumns = Arrays.asList(VariantColumn.values());
         phoenixHelper.addMissingColumns(con, tableName, annotColumns, true);
->>>>>>> e2a2964c
     }
 
     public void updateStatsFields(Connection con, String tableName, StudyConfiguration studyConfiguration) throws SQLException {
@@ -282,13 +258,7 @@
     }
 
     public void registerNewStudy(Connection con, String table, Integer studyId) throws SQLException {
-<<<<<<< HEAD
-        String sql = buildCreate(table);
-        logger.info(sql);
-        phoenixHelper.execute(con, sql);
-=======
         createTableIfNeeded(con, table);
->>>>>>> e2a2964c
         addColumns(con, table, studyId, PUnsignedInt.INSTANCE, VariantTableStudyRow.HOM_REF, VariantTableStudyRow.PASS_CNT,
                 VariantTableStudyRow.CALL_CNT);
         addColumns(con, table, studyId, PUnsignedIntArray.INSTANCE, VariantTableStudyRow.HET_REF, VariantTableStudyRow.HOM_VAR,
@@ -297,15 +267,12 @@
         con.commit();
     }
 
-<<<<<<< HEAD
-=======
     public void createTableIfNeeded(Connection con, String table) throws SQLException {
         String sql = buildCreate(table);
         logger.info(sql);
         phoenixHelper.execute(con, sql);
     }
 
->>>>>>> e2a2964c
     private void addColumns(Connection con, String table, Integer studyId, PDataType<?> dataType, String ... columns) throws SQLException {
         for (String col : columns) {
             String sql = phoenixHelper.buildAlterAddColumn(table,
@@ -359,16 +326,6 @@
                 .append(POSITION).append(", ")
                 .append(REFERENCE).append(", ")
                 .append(ALTERNATE).append(") ").append(") ").toString();
-<<<<<<< HEAD
-    }
-
-    public void createVariantIndexes(Connection con, String tableName) throws SQLException {
-        List<PhoenixHelper.Index> indices = buildIndices(tableName);
-        phoenixHelper.createIndexes(con, tableName, indices, false);
-    }
-
-    public static List<PhoenixHelper.Index> buildIndices(String tableName) {
-=======
     }
 
     public void createVariantIndexes(Connection con, String tableName) throws SQLException {
@@ -390,7 +347,6 @@
     }
 
     public static List<PhoenixHelper.Index> getIndices(String tableName) {
->>>>>>> e2a2964c
         TableName table = TableName.valueOf(tableName);
         List<Column> defaultInclude = Arrays.asList(GENES, SO);
         return Arrays.asList(
@@ -398,19 +354,12 @@
                 new PhoenixHelper.Index(table, PTable.IndexType.LOCAL, Arrays.asList(PHYLOP), defaultInclude),
                 new PhoenixHelper.Index(table, PTable.IndexType.LOCAL, Arrays.asList(GERP), defaultInclude),
                 new PhoenixHelper.Index(table, PTable.IndexType.LOCAL, Arrays.asList(CADD_RAW), defaultInclude),
-<<<<<<< HEAD
-                new PhoenixHelper.Index(table, PTable.IndexType.LOCAL, Arrays.asList(CADD_SCALLED), defaultInclude)
-//                new PhoenixHelper.Index(table, PTable.IndexType.LOCAL, Arrays.asList("\"" + POLYPHEN + "\"[1]"), defaultInclude),
-//                new PhoenixHelper.Index(table, PTable.IndexType.LOCAL, Arrays.asList("\"" + SIFT + "\"[2]"), defaultInclude),
-//                new PhoenixHelper.Index(table, PTable.IndexType.LOCAL, Arrays.asList(TYPE), defaultInclude)
-=======
                 new PhoenixHelper.Index(table, PTable.IndexType.LOCAL, Arrays.asList(CADD_SCALLED), defaultInclude),
                 // Index the min value
                 new PhoenixHelper.Index(table, PTable.IndexType.LOCAL, Arrays.asList("\"" + POLYPHEN + "\"[1]"), defaultInclude),
                 // Index the max value
                 new PhoenixHelper.Index(table, PTable.IndexType.LOCAL, Arrays.asList("\"" + SIFT + "\"[2]"), defaultInclude),
                 new PhoenixHelper.Index(table, PTable.IndexType.LOCAL, Arrays.asList(TYPE), defaultInclude)
->>>>>>> e2a2964c
 
 //                new PhoenixHelper.Index("POLYPHEN_IDX", PTable.IndexType.LOCAL,
 //                        Arrays.asList(CHROMOSOME.column(), POSITION.column(), REFERENCE.column(), ALTERNATE.column(), POLYPHEN.column()),
