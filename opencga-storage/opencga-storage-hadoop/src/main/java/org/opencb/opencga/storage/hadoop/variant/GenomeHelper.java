--- conflicted
+++ resolved
@@ -39,18 +39,10 @@
 import org.slf4j.LoggerFactory;
 
 import java.io.IOException;
-<<<<<<< HEAD
-import java.util.ArrayList;
-import java.util.Arrays;
-import java.util.List;
+import java.util.*;
 import java.util.concurrent.atomic.AtomicInteger;
 import java.util.function.BiFunction;
 import java.util.stream.Collectors;
-=======
-import java.util.*;
-import java.util.concurrent.atomic.AtomicInteger;
-import java.util.function.BiFunction;
->>>>>>> a1ab0dec
 
 /**
  * @author Matthias Haimel mh719+git@cam.ac.uk.
@@ -295,10 +287,6 @@
         return rk;
     }
 
-<<<<<<< HEAD
-    public static List<byte[]> generateBootPreSplitsHuman(int numberOfSplits,
-                                                          BiFunction<String, Integer, byte[]> function) {
-=======
     /**
      * TODO: Query CellBase to get the chromosomes and sizes!
      * @param numberOfSplits    Number of splits
@@ -306,16 +294,11 @@
      * @return                  List of splits
      */
     public static List<byte[]> generateBootPreSplitsHuman(int numberOfSplits, BiFunction<String, Integer, byte[]> keyGenerator) {
->>>>>>> a1ab0dec
         String[] chr = new String[]{"1", "2", "3", "4", "5", "6", "7", "8", "9", "10", "11", "12", "13", "14", "15",
                 "16", "17", "18", "19", "20", "21", "22", "X", "Y", };
         long[] posarr = new long[]{249250621, 243199373, 198022430, 191154276, 180915260, 171115067, 159138663,
                 146364022, 141213431, 135534747, 135006516, 133851895, 115169878, 107349540, 102531392, 90354753,
                 81195210, 78077248, 59128983, 63025520, 48129895, 51304566, 155270560, 59373566, };
-<<<<<<< HEAD
-        long total = Arrays.stream(posarr).sum();
-
-=======
         Map<String, Long> regions = new HashMap<>();
         for (int i = 0; i < chr.length; i++) {
             regions.put(chr[i], posarr[i]);
@@ -332,25 +315,11 @@
         sortedRegions.putAll(regionsMap);
 
         long total = sortedRegions.values().stream().reduce((a, b) -> a + b).orElse(0L);
->>>>>>> a1ab0dec
         long chunkSize = total / numberOfSplits;
         List<byte[]> splitList = new ArrayList<>();
         long splitPos = chunkSize;
         while (splitPos < total) {
             long tmpPos = 0;
-<<<<<<< HEAD
-            int arrayPos = -1;
-            for (int i = 0; i < chr.length; i++) {
-                if ((tmpPos + posarr[i]) > splitPos) {
-                    arrayPos = i;
-                    break;
-                }
-                tmpPos += posarr[i];
-            }
-            byte[] rowKey = function.apply(chr[arrayPos], (int) (splitPos - tmpPos));
-            String s = Bytes.toHex(rowKey);
-            System.out.println("Split " + chr[arrayPos] + " at " + (splitPos - tmpPos));
-=======
             String chr = null;
 
             for (Map.Entry<String, Long> entry : sortedRegions.entrySet()) {
@@ -362,7 +331,6 @@
                 tmpPos += v;
             }
             byte[] rowKey = keyGenerator.apply(chr, (int) (splitPos - tmpPos));
->>>>>>> a1ab0dec
             splitList.add(rowKey);
             splitPos += chunkSize;
         }
