/*
 * Copyright 2015-2016 OpenCB
 *
 * Licensed under the Apache License, Version 2.0 (the "License");
 * you may not use this file except in compliance with the License.
 * You may obtain a copy of the License at
 *
 *     http://www.apache.org/licenses/LICENSE-2.0
 *
 * Unless required by applicable law or agreed to in writing, software
 * distributed under the License is distributed on an "AS IS" BASIS,
 * WITHOUT WARRANTIES OR CONDITIONS OF ANY KIND, either express or implied.
 * See the License for the specific language governing permissions and
 * limitations under the License.
 */

package org.opencb.opencga.storage.hadoop.variant;

import com.fasterxml.jackson.databind.ObjectMapper;
import com.fasterxml.jackson.databind.ObjectWriter;
import org.apache.avro.generic.GenericRecord;
import org.apache.commons.lang3.NotImplementedException;
import org.apache.commons.lang3.StringUtils;
import org.apache.commons.lang3.tuple.ImmutablePair;
import org.apache.commons.lang3.tuple.Pair;
import org.apache.hadoop.conf.Configuration;
import org.apache.hadoop.fs.FileSystem;
import org.opencb.biodata.formats.io.FileFormatException;
import org.opencb.biodata.formats.variant.io.VariantReader;
import org.opencb.biodata.models.variant.Variant;
import org.opencb.biodata.models.variant.VariantNormalizer;
import org.opencb.biodata.models.variant.VariantSource;
import org.opencb.biodata.models.variant.protobuf.VcfMeta;
import org.opencb.biodata.models.variant.protobuf.VcfSliceProtos;
import org.opencb.biodata.tools.variant.VariantFileUtils;
import org.opencb.biodata.tools.variant.VariantVcfHtsjdkReader;
import org.opencb.biodata.tools.variant.converter.VariantToVcfSliceConverter;
import org.opencb.biodata.tools.variant.stats.VariantGlobalStatsCalculator;
import org.opencb.commons.datastore.core.ObjectMap;
import org.opencb.commons.io.DataWriter;
import org.opencb.commons.run.ParallelTaskRunner;
import org.opencb.commons.utils.FileUtils;
import org.opencb.hpg.bigdata.core.io.ProtoFileWriter;
import org.opencb.opencga.core.common.ProgressLogger;
import org.opencb.opencga.storage.core.config.StorageConfiguration;
import org.opencb.opencga.storage.core.exceptions.StorageManagerException;
import org.opencb.opencga.storage.core.metadata.BatchFileOperation;
import org.opencb.opencga.storage.core.metadata.StudyConfiguration;
import org.opencb.opencga.storage.core.runner.StringDataWriter;
import org.opencb.opencga.storage.core.variant.VariantStorageETL;
import org.opencb.opencga.storage.core.variant.VariantStorageManager;
import org.opencb.opencga.storage.core.variant.annotation.VariantAnnotationManager;
import org.opencb.opencga.storage.core.variant.io.VariantReaderUtils;
import org.opencb.opencga.storage.core.variant.io.json.GenericRecordAvroJsonMixin;
import org.opencb.opencga.storage.core.variant.io.json.VariantSourceJsonMixin;
import org.opencb.opencga.storage.hadoop.auth.HBaseCredentials;
import org.opencb.opencga.storage.hadoop.exceptions.StorageHadoopException;
import org.opencb.opencga.storage.hadoop.variant.adaptors.HadoopVariantSourceDBAdaptor;
import org.opencb.opencga.storage.hadoop.variant.adaptors.VariantHadoopDBAdaptor;
import org.opencb.opencga.storage.hadoop.variant.archive.ArchiveDriver;
import org.opencb.opencga.storage.hadoop.variant.archive.ArchiveHelper;
import org.opencb.opencga.storage.hadoop.variant.archive.VariantHbaseTransformTask;
import org.opencb.opencga.storage.hadoop.variant.executors.MRExecutor;
import org.opencb.opencga.storage.hadoop.variant.index.AbstractVariantTableDriver;
import org.opencb.opencga.storage.hadoop.variant.index.VariantTableDriver;
import org.opencb.opencga.storage.hadoop.variant.index.phoenix.PhoenixHelper;
import org.opencb.opencga.storage.hadoop.variant.index.phoenix.VariantPhoenixHelper;
import org.opencb.opencga.storage.hadoop.variant.transform.VariantSliceReader;
import org.slf4j.Logger;

import java.io.IOException;
import java.io.InputStream;
import java.net.URI;
import java.nio.file.Path;
import java.nio.file.Paths;
import java.sql.Connection;
import java.sql.SQLException;
import java.util.*;
import java.util.concurrent.ExecutionException;
import java.util.concurrent.TimeUnit;
import java.util.function.BiConsumer;
import java.util.function.Supplier;

import static org.opencb.opencga.storage.hadoop.variant.HadoopVariantStorageManager.*;

/**
 * Created by mh719 on 13/05/2016.
 */
public abstract class AbstractHadoopVariantStorageETL extends VariantStorageETL {
    protected final VariantHadoopDBAdaptor dbAdaptor;
    protected final Configuration conf;
    protected final HBaseCredentials archiveTableCredentials;
    protected final HBaseCredentials variantsTableCredentials;
    protected MRExecutor mrExecutor = null;

    public AbstractHadoopVariantStorageETL(
            StorageConfiguration configuration, String storageEngineId, Logger logger,
            VariantHadoopDBAdaptor dbAdaptor,
            VariantReaderUtils variantReaderUtils, ObjectMap options,
            HBaseCredentials archiveCredentials, MRExecutor mrExecutor,
            Configuration conf) {
        super(configuration, storageEngineId, logger, dbAdaptor, variantReaderUtils, options);
        this.archiveTableCredentials = archiveCredentials;
        this.mrExecutor = mrExecutor;
        this.dbAdaptor = dbAdaptor;
        this.variantsTableCredentials = dbAdaptor == null ? null : dbAdaptor.getCredentials();
        this.conf = new Configuration(conf);
    }

    @Override
    public URI preTransform(URI input) throws StorageManagerException, IOException, FileFormatException {
        logger.info("PreTransform: " + input);
//        ObjectMap options = configuration.getStorageEngine(STORAGE_ENGINE_ID).getVariant().getOptions();
        if (!options.containsKey(VariantStorageManager.Options.TRANSFORM_FORMAT.key())) {
            options.put(VariantStorageManager.Options.TRANSFORM_FORMAT.key(),
                    VariantStorageManager.Options.TRANSFORM_FORMAT.defaultValue());
        }
        String transVal = options.getString(VariantStorageManager.Options.TRANSFORM_FORMAT.key());
        switch (transVal){
            case "avro":
            case "proto":
                break;
            default:
                throw new NotImplementedException(String.format("Output format %s not supported for Hadoop!", transVal));
        }
        if (!options.containsKey(VariantStorageManager.Options.GVCF.key())) {
            options.put(VariantStorageManager.Options.GVCF.key(), true);
        }
        boolean isGvcf = options.getBoolean(VariantStorageManager.Options.GVCF.key());
        if (!isGvcf) {
            throw new NotImplementedException("Only GVCF format supported!!!");
        }
        return super.preTransform(input);
    }

    @Override
    protected Pair<Long, Long> processProto(Path input, String fileName, Path output, VariantSource source, Path outputVariantsFile,
                                            Path outputMetaFile, boolean includeSrc, String parser, boolean generateReferenceBlocks,
                                            int batchSize, String extension, String compression,
                                            BiConsumer<String, RuntimeException> malformatedHandler, boolean failOnError)
            throws StorageManagerException {

        //Writer
        DataWriter<VcfSliceProtos.VcfSlice> dataWriter = new ProtoFileWriter<>(outputVariantsFile, compression);

        // Normalizer
        VariantNormalizer normalizer = new VariantNormalizer();
        normalizer.setGenerateReferenceBlocks(generateReferenceBlocks);

        // Stats calculator
        VariantGlobalStatsCalculator statsCalculator = new VariantGlobalStatsCalculator(source);

        VariantReader dataReader = null;
        try {
            if (VariantReaderUtils.isVcf(input.toString())) {
                InputStream inputStream = FileUtils.newInputStream(input);

                VariantVcfHtsjdkReader reader = new VariantVcfHtsjdkReader(inputStream, source, normalizer);
                if (null != malformatedHandler) {
                    reader.registerMalformatedVcfHandler(malformatedHandler);
                    reader.setFailOnError(failOnError);
                }
                dataReader = reader;
            } else {
                dataReader = VariantReaderUtils.getVariantReader(input, source);
            }
        } catch (IOException e) {
            throw new StorageManagerException("Unable to read from " + input, e);
        }

        // Transformer
        VcfMeta meta = new VcfMeta(source);
        ArchiveHelper helper = new ArchiveHelper(conf, meta);
        ProgressLogger progressLogger = new ProgressLogger("Transform proto:").setBatchSize(100000);

        logger.info("Generating output file {}", outputVariantsFile);

        long start = System.currentTimeMillis();
        long end;
        // FIXME
        if (options.getBoolean("transform.proto.parallel")) {
            VariantSliceReader sliceReader = new VariantSliceReader(helper.getChunkSize(), dataReader);

            // Use a supplier to avoid concurrent modifications of non thread safe objects.
            Supplier<ParallelTaskRunner.TaskWithException<ImmutablePair<Long, List<Variant>>, VcfSliceProtos.VcfSlice, ?>> supplier =
                    () -> {
                        VariantToVcfSliceConverter converter = new VariantToVcfSliceConverter();
                        return batch -> {
                            List<VcfSliceProtos.VcfSlice> slices = new ArrayList<>(batch.size());
                            for (ImmutablePair<Long, List<Variant>> pair : batch) {
                                slices.add(converter.convert(pair.getRight(), pair.getLeft().intValue()));
                                progressLogger.increment(pair.getRight().size());
                            }
                            return slices;
                        };
                    };

            ParallelTaskRunner.Config config = ParallelTaskRunner.Config.builder()
                    .setNumTasks(options.getInt(Options.TRANSFORM_THREADS.key(), 1))
                    .setBatchSize(1)
                    .setAbortOnFail(true)
                    .setSorted(false)
                    .setCapacity(1)
                    .build();

            ParallelTaskRunner<ImmutablePair<Long, List<Variant>>, VcfSliceProtos.VcfSlice> ptr;
            ptr = new ParallelTaskRunner<>(sliceReader, supplier, dataWriter, config);

            try {
                ptr.run();
            } catch (ExecutionException e) {
                throw new StorageManagerException(String.format("Error while Transforming file %s into %s", input, outputVariantsFile), e);
            }
            end = System.currentTimeMillis();
        } else {
            VariantHbaseTransformTask transformTask = new VariantHbaseTransformTask(helper, null);
            long[] t = new long[]{0, 0, 0};
            long last = System.nanoTime();

            try {
                dataReader.open();
                dataReader.pre();
                dataWriter.open();
                dataWriter.pre();
                transformTask.pre();
                statsCalculator.pre();

                start = System.currentTimeMillis();
                last = System.nanoTime();
                // Process data
                List<Variant> read = dataReader.read(batchSize);
                t[0] += System.nanoTime() - last;
                last = System.nanoTime();
                while (!read.isEmpty()) {
                    progressLogger.increment(read.size());
                    statsCalculator.apply(read);
                    List<VcfSliceProtos.VcfSlice> slices = transformTask.apply(read);
                    t[1] += System.nanoTime() - last;
                    last = System.nanoTime();
                    dataWriter.write(slices);
                    t[2] += System.nanoTime() - last;
                    last = System.nanoTime();
                    read = dataReader.read(batchSize);
                    t[0] += System.nanoTime() - last;
                    last = System.nanoTime();
                }
                List<VcfSliceProtos.VcfSlice> drain = transformTask.drain();
                t[1] += System.nanoTime() - last;
                last = System.nanoTime();
                dataWriter.write(drain);
                t[2] += System.nanoTime() - last;

                end = System.currentTimeMillis();

                source.getMetadata().put(VariantFileUtils.VARIANT_FILE_HEADER, dataReader.getHeader());
                statsCalculator.post();
                transformTask.post();
                dataReader.post();
                dataWriter.post();

                end = System.currentTimeMillis();
                logger.info("Times for reading: {}, transforming {}, writing {}",
                        TimeUnit.NANOSECONDS.toSeconds(t[0]),
                        TimeUnit.NANOSECONDS.toSeconds(t[1]),
                        TimeUnit.NANOSECONDS.toSeconds(t[2]));
            } catch (Exception e) {
                throw new StorageManagerException(String.format("Error while Transforming file %s into %s", input, outputVariantsFile), e);
            } finally {
                dataWriter.close();
                dataReader.close();
            }
        }

        ObjectMapper jsonObjectMapper = new ObjectMapper();
        jsonObjectMapper.addMixIn(VariantSource.class, VariantSourceJsonMixin.class);
        jsonObjectMapper.addMixIn(GenericRecord.class, GenericRecordAvroJsonMixin.class);

        ObjectWriter variantSourceObjectWriter = jsonObjectMapper.writerFor(VariantSource.class);
        try {
            String sourceJsonString = variantSourceObjectWriter.writeValueAsString(source);
            StringDataWriter.write(outputMetaFile, Collections.singletonList(sourceJsonString));
        } catch (IOException e) {
            throw new StorageManagerException("Error writing meta file", e);
        }
        return new ImmutablePair<>(start, end);
    }

    @Override
    public URI preLoad(URI input, URI output) throws StorageManagerException {
        boolean loadArch = options.getBoolean(HADOOP_LOAD_ARCHIVE);
        boolean loadVar = options.getBoolean(HADOOP_LOAD_VARIANT);

        if (!loadArch && !loadVar) {
            loadArch = true;
            loadVar = true;
            options.put(HADOOP_LOAD_ARCHIVE, loadArch);
            options.put(HADOOP_LOAD_VARIANT, loadVar);
        }

        if (loadArch) {
            super.preLoad(input, output);

            if (needLoadFromHdfs() && !input.getScheme().equals("hdfs")) {
                if (!StringUtils.isEmpty(options.getString(OPENCGA_STORAGE_HADOOP_INTERMEDIATE_HDFS_DIRECTORY))) {
                    output = URI.create(options.getString(OPENCGA_STORAGE_HADOOP_INTERMEDIATE_HDFS_DIRECTORY));
                }
                if (output.getScheme() != null && !output.getScheme().equals("hdfs")) {
                    throw new StorageManagerException("Output must be in HDFS");
                }

                try {
                    long startTime = System.currentTimeMillis();
//                    Configuration conf = getHadoopConfiguration(options);
                    FileSystem fs = FileSystem.get(conf);
                    org.apache.hadoop.fs.Path variantsOutputPath = new org.apache.hadoop.fs.Path(
                            output.resolve(Paths.get(input.getPath()).getFileName().toString()));
                    logger.info("Copy from {} to {}", new org.apache.hadoop.fs.Path(input).toUri(), variantsOutputPath.toUri());
                    fs.copyFromLocalFile(false, new org.apache.hadoop.fs.Path(input), variantsOutputPath);
                    logger.info("Copied to hdfs in {}s", (System.currentTimeMillis() - startTime) / 1000.0);

                    startTime = System.currentTimeMillis();
                    URI fileInput = URI.create(VariantReaderUtils.getMetaFromTransformedFile(input.toString()));
                    org.apache.hadoop.fs.Path fileOutputPath = new org.apache.hadoop.fs.Path(
                            output.resolve(Paths.get(fileInput.getPath()).getFileName().toString()));
                    logger.info("Copy from {} to {}", new org.apache.hadoop.fs.Path(fileInput).toUri(), fileOutputPath.toUri());
                    fs.copyFromLocalFile(false, new org.apache.hadoop.fs.Path(fileInput), fileOutputPath);
                    logger.info("Copied to hdfs in {}s", (System.currentTimeMillis() - startTime) / 1000.0);

                    input = variantsOutputPath.toUri();
                } catch (IOException e) {
                    e.printStackTrace();
                }
            }
        }

        try {
            ArchiveDriver.createArchiveTableIfNeeded(dbAdaptor.getGenomeHelper(), archiveTableCredentials.getTable(),
                    dbAdaptor.getConnection());
        } catch (IOException e) {
            throw new StorageHadoopException("Issue creating table " + archiveTableCredentials.getTable(), e);
        }
        try {
            VariantTableDriver.createVariantTableIfNeeded(dbAdaptor.getGenomeHelper(), variantsTableCredentials.getTable(),
                    dbAdaptor.getConnection());
        } catch (IOException e) {
            throw new StorageHadoopException("Issue creating table " + variantsTableCredentials.getTable(), e);
        }

        if (loadVar) {
            preMerge(input);
        }

        return input;
    }

    protected void preMerge(URI input) throws StorageManagerException {
        int studyId = getStudyId();

        VariantPhoenixHelper phoenixHelper = new VariantPhoenixHelper(dbAdaptor.getGenomeHelper());
        try {
<<<<<<< HEAD
            phoenixHelper.registerNewStudy(dbAdaptor.getJdbcConnection(), variantsTableCredentials.getTable(), studyId);
            phoenixHelper.createVariantIndexes(dbAdaptor.getJdbcConnection(), variantsTableCredentials.getTable());
=======
            Connection jdbcConnection = dbAdaptor.getJdbcConnection();
            String tableName = variantsTableCredentials.getTable();
            phoenixHelper.registerNewStudy(jdbcConnection, tableName, studyId);
            if (options.getString(VariantAnnotationManager.SPECIES, "hsapiens").equalsIgnoreCase("hsapiens")) {
                List<PhoenixHelper.Column> columns = VariantPhoenixHelper.getHumanPopulationFrequenciesColumns();
                phoenixHelper.getPhoenixHelper().addMissingColumns(jdbcConnection, tableName, columns, true);
                List<PhoenixHelper.Index> popFreqIndices = VariantPhoenixHelper.getPopFreqIndices(tableName);
                phoenixHelper.getPhoenixHelper().createIndexes(jdbcConnection, tableName, popFreqIndices, false);
            }
            phoenixHelper.createVariantIndexes(jdbcConnection, tableName);
>>>>>>> e2a2964c
        } catch (SQLException e) {
            throw new StorageManagerException("Unable to register study in Phoenix", e);
        }

        long lock = dbAdaptor.getStudyConfigurationManager().lockStudy(studyId);

        //Get the studyConfiguration. If there is no StudyConfiguration, create a empty one.
        try {
            StudyConfiguration studyConfiguration = checkOrCreateStudyConfiguration(true);
            VariantSource source = readVariantSource(input, options);
            securePreMerge(studyConfiguration, source);
            dbAdaptor.getStudyConfigurationManager().updateStudyConfiguration(studyConfiguration, null);
        } finally {
            dbAdaptor.getStudyConfigurationManager().unLockStudy(studyId, lock);
        }

    }

    protected void securePreMerge(StudyConfiguration studyConfiguration, VariantSource source) throws StorageManagerException {

        boolean loadArch = options.getBoolean(HADOOP_LOAD_ARCHIVE);
        boolean loadVar = options.getBoolean(HADOOP_LOAD_VARIANT);

        if (loadVar) {
            // Load into variant table
            // Update the studyConfiguration with data from the Archive Table.
            // Reads the VcfMeta documents, and populates the StudyConfiguration if needed.
            // Obtain the list of pending files.

            int studyId = options.getInt(VariantStorageManager.Options.STUDY_ID.key(), -1);
            int fileId = options.getInt(VariantStorageManager.Options.FILE_ID.key(), -1);
            boolean missingFilesDetected = false;


            HadoopVariantSourceDBAdaptor fileMetadataManager = dbAdaptor.getVariantSourceDBAdaptor();
            Set<Integer> files = null;
            try {
                files = fileMetadataManager.getLoadedFiles(studyId);
            } catch (IOException e) {
                throw new StorageHadoopException("Unable to read loaded files", e);
            }

            logger.info("Found files in Archive DB: " + files);

            // Pending files, not in analysis but in archive.
            List<Integer> pendingFiles = new LinkedList<>();
            logger.info("Found registered indexed files: {}", studyConfiguration.getIndexedFiles());
            for (Integer loadedFileId : files) {
                VariantSource readSource;
                try {
                    readSource = fileMetadataManager.getVariantSource(studyId, loadedFileId, null);
                } catch (IOException e) {
                    throw new StorageHadoopException("Unable to read file VcfMeta for file : " + loadedFileId, e);
                }

                Integer readFileId = Integer.parseInt(readSource.getFileId());
                logger.info("Found source for file id {} with registered id {} ", loadedFileId, readFileId);
                if (!studyConfiguration.getFileIds().inverse().containsKey(readFileId)) {
                    checkNewFile(studyConfiguration, readFileId, readSource.getFileName());
                    studyConfiguration.getFileIds().put(readSource.getFileName(), readFileId);
                    studyConfiguration.getHeaders().put(readFileId, readSource.getMetadata()
                            .get(VariantFileUtils.VARIANT_FILE_HEADER).toString());
                    checkAndUpdateStudyConfiguration(studyConfiguration, readFileId, readSource, options);
                    missingFilesDetected = true;
                }
                if (!studyConfiguration.getIndexedFiles().contains(readFileId)) {
                    pendingFiles.add(readFileId);
                }
            }

//            //VariantSource source = readVariantSource(input, options);
            fileId = checkNewFile(studyConfiguration, fileId, source.getFileName());


            logger.info("Found pending in DB: " + pendingFiles);
//            if (missingFilesDetected) {
//            }

            if (!loadArch) {
                //If skip archive loading, input fileId must be already in archiveTable, so "pending to be loaded"
                if (!pendingFiles.contains(fileId)) {
                    throw new StorageManagerException("File " + fileId + " is not loaded in archive table "
                            + getArchiveTableName(studyId, options) + "");
                }
            } else {
                //If don't skip archive, input fileId must not be pending, because must not be in the archive table.
                if (pendingFiles.contains(fileId)) {
                    // set loadArch to false?
                    throw new StorageManagerException("File " + fileId + " is not loaded in archive table");
                } else {
                    pendingFiles.add(fileId);
                }
            }

            //If there are some given pending files, load only those files, not all pending files
            List<Integer> givenPendingFiles = options.getAsIntegerList(HADOOP_LOAD_VARIANT_PENDING_FILES);
            if (!givenPendingFiles.isEmpty()) {
                logger.info("Given Pending file list: " + givenPendingFiles);
                for (Integer pendingFile : givenPendingFiles) {
                    if (!pendingFiles.contains(pendingFile)) {
                        throw new StorageManagerException("File " + pendingFile + " is not pending to be loaded in variant table");
                    }
                }
                pendingFiles = givenPendingFiles;
            } else {
                options.put(HADOOP_LOAD_VARIANT_PENDING_FILES, pendingFiles);
            }

            boolean resume = options.getBoolean(HadoopVariantStorageManager.HADOOP_LOAD_VARIANT_RESUME, false);
            BatchFileOperation op = addBatchOperation(studyConfiguration, VariantTableDriver.JOB_OPERATION_NAME, pendingFiles, resume);

            options.put(HADOOP_LOAD_VARIANT_STATUS, op.currentStatus());
            options.put(AbstractVariantTableDriver.TIMESTAMP, op.getTimestamp());

        }
    }

    /**
     * Adds a new {@BatchOperation} to the StudyConfiguration.
     *
     * Only allow one running operation at the same time
     * If the last operation is ready, continue
     * If the last operation is in ERROR, continue if is the same operation and files.
     * If the last operation is running, continue only if resume=true
     *
     * If is a new operation, increment the TimeStamp
     *
     * @param studyConfiguration StudyConfiguration
     * @param jobOperationName   Job operation name used to create the jobName and as {@link BatchFileOperation#operationName}
     * @param fileIds            Files to be processed in this batch.
     * @param resume             Resume operation. Assume that previous operation went wrong.
     * @return                   The current batchOperation
     * @throws StorageManagerException if the operation can't be executed
     */
    protected BatchFileOperation addBatchOperation(StudyConfiguration studyConfiguration, String jobOperationName, List<Integer> fileIds,
                                                   boolean resume)
            throws StorageManagerException {

        List<BatchFileOperation> batches = studyConfiguration.getBatches();
        BatchFileOperation batchFileOperation;
        boolean newOperation = false;
        if (!batches.isEmpty()) {
            batchFileOperation = batches.get(batches.size() - 1);
            BatchFileOperation.Status currentStatus = batchFileOperation.currentStatus();

            switch (currentStatus) {
                case READY:
                    batchFileOperation = new BatchFileOperation(jobOperationName, fileIds, batchFileOperation.getTimestamp() + 1);
                    newOperation = true;
                    break;
                case DONE:
                case RUNNING:
                    if (!resume) {
                        throw new StorageHadoopException("Unable to process a new batch. Ongoing batch operation: "
                                + batchFileOperation);
                    }
                    // DO NOT BREAK!. Resuming last loading, go to error case.
                case ERROR:
                    Collections.sort(fileIds);
                    Collections.sort(batchFileOperation.getFileIds());
                    if (batchFileOperation.getFileIds().equals(fileIds)) {
                        logger.info("Resuming Last batch loading due to error.");
                    } else {
                        throw new StorageHadoopException("Unable to resume last batch operation. "
                                + "Must have the same files from the previous batch: " + batchFileOperation);
                    }
                    break;
                default:
                    throw new IllegalArgumentException("Unknown Status " + currentStatus);
            }
        } else {
            batchFileOperation = new BatchFileOperation(jobOperationName, fileIds, 1);
            newOperation = true;
        }
        if (!Objects.equals(batchFileOperation.currentStatus(), BatchFileOperation.Status.DONE)) {
            batchFileOperation.addStatus(Calendar.getInstance().getTime(), BatchFileOperation.Status.RUNNING);
        }
        if (newOperation) {
            batches.add(batchFileOperation);
        }
        return batchFileOperation;
    }

    /**
     * Specify if the current class needs to move the file to load to HDFS.
     *
     * If true, the transformed file will be copied to hdfs during the {@link #preLoad}
     *
     * @return boolean
     */
    protected abstract boolean needLoadFromHdfs();

    @Override
    public URI load(URI input) throws IOException, StorageManagerException {
        int studyId = getStudyId();
        int fileId = options.getInt(Options.FILE_ID.key());

        boolean loadArch = options.getBoolean(HADOOP_LOAD_ARCHIVE);
        boolean loadVar = options.getBoolean(HADOOP_LOAD_VARIANT);

        ArchiveHelper.setChunkSize(conf, conf.getInt(ArchiveDriver.CONFIG_ARCHIVE_CHUNK_SIZE, ArchiveDriver.DEFAULT_CHUNK_SIZE));
        ArchiveHelper.setStudyId(conf, studyId);

        if (loadArch) {
            Set<Integer> loadedFiles = dbAdaptor.getVariantSourceDBAdaptor().getLoadedFiles(studyId);
            if (!loadedFiles.contains(fileId)) {
                loadArch(input);
            } else {
                logger.info("File {} already loaded in archive table. Skip this step!",
                        Paths.get(input.getPath()).getFileName().toString());
            }
        }

        if (loadVar) {
            List<Integer> pendingFiles = options.getAsIntegerList(HADOOP_LOAD_VARIANT_PENDING_FILES);
            merge(studyId, pendingFiles);
        }

        return input; // TODO  change return value?
    }

    protected abstract void loadArch(URI input) throws StorageManagerException;

    public void merge(int studyId, List<Integer> pendingFiles) throws StorageManagerException {
        // Check if status is "DONE"
        if (options.get(HADOOP_LOAD_VARIANT_STATUS, BatchFileOperation.Status.class).equals(BatchFileOperation.Status.DONE)) {
            // Merge operation status : DONE, not READY or RUNNING
            // Don't need to merge again. Skip merge and run post-load/post-merge step
            logger.info("Files {} already merged!", pendingFiles);
            return;
        }
        String hadoopRoute = options.getString(HADOOP_BIN, "hadoop");
        String jar = getJarWithDependencies();
        options.put(HADOOP_LOAD_VARIANT_PENDING_FILES, pendingFiles);

        Class execClass = VariantTableDriver.class;
        String args = VariantTableDriver.buildCommandLineArgs(variantsTableCredentials.toString(),
                archiveTableCredentials.getTable(),
                variantsTableCredentials.getTable(), studyId, pendingFiles, options);
        String executable = hadoopRoute + " jar " + jar + ' ' + execClass.getName();

        long startTime = System.currentTimeMillis();
        Thread hook = newShutdownHook(VariantTableDriver.JOB_OPERATION_NAME, pendingFiles);
        Runtime.getRuntime().addShutdownHook(hook);
        try {
            logger.info("------------------------------------------------------");
            logger.info("Loading files {} into analysis table '{}'", pendingFiles, variantsTableCredentials.getTable());
            logger.info(executable + " " + args);
            logger.info("------------------------------------------------------");
            int exitValue = mrExecutor.run(executable, args);
            logger.info("------------------------------------------------------");
            logger.info("Exit value: {}", exitValue);
            logger.info("Total time: {}s", (System.currentTimeMillis() - startTime) / 1000.0);
            if (exitValue != 0) {
                throw new StorageManagerException("Error loading files " + pendingFiles + " into variant table \""
                        + variantsTableCredentials.getTable() + "\"");
            }
            setStatus(BatchFileOperation.Status.DONE, VariantTableDriver.JOB_OPERATION_NAME, pendingFiles);
        } catch (Exception e) {
            setStatus(BatchFileOperation.Status.ERROR, VariantTableDriver.JOB_OPERATION_NAME, pendingFiles);
            throw e;
        } finally {
            Runtime.getRuntime().removeShutdownHook(hook);
        }
    }

    public String getJarWithDependencies() throws StorageManagerException {
        return getJarWithDependencies(options);
    }

    public static String getJarWithDependencies(ObjectMap options) throws StorageManagerException {
        String jar = options.getString(OPENCGA_STORAGE_HADOOP_JAR_WITH_DEPENDENCIES, null);
        if (jar == null) {
            throw new StorageManagerException("Missing option " + OPENCGA_STORAGE_HADOOP_JAR_WITH_DEPENDENCIES);
        }
        if (!Paths.get(jar).isAbsolute()) {
            jar = System.getProperty("app.home", "") + "/" + jar;
        }
        return jar;
    }

    @Override
    protected void checkLoadedVariants(URI input, int fileId, StudyConfiguration studyConfiguration, ObjectMap options) throws
            StorageManagerException {
        logger.warn("Skip check loaded variants");
    }

    @Override
    public URI postLoad(URI input, URI output) throws StorageManagerException {
        if (options.getBoolean(HADOOP_LOAD_VARIANT)) {
            // Current StudyConfiguration may be outdated. Remove it.
            options.remove(VariantStorageManager.Options.STUDY_CONFIGURATION.key());

//            HadoopCredentials dbCredentials = getDbCredentials();
//            VariantHadoopDBAdaptor dbAdaptor = getDBAdaptor(dbCredentials);

            options.put(VariantStorageManager.Options.FILE_ID.key(), options.getAsIntegerList(HADOOP_LOAD_VARIANT_PENDING_FILES));

            return super.postLoad(input, output);
        } else {
            System.out.println(Thread.currentThread().getName() + " - DO NOTHING!");
            return input;
        }
    }

    @Override
    public void securePostLoad(List<Integer> fileIds, StudyConfiguration studyConfiguration) throws StorageManagerException {
        super.securePostLoad(fileIds, studyConfiguration);
        BatchFileOperation.Status status = secureSetStatus(studyConfiguration, BatchFileOperation.Status.READY,
                VariantTableDriver.JOB_OPERATION_NAME, fileIds);
        if (status != BatchFileOperation.Status.DONE) {
            logger.warn("Unexpected status " + status);
        }
    }

}<|MERGE_RESOLUTION|>--- conflicted
+++ resolved
@@ -358,10 +358,6 @@
 
         VariantPhoenixHelper phoenixHelper = new VariantPhoenixHelper(dbAdaptor.getGenomeHelper());
         try {
-<<<<<<< HEAD
-            phoenixHelper.registerNewStudy(dbAdaptor.getJdbcConnection(), variantsTableCredentials.getTable(), studyId);
-            phoenixHelper.createVariantIndexes(dbAdaptor.getJdbcConnection(), variantsTableCredentials.getTable());
-=======
             Connection jdbcConnection = dbAdaptor.getJdbcConnection();
             String tableName = variantsTableCredentials.getTable();
             phoenixHelper.registerNewStudy(jdbcConnection, tableName, studyId);
@@ -372,7 +368,6 @@
                 phoenixHelper.getPhoenixHelper().createIndexes(jdbcConnection, tableName, popFreqIndices, false);
             }
             phoenixHelper.createVariantIndexes(jdbcConnection, tableName);
->>>>>>> e2a2964c
         } catch (SQLException e) {
             throw new StorageManagerException("Unable to register study in Phoenix", e);
         }
