package org.opencb.opencga.storage.hadoop.variant;

import org.apache.commons.lang3.StringUtils;
import org.apache.hadoop.conf.Configuration;
import org.apache.hadoop.fs.CommonConfigurationKeysPublic;
import org.apache.hadoop.fs.FileSystem;
import org.apache.hadoop.fs.Path;
import org.apache.hadoop.hdfs.HdfsConfiguration;
<<<<<<< HEAD
import org.opencb.biodata.formats.io.FileFormatException;
import org.opencb.biodata.models.variant.VariantSource;
import org.opencb.biodata.models.variant.protobuf.VcfMeta;
import org.opencb.datastore.core.ObjectMap;
import org.opencb.opencga.storage.core.StorageManagerException;
=======
import org.opencb.biodata.models.variant.VariantSource;
import org.opencb.commons.datastore.core.ObjectMap;
import org.opencb.opencga.storage.core.StorageETLResult;
>>>>>>> 3f19ae5e
import org.opencb.opencga.storage.core.StudyConfiguration;
import org.opencb.opencga.storage.core.config.DatabaseCredentials;
import org.opencb.opencga.storage.core.config.StorageEtlConfiguration;
import org.opencb.opencga.storage.core.exceptions.StorageETLException;
import org.opencb.opencga.storage.core.exceptions.StorageManagerException;
import org.opencb.opencga.storage.core.variant.StudyConfigurationManager;
import org.opencb.opencga.storage.core.variant.VariantStorageManager;
<<<<<<< HEAD
import org.opencb.opencga.storage.hadoop.auth.HadoopCredentials;
import org.opencb.opencga.storage.hadoop.variant.archive.ArchiveDriver;
import org.opencb.opencga.storage.hadoop.variant.archive.ArchiveFileMetadataManager;
import org.opencb.opencga.storage.hadoop.variant.index.VariantTableDriver;
import org.opencb.opencga.storage.hadoop.variant.index.phoenix.VariantPhoenixHelper;
import org.slf4j.Logger;
import org.slf4j.LoggerFactory;
=======
import org.opencb.opencga.storage.core.variant.io.VariantReaderUtils;
import org.opencb.opencga.storage.hadoop.auth.HBaseCredentials;
import org.opencb.opencga.storage.hadoop.variant.archive.ArchiveFileMetadataManager;
import org.opencb.opencga.storage.hadoop.variant.index.VariantTableDeletionDriver;
>>>>>>> 3f19ae5e

import java.io.IOException;
import java.io.InputStream;
import java.net.URI;
import java.net.URISyntaxException;
import java.nio.file.Paths;
<<<<<<< HEAD
import java.sql.SQLException;
import java.util.LinkedList;
import java.util.List;
import java.util.Set;
=======
import java.util.*;
import java.util.concurrent.ExecutorService;
import java.util.concurrent.Executors;
import java.util.concurrent.Future;
import java.util.concurrent.TimeUnit;
>>>>>>> 3f19ae5e
import java.util.zip.GZIPInputStream;

/**
 * Created by mh719 on 16/06/15.
 */
public class HadoopVariantStorageManager extends VariantStorageManager {
    public static final String STORAGE_ENGINE_ID = "hadoop";

    public static final String HADOOP_BIN = "hadoop.bin";
    public static final String HADOOP_ENV = "hadoop.env";
    public static final String OPENCGA_STORAGE_HADOOP_JAR_WITH_DEPENDENCIES = "opencga.storage.hadoop.jar-with-dependencies";
    public static final String HADOOP_LOAD_ARCHIVE = "hadoop.load.archive";
    public static final String HADOOP_LOAD_VARIANT = "hadoop.load.variant";
<<<<<<< HEAD
=======
    public static final String HADOOP_DELETE_FILE = "hadoop.delete.file";
>>>>>>> 3f19ae5e
    //Other files to be loaded from Archive to Variant
    public static final String HADOOP_LOAD_VARIANT_PENDING_FILES = "opencga.storage.hadoop.load.pending.files";
    public static final String OPENCGA_STORAGE_HADOOP_INTERMEDIATE_HDFS_DIRECTORY = "opencga.storage.hadoop.intermediate.hdfs.directory";

<<<<<<< HEAD
    public static final String ARCHIVE_TABLE_PREFIX = "opencga_study_";

    protected static Logger logger = LoggerFactory.getLogger(HadoopVariantStorageManager.class);
=======
    protected Configuration conf = null;
    protected MRExecutor mrExecutor;
    private final HdfsVariantReaderUtils variantReaderUtils;

    public HadoopVariantStorageManager() {
        variantReaderUtils = new HdfsVariantReaderUtils(conf);
    }
>>>>>>> 3f19ae5e

    protected MRExecutor mrExecutor = null;
    protected Configuration conf = null;

    @Override
    public URI preTransform(URI input) throws StorageManagerException, IOException, FileFormatException {
        logger.info("PreTransform: " + input);
        ObjectMap options = configuration.getStorageEngine(STORAGE_ENGINE_ID).getVariant().getOptions();
        options.put(Options.TRANSFORM_FORMAT.key(), "avro");
        return super.preTransform(input);
    }

    @Override
<<<<<<< HEAD
    public URI preLoad(URI input, URI output) throws IOException, StorageManagerException {
        super.preLoad(input, output);

        ObjectMap options = configuration.getStorageEngine(storageEngineId).getVariant().getOptions();

        boolean loadArch = options.getBoolean(HADOOP_LOAD_ARCHIVE);
        boolean loadVar = options.getBoolean(HADOOP_LOAD_VARIANT);

        if (!loadArch && !loadVar) {
            loadArch = true;
            loadVar = true;
            options.put(HADOOP_LOAD_ARCHIVE, loadArch);
            options.put(HADOOP_LOAD_VARIANT, loadVar);
        }

        if (loadArch) {
=======
    public List<StorageETLResult> index(List<URI> inputFiles, URI outdirUri, boolean doExtract, boolean doTransform, boolean doLoad)
            throws StorageManagerException {

        if (inputFiles.size() == 1 || !doLoad) {
            return super.index(inputFiles, outdirUri, doExtract, doTransform, doLoad);
        }

        List<StorageETLResult> results = new ArrayList<>(inputFiles.size());

        // Check the database connection before we start
        if (doLoad) {
            testConnection();
        }
//        ObjectMap options = new ObjectMap(configuration.getStorageEngine(STORAGE_ENGINE_ID).getVariant().getOptions());
        final int nThreads = 3;

        ExecutorService executorService = Executors.newFixedThreadPool(nThreads);
        List<Future<StorageETLResult>> futures = new LinkedList<>();
        List<Integer> indexedFiles = Collections.synchronizedList(new ArrayList<>(nThreads));
        for (Iterator<URI> iterator = inputFiles.iterator(); iterator.hasNext();) {
            URI inputFile = iterator.next();
            //Provide a connected storageETL if load is required.
            ObjectMap extraOptions = new ObjectMap()
                    .append(HADOOP_LOAD_ARCHIVE, true)
                    .append(HADOOP_LOAD_VARIANT, false);
            HadoopVariantStorageETL storageETL = newStorageETL(doLoad, extraOptions);
            StorageETLResult storageETLResult = new StorageETLResult();
            results.add(storageETLResult);
            futures.add(executorService.submit(() -> {
                URI nextUri = inputFile;
                boolean error = false;
                if (doTransform) {
                    try {
                        nextUri = transformFile(storageETL, storageETLResult, results, nextUri, outdirUri);
                    } catch (StorageETLException ignore) {
                        //Ignore here. Errors are stored in the ETLResult
                        error = true;
                    }
                }

                if (doLoad && !error) {
                    try {
                        loadFile(storageETL, storageETLResult, results, nextUri, outdirUri);
                        indexedFiles.add(storageETL.getOptions().getInt(Options.FILE_ID.key()));
                    } catch (StorageETLException ignore) {
                        //Ignore here. Errors are stored in the ETLResult
                    }
                }
                return storageETLResult;
            }));

>>>>>>> 3f19ae5e

            if (futures.size() % nThreads == 0 || !iterator.hasNext()) {
                try {
                    executorService.shutdown();
                    //FIXME: This is not a good idea
                    executorService.awaitTermination(Long.MAX_VALUE, TimeUnit.DAYS);
                    executorService = Executors.newFixedThreadPool(nThreads);
                } catch (InterruptedException e) {
                    throw new StorageETLException("Interrupted!", e, results);
                }
<<<<<<< HEAD
                if (output.getScheme() != null && !output.getScheme().equals("hdfs")) {
                    throw new StorageManagerException("Output must be in HDFS");
                }

                try {
                    long startTime = System.currentTimeMillis();
                    Configuration conf = getHadoopConfiguration(options);
                    FileSystem fs = FileSystem.get(conf);
                    Path variantsOutputPath = new Path(output.resolve(Paths.get(input.getPath()).getFileName().toString()));
                    logger.info("Copy from {} to {}", new Path(input).toUri(), variantsOutputPath.toUri());
                    fs.copyFromLocalFile(false, new Path(input), variantsOutputPath);
                    logger.info("Copied to hdfs in {}s", (System.currentTimeMillis() - startTime) / 1000.0);

                    startTime = System.currentTimeMillis();
                    URI fileInput = URI.create(getMetaFromInputFile(input.toString()));
                    Path fileOutputPath = new Path(output.resolve(Paths.get(fileInput.getPath()).getFileName().toString()));
                    logger.info("Copy from {} to {}", new Path(fileInput).toUri(), fileOutputPath.toUri());
                    fs.copyFromLocalFile(false, new Path(fileInput), fileOutputPath);
                    logger.info("Copied to hdfs in {}s", (System.currentTimeMillis() - startTime) / 1000.0);

                    input = variantsOutputPath.toUri();
                } catch (IOException e) {
                    e.printStackTrace();
                }
            }

//            throw new StorageManagerException("Input must be on hdfs. Automatically CopyFromLocal pending");
        }

        if (loadVar) {
            // Load into variant table
            // Update the studyConfiguration with data from the Archive Table.
            // Reads the VcfMeta documents, and populates the StudyConfiguration if needed.
            // Obtain the list of pending files.

            int studyId = options.getInt(Options.STUDY_ID.key());
            int fileId = options.getInt(Options.FILE_ID.key());
            HadoopCredentials archiveTable = buildCredentials(getTableName(studyId));
            boolean missingFilesDetected = false;

            ArchiveFileMetadataManager fileMetadataManager = buildArchiveFileMetaManager(archiveTable, options);
            Set<Integer> files = fileMetadataManager.getLoadedFiles();
            StudyConfiguration studyConfiguration = getStudyConfiguration(options);
            List<Integer> pendingFiles = new LinkedList<>();

            for (Integer loadedFileId : files) {
                VcfMeta meta = fileMetadataManager.getVcfMeta(loadedFileId, options).first();

                VariantSource source = meta.getVariantSource();
                Integer fileId1 = Integer.parseInt(source.getFileId());
                if (!studyConfiguration.getFileIds().inverse().containsKey(fileId1)) {
                    checkNewFile(studyConfiguration, fileId1, source.getFileName());
                    studyConfiguration.getFileIds().put(source.getFileName(), fileId1);
                    studyConfiguration.getHeaders().put(fileId1, source.getMetadata().get("variantFileHeader").toString());
                    checkAndUpdateStudyConfiguration(studyConfiguration, fileId1, source, options);
                    missingFilesDetected = true;
                }
                if (!studyConfiguration.getIndexedFiles().contains(fileId1)) {
                    pendingFiles.add(fileId1);
                }
            }
            if (missingFilesDetected) {
                getStudyConfigurationManager(options).updateStudyConfiguration(studyConfiguration, null);
            }

            if (!loadArch) {
                //If skip archive loading, input fileId must be already in archiveTable, so "pending to be loaded"
                if (!pendingFiles.contains(fileId)) {
                    throw new StorageManagerException("File " + fileId + " is not loaded in archive table");
                }
            } else {
                //If don't skip archive, input fileId must not be pending, because must not be in the archive table.
                if (pendingFiles.contains(fileId)) {
                    // set loadArch to false?
                    throw new StorageManagerException("File " + fileId + " is not loaded in archive table");
                } else {
                    pendingFiles.add(fileId);
                }
            }

            //If there are some given pending files, load only those files, not all pending files
            List<Integer> givenPendingFiles = options.getAsIntegerList(HADOOP_LOAD_VARIANT_PENDING_FILES);
            if (!givenPendingFiles.isEmpty()) {
                for (Integer pendingFile : givenPendingFiles) {
                    if (!pendingFiles.contains(pendingFile)) {
                        throw new StorageManagerException("File " + fileId + " is not pending to be loaded in variant table");
                    }
                }
            } else {
                options.put(HADOOP_LOAD_VARIANT_PENDING_FILES, pendingFiles);
            }
        }

        return input;
    }

    public String getMetaFromInputFile(String input) {
        return input.replace("variants.", "file.").replace("file.avro", "file.json");
    }

    @Override
    protected VariantSource readVariantSource(URI input, ObjectMap options) throws StorageManagerException {
        VariantSource source;

        if (input.getScheme().startsWith("file")) {
            return readVariantSource(Paths.get(input.getPath()), null);
        }

        Configuration conf = getHadoopConfiguration(options);
        Path metaPath = new Path(getMetaFromInputFile(input.toString()));
        logger.debug("Loading meta file: {}", metaPath.toString());
        try (
                FileSystem fs = FileSystem.get(conf);
                InputStream inputStream = new GZIPInputStream(fs.open(metaPath))
        ) {
            source = new ObjectMapper().readValue(inputStream, VariantSource.class);
        } catch (IOException e) {
            e.printStackTrace();
            throw new StorageManagerException("Unable to read VariantSource", e);
=======
                int errors = 0;
                for (StorageETLResult result : results) {
                    if (result.getTransformError() != null) {
                        //TODO: Handle errors. Retry?
                        errors++;
                        result.getTransformError().printStackTrace();
                    } else if (result.getLoadError() != null) {
                        //TODO: Handle errors. Retry?
                        errors++;
                        result.getLoadError().printStackTrace();
                    }
                }
                if (errors > 0) {
                    throw new StorageETLException("Errors found", results);
                }
                int studyId = storageETL.getStudyConfiguration().getStudyId();

                storageETL.getOptions().put(HADOOP_LOAD_ARCHIVE, false);
                storageETL.getOptions().put(HADOOP_LOAD_VARIANT, true);
                storageETL.merge(studyId, indexedFiles);
                storageETL.postLoad(inputFile, outdirUri);

                indexedFiles.clear();
            }
>>>>>>> 3f19ae5e
        }
        return results;
    }

    @Override
<<<<<<< HEAD
    public URI load(URI input) throws IOException, StorageManagerException {
        ObjectMap options = configuration.getStorageEngine(STORAGE_ENGINE_ID).getVariant().getOptions();
        URI vcfMeta = URI.create(getMetaFromInputFile(input.toString()));

        int studyId = options.getInt(Options.STUDY_ID.key());
        int fileId = options.getInt(Options.FILE_ID.key());
        HadoopCredentials archiveTable = buildCredentials(getTableName(studyId));
        HadoopCredentials variantsTable = getDbCredentials();
=======
    public HadoopVariantStorageETL newStorageETL(boolean connected) throws StorageManagerException {
        return newStorageETL(connected, null);
    }

    public HadoopVariantStorageETL newStorageETL(boolean connected, Map<? extends String, ?> extraOptions) throws StorageManagerException {
        ObjectMap options = new ObjectMap(configuration.getStorageEngine(STORAGE_ENGINE_ID).getVariant().getOptions());
        if (extraOptions != null) {
            options.putAll(extraOptions);
        }
        VariantHadoopDBAdaptor dbAdaptor = connected ? getDBAdaptor() : null;
        Configuration hadoopConfiguration = getHadoopConfiguration(options);
        HBaseCredentials archiveCredentials = buildCredentials(getTableName(options.getInt(Options.STUDY_ID.key())));

        return new HadoopVariantStorageETL(configuration, storageEngineId, dbAdaptor, getMRExecutor(options),
                hadoopConfiguration, archiveCredentials, variantReaderUtils, options);
    }

    @Override
    public void dropFile(String study, int fileId) throws StorageManagerException {
        ObjectMap options = configuration.getStorageEngine(STORAGE_ENGINE_ID).getVariant().getOptions();
        VariantHadoopDBAdaptor dbAdaptor = getDBAdaptor();

        final int studyId;
        if (StringUtils.isNumeric(study)) {
            studyId = Integer.parseInt(study);
        } else {
            StudyConfiguration studyConfiguration = dbAdaptor.getStudyConfigurationManager().getStudyConfiguration(study, null).first();
            studyId = studyConfiguration.getStudyId();
        }
>>>>>>> 3f19ae5e

        String archiveTable = getTableName(studyId);
        HBaseCredentials variantsTable = getDbCredentials();
        String hadoopRoute = options.getString(HADOOP_BIN, "hadoop");
        String jar = options.getString(OPENCGA_STORAGE_HADOOP_JAR_WITH_DEPENDENCIES, null);
        if (jar == null) {
            throw new StorageManagerException("Missing option " + OPENCGA_STORAGE_HADOOP_JAR_WITH_DEPENDENCIES);
<<<<<<< HEAD
        }


        boolean loadArch = options.getBoolean(HADOOP_LOAD_ARCHIVE);
        boolean loadVar = options.getBoolean(HADOOP_LOAD_VARIANT);

        if (loadArch) {
            Class execClass = ArchiveDriver.class;
            String executable = hadoopRoute + " jar " + jar + " " + execClass.getName();
            String args = ArchiveDriver.buildCommandLineArgs(input, vcfMeta, archiveTable.getHostAndPort(),
                    archiveTable.getTable(), studyId, fileId, options);

            long startTime = System.currentTimeMillis();
            logger.info("------------------------------------------------------");
            logger.info("Loading file {} into archive table '{}'", fileId, archiveTable.getTable());
            logger.debug(executable + " " + args);
            logger.info("------------------------------------------------------");
            int exitValue = getMRExecutor(options).run(executable, args);
            logger.info("------------------------------------------------------");
            logger.info("Exit value: {}", exitValue);
            logger.info("Total time: {}s", (System.currentTimeMillis() - startTime) / 1000.0);
            if (exitValue != 0) {
                throw new StorageManagerException("Error loading file " + input + " into archive table \""
                        + archiveTable.getTable() + "\"");
            }
        }

        if (loadVar) {
            List<Integer> pendingFiles = options.getAsIntegerList(HADOOP_LOAD_VARIANT_PENDING_FILES);
            Class execClass = VariantTableDriver.class;
            String args = VariantTableDriver.buildCommandLineArgs(variantsTable.getHostAndPort(), archiveTable.getTable(),
                    variantsTable.getTable(), studyId, pendingFiles, options);
            String executable = hadoopRoute + " jar " + jar + ' ' + execClass.getName();

            long startTime = System.currentTimeMillis();
            logger.info("------------------------------------------------------");
            logger.info("Loading file {} into analysis table '{}'", pendingFiles, variantsTable.getTable());
            logger.debug(executable + " " + args);
            logger.info("------------------------------------------------------");
            int exitValue = getMRExecutor(options).run(executable, args);
            logger.info("------------------------------------------------------");
            logger.info("Exit value: {}", exitValue);
            logger.info("Total time: {}s", (System.currentTimeMillis() - startTime) / 1000.0);
            if (exitValue != 0) {
                throw new StorageManagerException("Error loading file " + input + " into variant table \""
                        + variantsTable.getTable() + "\"");
            }
=======
        }

        Class execClass = VariantTableDeletionDriver.class;
        String args = VariantTableDeletionDriver.buildCommandLineArgs(variantsTable.getHostAndPort(), archiveTable,
                variantsTable.getTable(), studyId, Collections.singletonList(fileId), options);
        String executable = hadoopRoute + " jar " + jar + ' ' + execClass.getName();

        long startTime = System.currentTimeMillis();
        logger.info("------------------------------------------------------");
        logger.info("Remove file ID {} in archive '{}' and analysis table '{}'", fileId, archiveTable, variantsTable.getTable());
        logger.debug(executable + " " + args);
        logger.info("------------------------------------------------------");
        int exitValue = getMRExecutor(options).run(executable, args);
        logger.info("------------------------------------------------------");
        logger.info("Exit value: {}", exitValue);
        logger.info("Total time: {}s", (System.currentTimeMillis() - startTime) / 1000.0);
        if (exitValue != 0) {
            throw new StorageManagerException("Error removing fileId " + fileId + " from tables ");
>>>>>>> 3f19ae5e
        }
    }

<<<<<<< HEAD
    public MRExecutor getMRExecutor(ObjectMap options) {
        if (mrExecutor == null) {
            return new ExternalMRExecutor(options);
        } else {
            return mrExecutor;
        }
    }

    private HadoopCredentials getDbCredentials() throws StorageManagerException {
        ObjectMap options = configuration.getStorageEngine(STORAGE_ENGINE_ID).getVariant().getOptions();
        String dbName = options.getString(Options.DB_NAME.key(), null);
        HadoopCredentials cr = buildCredentials(dbName);
        return cr;
=======
    @Override
    public void dropStudy(String studyName) throws StorageManagerException {
        throw new UnsupportedOperationException("Unimplemented");
>>>>>>> 3f19ae5e
    }

    @Override
    public VariantHadoopDBAdaptor getDBAdaptor(String dbName) throws StorageManagerException {
        return getDBAdaptor(buildCredentials(dbName));
    }

    private HBaseCredentials getDbCredentials() throws StorageManagerException {
        ObjectMap options = configuration.getStorageEngine(STORAGE_ENGINE_ID).getVariant().getOptions();
        String dbName = options.getString(VariantStorageManager.Options.DB_NAME.key(), null);
        return buildCredentials(dbName);
    }


    public VariantHadoopDBAdaptor getDBAdaptor() throws StorageManagerException {
        return getDBAdaptor(getDbCredentials());
    }

    protected VariantHadoopDBAdaptor getDBAdaptor(HBaseCredentials credentials) throws StorageManagerException {
        try {
            return new VariantHadoopDBAdaptor(credentials, configuration.getStorageEngine(STORAGE_ENGINE_ID),
                    getHadoopConfiguration(configuration.getStorageEngine(STORAGE_ENGINE_ID).getVariant().getOptions()));
        } catch (IOException e) {
            throw new StorageManagerException("Problems creating DB Adapter", e);
        }
    }

    public HBaseCredentials buildCredentials(String table) throws IllegalStateException {
        StorageEtlConfiguration vStore = configuration.getStorageEngine(STORAGE_ENGINE_ID).getVariant();

        DatabaseCredentials db = vStore.getDatabase();
        String user = db.getUser();
        String pass = db.getPassword();
        List<String> hostList = db.getHosts();
        if (hostList.size() != 1) {
            throw new IllegalStateException("Expect only one server name");
        }
        String target = hostList.get(0);
        try {
            URI uri = new URI(target);
            String server = uri.getHost();
            Integer port = uri.getPort() > 0 ? uri.getPort() : 60000;
            //        String tablename = uri.getPath();
            //        tablename = tablename.startsWith("/") ? tablename.substring(1) : tablename; // Remove leading /
            //        String master = String.join(":", server, port.toString());
            HBaseCredentials credentials = new HBaseCredentials(server, table, user, pass, port);
            return credentials;
        } catch (URISyntaxException e) {
            throw new IllegalStateException(e);
        }
    }

<<<<<<< HEAD
    @Override
    public URI postLoad(URI input, URI output) throws IOException, StorageManagerException {
        ObjectMap options = configuration.getStorageEngine(STORAGE_ENGINE_ID).getVariant().getOptions();
        if (options.getBoolean(HADOOP_LOAD_VARIANT)) {
            HadoopCredentials dbCredentials = getDbCredentials();
            VariantHadoopDBAdaptor dbAdaptor = getDBAdaptor(dbCredentials);
            int studyId = options.getInt(Options.STUDY_ID.key());

            VariantPhoenixHelper phoenixHelper = new VariantPhoenixHelper(dbAdaptor.getGenomeHelper());
            try {
                phoenixHelper.registerNewStudy(dbAdaptor.getJdbcConnection(), dbCredentials.getTable(), studyId);
            } catch (SQLException e) {
                throw new StorageManagerException("Unable to register study in Phoenix", e);
            }

            options.put(Options.FILE_ID.key(), options.getAsIntegerList(HADOOP_LOAD_VARIANT_PENDING_FILES));

            return super.postLoad(input, output);
        } else {
            return input;
        }
    }

    @Override
    protected void checkLoadedVariants(URI input, int fileId, StudyConfiguration studyConfiguration, ObjectMap options) throws
            StorageManagerException {
        logger.warn("Skip check loaded variants");
    }

    @Override
    public URI postTransform(URI input) throws IOException, FileFormatException {
        return super.postTransform(input);
    }

    public static Logger getLogger() {
        return logger;
    }
=======
>>>>>>> 3f19ae5e

    @Override
    protected StudyConfigurationManager buildStudyConfigurationManager(ObjectMap options) throws StorageManagerException {
        try {
            HBaseCredentials dbCredentials = getDbCredentials();
            Configuration configuration = VariantHadoopDBAdaptor.getHbaseConfiguration(getHadoopConfiguration(options), dbCredentials);
            return new HBaseStudyConfigurationManager(dbCredentials, configuration, options);
        } catch (IOException e) {
            e.printStackTrace();
            return super.buildStudyConfigurationManager(options);
        }
    }

    private ArchiveFileMetadataManager buildArchiveFileMetaManager(String archiveTableName, ObjectMap options)
            throws StorageManagerException {
        return buildArchiveFileMetaManager(buildCredentials(archiveTableName), options);
    }

<<<<<<< HEAD
    private ArchiveFileMetadataManager buildArchiveFileMetaManager(HadoopCredentials archiveTableCredentials, ObjectMap options)
=======
    private ArchiveFileMetadataManager buildArchiveFileMetaManager(HBaseCredentials archiveTableCredentials, ObjectMap options)
>>>>>>> 3f19ae5e
            throws StorageManagerException {
        try {
            Configuration configuration = VariantHadoopDBAdaptor.getHbaseConfiguration(getHadoopConfiguration(options),
                    archiveTableCredentials);
            return new ArchiveFileMetadataManager(archiveTableCredentials, configuration, options);
        } catch (IOException e) {
            throw new StorageManagerException("Unable to build ArchiveFileMetaManager", e);
        }
    }

    private Configuration getHadoopConfiguration(ObjectMap options) throws StorageManagerException {
        Configuration conf = this.conf == null ? new HdfsConfiguration() : this.conf;
        // This is the only key needed to connect to HDFS:
        //   CommonConfigurationKeysPublic.FS_DEFAULT_NAME_KEY = fs.defaultFS
        //

        if (conf.get(CommonConfigurationKeysPublic.FS_DEFAULT_NAME_KEY) == null) {
            throw new StorageManagerException("Missing configuration parameter \""
                    + CommonConfigurationKeysPublic.FS_DEFAULT_NAME_KEY + "\"");
        }

        options.entrySet().stream()
                .filter(entry -> entry.getValue() != null)
                .forEach(entry -> conf.set(entry.getKey(), options.getString(entry.getKey())));
        return conf;
    }

<<<<<<< HEAD
=======
    public MRExecutor getMRExecutor(ObjectMap options) {
        if (mrExecutor == null) {
            return new ExternalMRExecutor(options);
        } else {
            return mrExecutor;
        }
    }

>>>>>>> 3f19ae5e
    /**
     * Get the archive table name given a StudyId.
     *
     * @param studyId Numerical study identifier
     * @return Table name
     */
    public static String getTableName(int studyId) {
<<<<<<< HEAD
        return ARCHIVE_TABLE_PREFIX + Integer.toString(studyId);
    }

=======
        return HadoopVariantStorageETL.ARCHIVE_TABLE_PREFIX + Integer.toString(studyId);
    }

    public VariantSource readVariantSource(URI input) throws StorageManagerException {
        return variantReaderUtils.readVariantSource(input);
    }

    private static class HdfsVariantReaderUtils extends VariantReaderUtils {
        private final Configuration conf;

        public HdfsVariantReaderUtils(Configuration conf) {
            this.conf = conf;
        }

        @Override
        public VariantSource readVariantSource(URI input) throws StorageManagerException {
            VariantSource source;

            if (input.getScheme() == null || input.getScheme().startsWith("file")) {
                return VariantReaderUtils.readVariantSource(Paths.get(input.getPath()), null);
            }

            Path metaPath = new Path(VariantReaderUtils.getMetaFromInputFile(input.toString()));
            try (
                    FileSystem fs = FileSystem.get(conf);
                    InputStream inputStream = new GZIPInputStream(fs.open(metaPath))
            ) {
                source = VariantReaderUtils.readVariantSource(inputStream);
            } catch (IOException e) {
                e.printStackTrace();
                throw new StorageManagerException("Unable to read VariantSource", e);
            }
            return source;
        }
    }
>>>>>>> 3f19ae5e
}<|MERGE_RESOLUTION|>--- conflicted
+++ resolved
@@ -6,17 +6,9 @@
 import org.apache.hadoop.fs.FileSystem;
 import org.apache.hadoop.fs.Path;
 import org.apache.hadoop.hdfs.HdfsConfiguration;
-<<<<<<< HEAD
-import org.opencb.biodata.formats.io.FileFormatException;
-import org.opencb.biodata.models.variant.VariantSource;
-import org.opencb.biodata.models.variant.protobuf.VcfMeta;
-import org.opencb.datastore.core.ObjectMap;
-import org.opencb.opencga.storage.core.StorageManagerException;
-=======
 import org.opencb.biodata.models.variant.VariantSource;
 import org.opencb.commons.datastore.core.ObjectMap;
 import org.opencb.opencga.storage.core.StorageETLResult;
->>>>>>> 3f19ae5e
 import org.opencb.opencga.storage.core.StudyConfiguration;
 import org.opencb.opencga.storage.core.config.DatabaseCredentials;
 import org.opencb.opencga.storage.core.config.StorageEtlConfiguration;
@@ -24,38 +16,21 @@
 import org.opencb.opencga.storage.core.exceptions.StorageManagerException;
 import org.opencb.opencga.storage.core.variant.StudyConfigurationManager;
 import org.opencb.opencga.storage.core.variant.VariantStorageManager;
-<<<<<<< HEAD
-import org.opencb.opencga.storage.hadoop.auth.HadoopCredentials;
-import org.opencb.opencga.storage.hadoop.variant.archive.ArchiveDriver;
-import org.opencb.opencga.storage.hadoop.variant.archive.ArchiveFileMetadataManager;
-import org.opencb.opencga.storage.hadoop.variant.index.VariantTableDriver;
-import org.opencb.opencga.storage.hadoop.variant.index.phoenix.VariantPhoenixHelper;
-import org.slf4j.Logger;
-import org.slf4j.LoggerFactory;
-=======
 import org.opencb.opencga.storage.core.variant.io.VariantReaderUtils;
 import org.opencb.opencga.storage.hadoop.auth.HBaseCredentials;
 import org.opencb.opencga.storage.hadoop.variant.archive.ArchiveFileMetadataManager;
 import org.opencb.opencga.storage.hadoop.variant.index.VariantTableDeletionDriver;
->>>>>>> 3f19ae5e
 
 import java.io.IOException;
 import java.io.InputStream;
 import java.net.URI;
 import java.net.URISyntaxException;
 import java.nio.file.Paths;
-<<<<<<< HEAD
-import java.sql.SQLException;
-import java.util.LinkedList;
-import java.util.List;
-import java.util.Set;
-=======
 import java.util.*;
 import java.util.concurrent.ExecutorService;
 import java.util.concurrent.Executors;
 import java.util.concurrent.Future;
 import java.util.concurrent.TimeUnit;
->>>>>>> 3f19ae5e
 import java.util.zip.GZIPInputStream;
 
 /**
@@ -69,19 +44,11 @@
     public static final String OPENCGA_STORAGE_HADOOP_JAR_WITH_DEPENDENCIES = "opencga.storage.hadoop.jar-with-dependencies";
     public static final String HADOOP_LOAD_ARCHIVE = "hadoop.load.archive";
     public static final String HADOOP_LOAD_VARIANT = "hadoop.load.variant";
-<<<<<<< HEAD
-=======
     public static final String HADOOP_DELETE_FILE = "hadoop.delete.file";
->>>>>>> 3f19ae5e
     //Other files to be loaded from Archive to Variant
     public static final String HADOOP_LOAD_VARIANT_PENDING_FILES = "opencga.storage.hadoop.load.pending.files";
     public static final String OPENCGA_STORAGE_HADOOP_INTERMEDIATE_HDFS_DIRECTORY = "opencga.storage.hadoop.intermediate.hdfs.directory";
 
-<<<<<<< HEAD
-    public static final String ARCHIVE_TABLE_PREFIX = "opencga_study_";
-
-    protected static Logger logger = LoggerFactory.getLogger(HadoopVariantStorageManager.class);
-=======
     protected Configuration conf = null;
     protected MRExecutor mrExecutor;
     private final HdfsVariantReaderUtils variantReaderUtils;
@@ -89,38 +56,8 @@
     public HadoopVariantStorageManager() {
         variantReaderUtils = new HdfsVariantReaderUtils(conf);
     }
->>>>>>> 3f19ae5e
-
-    protected MRExecutor mrExecutor = null;
-    protected Configuration conf = null;
-
-    @Override
-    public URI preTransform(URI input) throws StorageManagerException, IOException, FileFormatException {
-        logger.info("PreTransform: " + input);
-        ObjectMap options = configuration.getStorageEngine(STORAGE_ENGINE_ID).getVariant().getOptions();
-        options.put(Options.TRANSFORM_FORMAT.key(), "avro");
-        return super.preTransform(input);
-    }
-
-    @Override
-<<<<<<< HEAD
-    public URI preLoad(URI input, URI output) throws IOException, StorageManagerException {
-        super.preLoad(input, output);
-
-        ObjectMap options = configuration.getStorageEngine(storageEngineId).getVariant().getOptions();
-
-        boolean loadArch = options.getBoolean(HADOOP_LOAD_ARCHIVE);
-        boolean loadVar = options.getBoolean(HADOOP_LOAD_VARIANT);
-
-        if (!loadArch && !loadVar) {
-            loadArch = true;
-            loadVar = true;
-            options.put(HADOOP_LOAD_ARCHIVE, loadArch);
-            options.put(HADOOP_LOAD_VARIANT, loadVar);
-        }
-
-        if (loadArch) {
-=======
+
+    @Override
     public List<StorageETLResult> index(List<URI> inputFiles, URI outdirUri, boolean doExtract, boolean doTransform, boolean doLoad)
             throws StorageManagerException {
 
@@ -172,7 +109,6 @@
                 return storageETLResult;
             }));
 
->>>>>>> 3f19ae5e
 
             if (futures.size() % nThreads == 0 || !iterator.hasNext()) {
                 try {
@@ -183,127 +119,6 @@
                 } catch (InterruptedException e) {
                     throw new StorageETLException("Interrupted!", e, results);
                 }
-<<<<<<< HEAD
-                if (output.getScheme() != null && !output.getScheme().equals("hdfs")) {
-                    throw new StorageManagerException("Output must be in HDFS");
-                }
-
-                try {
-                    long startTime = System.currentTimeMillis();
-                    Configuration conf = getHadoopConfiguration(options);
-                    FileSystem fs = FileSystem.get(conf);
-                    Path variantsOutputPath = new Path(output.resolve(Paths.get(input.getPath()).getFileName().toString()));
-                    logger.info("Copy from {} to {}", new Path(input).toUri(), variantsOutputPath.toUri());
-                    fs.copyFromLocalFile(false, new Path(input), variantsOutputPath);
-                    logger.info("Copied to hdfs in {}s", (System.currentTimeMillis() - startTime) / 1000.0);
-
-                    startTime = System.currentTimeMillis();
-                    URI fileInput = URI.create(getMetaFromInputFile(input.toString()));
-                    Path fileOutputPath = new Path(output.resolve(Paths.get(fileInput.getPath()).getFileName().toString()));
-                    logger.info("Copy from {} to {}", new Path(fileInput).toUri(), fileOutputPath.toUri());
-                    fs.copyFromLocalFile(false, new Path(fileInput), fileOutputPath);
-                    logger.info("Copied to hdfs in {}s", (System.currentTimeMillis() - startTime) / 1000.0);
-
-                    input = variantsOutputPath.toUri();
-                } catch (IOException e) {
-                    e.printStackTrace();
-                }
-            }
-
-//            throw new StorageManagerException("Input must be on hdfs. Automatically CopyFromLocal pending");
-        }
-
-        if (loadVar) {
-            // Load into variant table
-            // Update the studyConfiguration with data from the Archive Table.
-            // Reads the VcfMeta documents, and populates the StudyConfiguration if needed.
-            // Obtain the list of pending files.
-
-            int studyId = options.getInt(Options.STUDY_ID.key());
-            int fileId = options.getInt(Options.FILE_ID.key());
-            HadoopCredentials archiveTable = buildCredentials(getTableName(studyId));
-            boolean missingFilesDetected = false;
-
-            ArchiveFileMetadataManager fileMetadataManager = buildArchiveFileMetaManager(archiveTable, options);
-            Set<Integer> files = fileMetadataManager.getLoadedFiles();
-            StudyConfiguration studyConfiguration = getStudyConfiguration(options);
-            List<Integer> pendingFiles = new LinkedList<>();
-
-            for (Integer loadedFileId : files) {
-                VcfMeta meta = fileMetadataManager.getVcfMeta(loadedFileId, options).first();
-
-                VariantSource source = meta.getVariantSource();
-                Integer fileId1 = Integer.parseInt(source.getFileId());
-                if (!studyConfiguration.getFileIds().inverse().containsKey(fileId1)) {
-                    checkNewFile(studyConfiguration, fileId1, source.getFileName());
-                    studyConfiguration.getFileIds().put(source.getFileName(), fileId1);
-                    studyConfiguration.getHeaders().put(fileId1, source.getMetadata().get("variantFileHeader").toString());
-                    checkAndUpdateStudyConfiguration(studyConfiguration, fileId1, source, options);
-                    missingFilesDetected = true;
-                }
-                if (!studyConfiguration.getIndexedFiles().contains(fileId1)) {
-                    pendingFiles.add(fileId1);
-                }
-            }
-            if (missingFilesDetected) {
-                getStudyConfigurationManager(options).updateStudyConfiguration(studyConfiguration, null);
-            }
-
-            if (!loadArch) {
-                //If skip archive loading, input fileId must be already in archiveTable, so "pending to be loaded"
-                if (!pendingFiles.contains(fileId)) {
-                    throw new StorageManagerException("File " + fileId + " is not loaded in archive table");
-                }
-            } else {
-                //If don't skip archive, input fileId must not be pending, because must not be in the archive table.
-                if (pendingFiles.contains(fileId)) {
-                    // set loadArch to false?
-                    throw new StorageManagerException("File " + fileId + " is not loaded in archive table");
-                } else {
-                    pendingFiles.add(fileId);
-                }
-            }
-
-            //If there are some given pending files, load only those files, not all pending files
-            List<Integer> givenPendingFiles = options.getAsIntegerList(HADOOP_LOAD_VARIANT_PENDING_FILES);
-            if (!givenPendingFiles.isEmpty()) {
-                for (Integer pendingFile : givenPendingFiles) {
-                    if (!pendingFiles.contains(pendingFile)) {
-                        throw new StorageManagerException("File " + fileId + " is not pending to be loaded in variant table");
-                    }
-                }
-            } else {
-                options.put(HADOOP_LOAD_VARIANT_PENDING_FILES, pendingFiles);
-            }
-        }
-
-        return input;
-    }
-
-    public String getMetaFromInputFile(String input) {
-        return input.replace("variants.", "file.").replace("file.avro", "file.json");
-    }
-
-    @Override
-    protected VariantSource readVariantSource(URI input, ObjectMap options) throws StorageManagerException {
-        VariantSource source;
-
-        if (input.getScheme().startsWith("file")) {
-            return readVariantSource(Paths.get(input.getPath()), null);
-        }
-
-        Configuration conf = getHadoopConfiguration(options);
-        Path metaPath = new Path(getMetaFromInputFile(input.toString()));
-        logger.debug("Loading meta file: {}", metaPath.toString());
-        try (
-                FileSystem fs = FileSystem.get(conf);
-                InputStream inputStream = new GZIPInputStream(fs.open(metaPath))
-        ) {
-            source = new ObjectMapper().readValue(inputStream, VariantSource.class);
-        } catch (IOException e) {
-            e.printStackTrace();
-            throw new StorageManagerException("Unable to read VariantSource", e);
-=======
                 int errors = 0;
                 for (StorageETLResult result : results) {
                     if (result.getTransformError() != null) {
@@ -328,22 +143,11 @@
 
                 indexedFiles.clear();
             }
->>>>>>> 3f19ae5e
         }
         return results;
     }
 
     @Override
-<<<<<<< HEAD
-    public URI load(URI input) throws IOException, StorageManagerException {
-        ObjectMap options = configuration.getStorageEngine(STORAGE_ENGINE_ID).getVariant().getOptions();
-        URI vcfMeta = URI.create(getMetaFromInputFile(input.toString()));
-
-        int studyId = options.getInt(Options.STUDY_ID.key());
-        int fileId = options.getInt(Options.FILE_ID.key());
-        HadoopCredentials archiveTable = buildCredentials(getTableName(studyId));
-        HadoopCredentials variantsTable = getDbCredentials();
-=======
     public HadoopVariantStorageETL newStorageETL(boolean connected) throws StorageManagerException {
         return newStorageETL(connected, null);
     }
@@ -373,7 +177,6 @@
             StudyConfiguration studyConfiguration = dbAdaptor.getStudyConfigurationManager().getStudyConfiguration(study, null).first();
             studyId = studyConfiguration.getStudyId();
         }
->>>>>>> 3f19ae5e
 
         String archiveTable = getTableName(studyId);
         HBaseCredentials variantsTable = getDbCredentials();
@@ -381,55 +184,6 @@
         String jar = options.getString(OPENCGA_STORAGE_HADOOP_JAR_WITH_DEPENDENCIES, null);
         if (jar == null) {
             throw new StorageManagerException("Missing option " + OPENCGA_STORAGE_HADOOP_JAR_WITH_DEPENDENCIES);
-<<<<<<< HEAD
-        }
-
-
-        boolean loadArch = options.getBoolean(HADOOP_LOAD_ARCHIVE);
-        boolean loadVar = options.getBoolean(HADOOP_LOAD_VARIANT);
-
-        if (loadArch) {
-            Class execClass = ArchiveDriver.class;
-            String executable = hadoopRoute + " jar " + jar + " " + execClass.getName();
-            String args = ArchiveDriver.buildCommandLineArgs(input, vcfMeta, archiveTable.getHostAndPort(),
-                    archiveTable.getTable(), studyId, fileId, options);
-
-            long startTime = System.currentTimeMillis();
-            logger.info("------------------------------------------------------");
-            logger.info("Loading file {} into archive table '{}'", fileId, archiveTable.getTable());
-            logger.debug(executable + " " + args);
-            logger.info("------------------------------------------------------");
-            int exitValue = getMRExecutor(options).run(executable, args);
-            logger.info("------------------------------------------------------");
-            logger.info("Exit value: {}", exitValue);
-            logger.info("Total time: {}s", (System.currentTimeMillis() - startTime) / 1000.0);
-            if (exitValue != 0) {
-                throw new StorageManagerException("Error loading file " + input + " into archive table \""
-                        + archiveTable.getTable() + "\"");
-            }
-        }
-
-        if (loadVar) {
-            List<Integer> pendingFiles = options.getAsIntegerList(HADOOP_LOAD_VARIANT_PENDING_FILES);
-            Class execClass = VariantTableDriver.class;
-            String args = VariantTableDriver.buildCommandLineArgs(variantsTable.getHostAndPort(), archiveTable.getTable(),
-                    variantsTable.getTable(), studyId, pendingFiles, options);
-            String executable = hadoopRoute + " jar " + jar + ' ' + execClass.getName();
-
-            long startTime = System.currentTimeMillis();
-            logger.info("------------------------------------------------------");
-            logger.info("Loading file {} into analysis table '{}'", pendingFiles, variantsTable.getTable());
-            logger.debug(executable + " " + args);
-            logger.info("------------------------------------------------------");
-            int exitValue = getMRExecutor(options).run(executable, args);
-            logger.info("------------------------------------------------------");
-            logger.info("Exit value: {}", exitValue);
-            logger.info("Total time: {}s", (System.currentTimeMillis() - startTime) / 1000.0);
-            if (exitValue != 0) {
-                throw new StorageManagerException("Error loading file " + input + " into variant table \""
-                        + variantsTable.getTable() + "\"");
-            }
-=======
         }
 
         Class execClass = VariantTableDeletionDriver.class;
@@ -448,29 +202,12 @@
         logger.info("Total time: {}s", (System.currentTimeMillis() - startTime) / 1000.0);
         if (exitValue != 0) {
             throw new StorageManagerException("Error removing fileId " + fileId + " from tables ");
->>>>>>> 3f19ae5e
-        }
-    }
-
-<<<<<<< HEAD
-    public MRExecutor getMRExecutor(ObjectMap options) {
-        if (mrExecutor == null) {
-            return new ExternalMRExecutor(options);
-        } else {
-            return mrExecutor;
-        }
-    }
-
-    private HadoopCredentials getDbCredentials() throws StorageManagerException {
-        ObjectMap options = configuration.getStorageEngine(STORAGE_ENGINE_ID).getVariant().getOptions();
-        String dbName = options.getString(Options.DB_NAME.key(), null);
-        HadoopCredentials cr = buildCredentials(dbName);
-        return cr;
-=======
+        }
+    }
+
     @Override
     public void dropStudy(String studyName) throws StorageManagerException {
         throw new UnsupportedOperationException("Unimplemented");
->>>>>>> 3f19ae5e
     }
 
     @Override
@@ -523,46 +260,6 @@
         }
     }
 
-<<<<<<< HEAD
-    @Override
-    public URI postLoad(URI input, URI output) throws IOException, StorageManagerException {
-        ObjectMap options = configuration.getStorageEngine(STORAGE_ENGINE_ID).getVariant().getOptions();
-        if (options.getBoolean(HADOOP_LOAD_VARIANT)) {
-            HadoopCredentials dbCredentials = getDbCredentials();
-            VariantHadoopDBAdaptor dbAdaptor = getDBAdaptor(dbCredentials);
-            int studyId = options.getInt(Options.STUDY_ID.key());
-
-            VariantPhoenixHelper phoenixHelper = new VariantPhoenixHelper(dbAdaptor.getGenomeHelper());
-            try {
-                phoenixHelper.registerNewStudy(dbAdaptor.getJdbcConnection(), dbCredentials.getTable(), studyId);
-            } catch (SQLException e) {
-                throw new StorageManagerException("Unable to register study in Phoenix", e);
-            }
-
-            options.put(Options.FILE_ID.key(), options.getAsIntegerList(HADOOP_LOAD_VARIANT_PENDING_FILES));
-
-            return super.postLoad(input, output);
-        } else {
-            return input;
-        }
-    }
-
-    @Override
-    protected void checkLoadedVariants(URI input, int fileId, StudyConfiguration studyConfiguration, ObjectMap options) throws
-            StorageManagerException {
-        logger.warn("Skip check loaded variants");
-    }
-
-    @Override
-    public URI postTransform(URI input) throws IOException, FileFormatException {
-        return super.postTransform(input);
-    }
-
-    public static Logger getLogger() {
-        return logger;
-    }
-=======
->>>>>>> 3f19ae5e
 
     @Override
     protected StudyConfigurationManager buildStudyConfigurationManager(ObjectMap options) throws StorageManagerException {
@@ -581,11 +278,7 @@
         return buildArchiveFileMetaManager(buildCredentials(archiveTableName), options);
     }
 
-<<<<<<< HEAD
-    private ArchiveFileMetadataManager buildArchiveFileMetaManager(HadoopCredentials archiveTableCredentials, ObjectMap options)
-=======
     private ArchiveFileMetadataManager buildArchiveFileMetaManager(HBaseCredentials archiveTableCredentials, ObjectMap options)
->>>>>>> 3f19ae5e
             throws StorageManagerException {
         try {
             Configuration configuration = VariantHadoopDBAdaptor.getHbaseConfiguration(getHadoopConfiguration(options),
@@ -613,8 +306,6 @@
         return conf;
     }
 
-<<<<<<< HEAD
-=======
     public MRExecutor getMRExecutor(ObjectMap options) {
         if (mrExecutor == null) {
             return new ExternalMRExecutor(options);
@@ -623,7 +314,6 @@
         }
     }
 
->>>>>>> 3f19ae5e
     /**
      * Get the archive table name given a StudyId.
      *
@@ -631,11 +321,6 @@
      * @return Table name
      */
     public static String getTableName(int studyId) {
-<<<<<<< HEAD
-        return ARCHIVE_TABLE_PREFIX + Integer.toString(studyId);
-    }
-
-=======
         return HadoopVariantStorageETL.ARCHIVE_TABLE_PREFIX + Integer.toString(studyId);
     }
 
@@ -671,5 +356,4 @@
             return source;
         }
     }
->>>>>>> 3f19ae5e
 }