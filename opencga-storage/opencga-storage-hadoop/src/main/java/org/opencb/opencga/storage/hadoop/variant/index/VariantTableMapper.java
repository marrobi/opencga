--- conflicted
+++ resolved
@@ -4,27 +4,15 @@
 package org.opencb.opencga.storage.hadoop.variant.index;
 
 import java.io.IOException;
-import java.util.ArrayList;
-import java.util.Arrays;
-import java.util.Collection;
-import java.util.HashMap;
-import java.util.HashSet;
-import java.util.List;
-import java.util.Map;
+import java.util.*;
 import java.util.Map.Entry;
-import java.util.NavigableMap;
-import java.util.Set;
 import java.util.concurrent.ConcurrentHashMap;
 import java.util.stream.Collectors;
 import java.util.stream.Stream;
 
-<<<<<<< HEAD
 import com.google.common.collect.BiMap;
 import com.google.protobuf.InvalidProtocolBufferException;
-
-=======
 import org.apache.commons.lang3.StringUtils;
->>>>>>> 12d405b2
 import org.apache.hadoop.conf.Configuration;
 import org.apache.hadoop.hbase.TableName;
 import org.apache.hadoop.hbase.client.Connection;
@@ -180,12 +168,7 @@
 
             getLog().info("Processing slice " + sliceKey);
 // Unpack Archive data (selection only
-<<<<<<< HEAD
-            List<Variant> archive = unpack(value, context, startPos, nextStartPos, false);
-=======
-            List<Variant> archive = 
-                    unpack(value, context,startPos.intValue(), nextStartPos.intValue());
->>>>>>> 12d405b2
+            List<Variant> archive = unpack(value, context, startPos, nextStartPos);
 
             times.add(System.currentTimeMillis());
 
@@ -325,9 +308,9 @@
         return var;
     }
 
-    protected Set<Integer> generateCoveredPositions(Stream<Variant> variants, Long startPos, Long nextStartPos) {
-        final Integer sPos = startPos.intValue();
-        final Integer ePos = nextStartPos.intValue() - 1;
+    protected Set<Integer> generateCoveredPositions(Stream<Variant> variants, int startPos, int nextStartPos) {
+        final int sPos = startPos;
+        final int ePos = nextStartPos - 1;
         // limit to max start position end min end position (only slice region)
         return variants.map(v -> generateRegion(Math.max(v.getStart(),sPos),Math.min(v.getEnd(),ePos)))
                 .flatMap(l -> l.stream()) // hope this works
@@ -645,35 +628,6 @@
         return gtList;
     }
 
-<<<<<<< HEAD
-    private void logCount(Context ctx, VariantType vtype) {
-        ctx.getCounter("OPENCGA.HBASE", "VCF_Record_Count").increment(1);
-        switch (vtype) {
-        case NO_VARIATION:
-            ctx.getCounter("OPENCGA.HBASE", "VCF_REC_CALL-no-variant    ").increment(1);
-            break;
-        case SNV:
-        case SNP:
-            ctx.getCounter("OPENCGA.HBASE", "VCF_REC_CALL-variant").increment(1);
-            break;
-        case MNV:
-        case MNP:
-        case SYMBOLIC:
-        case MIXED:
-        case INDEL:
-        case SV:
-        case INSERTION:
-        case DELETION:
-        case TRANSLOCATION:
-        case INVERSION:
-        case CNV:
-            ctx.getCounter("OPENCGA.HBASE", "VCF_REC_CALL-ignore").increment(1);
-            break;
-        default:
-            break;
-        }
-    }
-
     /**
      * Fetch already loaded variants in the Variant Table
      * @param context   MapReduce Context
@@ -684,10 +638,6 @@
      */
     protected Map<Integer, Map<ByteArray, Result>> loadCurrentVariantsRegion(Context context, byte[] startKey, byte[] endKey) throws IOException {
         Map<Integer, Map<ByteArray, Result>> resMap = new HashMap<>();
-=======
-    protected Map<Integer, Map<String, Result>> loadCurrentVariantsRegion(Context context, String startKey, String endKey) throws IOException {
-        Map<Integer, Map<String, Result>> resMap = new HashMap<Integer, Map<String, Result>>();
->>>>>>> 12d405b2
         try (
                 Table table = getDbConnection().getTable(TableName.valueOf(getHelper().getOutputTable()));
         ) {
