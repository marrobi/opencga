--- conflicted
+++ resolved
@@ -3,7 +3,6 @@
  */
 package org.opencb.opencga.storage.hadoop.variant.index;
 
-<<<<<<< HEAD
 import java.io.IOException;
 import java.util.ArrayList;
 import java.util.Arrays;
@@ -19,10 +18,7 @@
 import java.util.concurrent.ConcurrentHashMap;
 import java.util.concurrent.atomic.AtomicReference;
 import java.util.stream.Collectors;
-
-=======
 import com.google.protobuf.InvalidProtocolBufferException;
->>>>>>> acc2baa1
 import org.apache.commons.lang3.StringUtils;
 import org.apache.hadoop.conf.Configuration;
 import org.apache.hadoop.hbase.Cell;
@@ -40,20 +36,13 @@
 import org.opencb.biodata.models.variant.StudyEntry;
 import org.opencb.biodata.models.variant.Variant;
 import org.opencb.biodata.models.variant.avro.VariantType;
-<<<<<<< HEAD
-import org.opencb.biodata.models.variant.protobuf.VcfSliceProtos.VcfMeta;
-=======
 import org.opencb.biodata.models.variant.protobuf.VcfMeta;
->>>>>>> acc2baa1
 import org.opencb.biodata.models.variant.protobuf.VcfSliceProtos.VcfSlice;
 import org.opencb.biodata.tools.variant.converter.VcfSliceToVariantListConverter;
 import org.opencb.datastore.core.ObjectMap;
 import org.opencb.datastore.core.QueryResult;
 import org.opencb.opencga.storage.core.StudyConfiguration;
-<<<<<<< HEAD
-=======
 import org.opencb.opencga.storage.hadoop.variant.archive.ArchiveFileMetadataManager;
->>>>>>> acc2baa1
 import org.opencb.opencga.storage.hadoop.variant.index.models.protobuf.VariantCallProtos.VariantCallProt;
 import org.slf4j.Logger;
 import org.slf4j.LoggerFactory;
@@ -125,30 +114,12 @@
      * @throws IOException
      */
     protected void initVcfMetaMap(Configuration conf) throws IOException {
-<<<<<<< HEAD
-        byte[] intputTable = getHelper().getIntputTable();
-        getLog().debug("Load VcfMETA from " + Bytes.toString(intputTable));
-        TableName tname = TableName.valueOf(intputTable);
-        Connection con = getDbConnection();
-        try (
-                Table table = con.getTable(tname);
-        ) {
-            Get get = new Get(getHelper().getMetaRowKey());
-            // Don't limit for only specific columns - will be needed in case of hole filling!!!
-            // TODO test if really all columns are needed
-            Result res = table.get(get);
-            NavigableMap<byte[], byte[]> map = res.getFamilyMap(getHelper().getColumnFamily());
-            for(Entry<byte[], byte[]> e : map.entrySet()){
-                Integer id = Bytes.toInt(e.getKey()); // file ID
-                vcfMetaMap.put(id, VcfMeta.parseFrom(e.getValue()));
-=======
         String tableName = Bytes.toString(getHelper().getIntputTable());
         getLog().debug("Load VcfMETA from {}", tableName);
         try (ArchiveFileMetadataManager metadataManager = new ArchiveFileMetadataManager(tableName, conf, null)) {
             QueryResult<VcfMeta> allVcfMetas = metadataManager.getAllVcfMetas(new ObjectMap());
             for (VcfMeta vcfMeta : allVcfMetas.getResult()) {
                 vcfMetaMap.put(Integer.parseInt(vcfMeta.getVariantSource().getFileId()), vcfMeta);
->>>>>>> acc2baa1
             }
         }
         getLog().info(String.format("Loaded %s VcfMETA data!!!", vcfMetaMap.size()));
