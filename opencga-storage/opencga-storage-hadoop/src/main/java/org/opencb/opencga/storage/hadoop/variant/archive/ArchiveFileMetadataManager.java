package org.opencb.opencga.storage.hadoop.variant.archive;

import com.fasterxml.jackson.databind.MapperFeature;
import com.fasterxml.jackson.databind.ObjectMapper;
import org.apache.hadoop.conf.Configuration;
import org.apache.hadoop.hbase.client.*;
import org.apache.hadoop.hbase.util.Bytes;
import org.opencb.biodata.models.variant.VariantSource;
import org.opencb.biodata.models.variant.protobuf.VcfMeta;
import org.opencb.commons.datastore.core.ObjectMap;
import org.opencb.commons.datastore.core.QueryResult;
import org.opencb.opencga.storage.hadoop.auth.HBaseCredentials;
import org.opencb.opencga.storage.hadoop.utils.HBaseManager;
import org.opencb.opencga.storage.hadoop.variant.GenomeHelper;
import org.slf4j.Logger;
import org.slf4j.LoggerFactory;

import java.io.IOException;
import java.util.*;

/**
 * Created on 16/11/15.
 *
 * @author Jacobo Coll &lt;jacobo167@gmail.com&gt;
 */
public class ArchiveFileMetadataManager implements AutoCloseable {

    private final String tableName;
    private final Configuration configuration;
    private final ObjectMap options;
    private final GenomeHelper genomeHelper;
    private final Connection connection;
    private final ObjectMapper objectMapper;
    private final HBaseManager hBaseManager;

    private final Logger logger = LoggerFactory.getLogger(ArchiveDriver.class);

    public ArchiveFileMetadataManager(HBaseCredentials credentials, Configuration configuration, ObjectMap options)
            throws IOException {
        this(credentials.getTable(), configuration, options);
    }

    public ArchiveFileMetadataManager(String tableName, Configuration configuration, ObjectMap options)
            throws IOException {
        this(ConnectionFactory.createConnection(configuration), tableName, configuration, options);
    }

    public ArchiveFileMetadataManager(Connection con, String tableName, Configuration configuration, ObjectMap options)
            throws IOException {
        this.tableName = tableName;
        this.configuration = configuration;
        this.options = options == null ? new ObjectMap() : options;
        genomeHelper = new GenomeHelper(configuration);
        connection = con;
        objectMapper = new ObjectMapper();
        objectMapper.configure(MapperFeature.REQUIRE_SETTERS_FOR_GETTERS, true);
        hBaseManager = new HBaseManager(configuration);
    }

    public QueryResult<VcfMeta> getAllVcfMetas(ObjectMap options) throws IOException {
        return getVcfMeta(Collections.emptyList(), options);
    }

    public QueryResult<VcfMeta> getVcfMeta(int fileId, ObjectMap options) throws IOException {
        return getVcfMeta(Collections.singletonList(fileId), options);
    }

    public QueryResult<VcfMeta> getVcfMeta(List<Integer> fileIds, ObjectMap options) throws IOException {
        long start = System.currentTimeMillis();
        Get get = new Get(genomeHelper.getMetaRowKey());
        if (fileIds == null || fileIds.isEmpty()) {
            get.addFamily(genomeHelper.getColumnFamily());
        } else {
            for (Integer fileId : fileIds) {
                byte[] columnName = Bytes.toBytes(ArchiveHelper.getColumnName(fileId));
                get.addColumn(genomeHelper.getColumnFamily(), columnName);
            }
        }
        if (!hBaseManager.act(connection, tableName, (table, admin) -> admin.tableExists(table.getName()))) {
            return new QueryResult<>("getVcfMeta", (int) (System.currentTimeMillis() - start), 0, 0, "", "",
                    Collections.emptyList());
        }
        HBaseManager.HBaseTableFunction<Result> resultHBaseTableFunction = table -> table.get(get);
        Result result = hBaseManager.act(connection, tableName, resultHBaseTableFunction);
        logger.debug("Get VcfMeta from : {}", fileIds);
        if (result.isEmpty()) {
            return new QueryResult<>("getVcfMeta", (int) (System.currentTimeMillis() - start), 0, 0, "", "",
                    Collections.emptyList());
        } else {
            List<VcfMeta> metas = new ArrayList<>(result.size());
            for (Map.Entry<byte[], byte[]> entry : result.getFamilyMap(genomeHelper.getColumnFamily()).entrySet()) {
                if (Arrays.equals(entry.getKey(), genomeHelper.getMetaRowKey())) {
                    continue;
                }
                VariantSource variantSource = objectMapper.readValue(entry.getValue(), VariantSource.class);
                logger.debug("Got VcfMeta from : {}, [{}]", variantSource.getFileName(), variantSource.getFileId());
                VcfMeta vcfMeta = new VcfMeta(variantSource);
                metas.add(vcfMeta);
            }
            return new QueryResult<>("getVcfMeta", (int) (System.currentTimeMillis() - start), 1, 1, "", "",
                    metas);
        }
    }

    public void updateVcfMetaData(VcfMeta meta) throws IOException {
        Objects.requireNonNull(meta);
        updateVcfMetaData(meta.getVariantSource());
    }

    public void updateVcfMetaData(VariantSource variantSource) throws IOException {
        if (ArchiveDriver.createArchiveTableIfNeeded(genomeHelper, tableName, connection)) {
            logger.info("Create table '{}' in hbase!", tableName);
        }
        Put put = new Put(genomeHelper.getMetaRowKey());
        put.addColumn(genomeHelper.getColumnFamily(), Bytes.toBytes(variantSource.getFileId()),
                variantSource.getImpl().toString().getBytes());
        hBaseManager.act(connection, tableName, table -> {
            table.put(put);
        });
    }

    public void updateLoadedFilesSummary(List<Integer> newLoadedFiles) throws IOException {
<<<<<<< HEAD
        Set<Integer> files;
        if (ArchiveDriver.createArchiveTableIfNeeded(genomeHelper, tableName, connection)) {
            logger.info("Create table '{}' in hbase!", tableName);
            files = new HashSet<>();
        } else {
            files = getLoadedFiles();
        }

        files.addAll(newLoadedFiles);

        Put put = new Put(genomeHelper.getMetaRowKey());
        put.addColumn(genomeHelper.getColumnFamily(), genomeHelper.getMetaRowKey(),
                objectMapper.writeValueAsBytes(files));
        hBaseManager.act(connection, tableName, table -> {
            table.put(put);
=======
        if (ArchiveDriver.createArchiveTableIfNeeded(genomeHelper, tableName, connection)) {
            logger.info("Create table '{}' in hbase!", tableName);
        }
        StringBuilder sb = new StringBuilder();
        for (Integer newLoadedFile : newLoadedFiles) {
            sb.append(",").append(newLoadedFile);
        }

        Append append = new Append(genomeHelper.getMetaRowKey());
        append.add(genomeHelper.getColumnFamily(), genomeHelper.getMetaRowKey(),
                Bytes.toBytes(sb.toString()));
        hBaseManager.act(connection, tableName, table -> {
            table.append(append);
>>>>>>> 3f19ae5e
        });
    }

    @Override
    public void close() throws IOException {
        connection.close();
    }

    public Set<Integer> getLoadedFiles() throws IOException {
        if (!hBaseManager.tableExists(connection, tableName)) {
            return new HashSet<>();
        } else {
            return hBaseManager.act(connection, tableName, table -> {
                Get get = new Get(genomeHelper.getMetaRowKey());
                get.addColumn(genomeHelper.getColumnFamily(), genomeHelper.getMetaRowKey());
                byte[] value = table.get(get).getValue(genomeHelper.getColumnFamily(), genomeHelper.getMetaRowKey());
                Set<Integer> set;
                if (value != null) {
<<<<<<< HEAD
                    set = ((Set<Integer>) objectMapper.readValue(value, Set.class));
                } else {
                    set = new HashSet<Integer>();
=======
                    set = new LinkedHashSet<Integer>();
                    for (String s : Bytes.toString(value).split(",")) {
                        if (!s.isEmpty()) {
                            set.add(Integer.parseInt(s));
                        }
                    }
                } else {
                    set = new LinkedHashSet<Integer>();
>>>>>>> 3f19ae5e
                }
                return set;
            });
        }
    }
}<|MERGE_RESOLUTION|>--- conflicted
+++ resolved
@@ -120,23 +120,6 @@
     }
 
     public void updateLoadedFilesSummary(List<Integer> newLoadedFiles) throws IOException {
-<<<<<<< HEAD
-        Set<Integer> files;
-        if (ArchiveDriver.createArchiveTableIfNeeded(genomeHelper, tableName, connection)) {
-            logger.info("Create table '{}' in hbase!", tableName);
-            files = new HashSet<>();
-        } else {
-            files = getLoadedFiles();
-        }
-
-        files.addAll(newLoadedFiles);
-
-        Put put = new Put(genomeHelper.getMetaRowKey());
-        put.addColumn(genomeHelper.getColumnFamily(), genomeHelper.getMetaRowKey(),
-                objectMapper.writeValueAsBytes(files));
-        hBaseManager.act(connection, tableName, table -> {
-            table.put(put);
-=======
         if (ArchiveDriver.createArchiveTableIfNeeded(genomeHelper, tableName, connection)) {
             logger.info("Create table '{}' in hbase!", tableName);
         }
@@ -150,7 +133,6 @@
                 Bytes.toBytes(sb.toString()));
         hBaseManager.act(connection, tableName, table -> {
             table.append(append);
->>>>>>> 3f19ae5e
         });
     }
 
@@ -169,11 +151,6 @@
                 byte[] value = table.get(get).getValue(genomeHelper.getColumnFamily(), genomeHelper.getMetaRowKey());
                 Set<Integer> set;
                 if (value != null) {
-<<<<<<< HEAD
-                    set = ((Set<Integer>) objectMapper.readValue(value, Set.class));
-                } else {
-                    set = new HashSet<Integer>();
-=======
                     set = new LinkedHashSet<Integer>();
                     for (String s : Bytes.toString(value).split(",")) {
                         if (!s.isEmpty()) {
@@ -182,7 +159,6 @@
                     }
                 } else {
                     set = new LinkedHashSet<Integer>();
->>>>>>> 3f19ae5e
                 }
                 return set;
             });
