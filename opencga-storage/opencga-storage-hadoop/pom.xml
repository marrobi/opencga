--- conflicted
+++ resolved
@@ -25,20 +25,12 @@
     <parent>
         <groupId>org.opencb.opencga</groupId>
         <artifactId>opencga-storage</artifactId>
-<<<<<<< HEAD
-        <version>1.1.2</version>
-=======
         <version>1.2.0</version>
->>>>>>> 42631aa5
         <relativePath>../pom.xml</relativePath>
     </parent>
 
     <artifactId>opencga-storage-hadoop</artifactId>
-<<<<<<< HEAD
-    <version>1.1.2</version>
-=======
     <version>1.2.0</version>
->>>>>>> 42631aa5
     <packaging>pom</packaging>
 
     <modules>
@@ -51,11 +43,7 @@
             <id>opencga-storage-hadoop-deps</id>
             <activation>
                 <file>
-<<<<<<< HEAD
-                    <missing>${user.home}/.m2/repository/org/opencb/opencga/opencga-storage-hadoop-deps/1.1.2/opencga-storage-hadoop-deps-1.1.2.jar</missing>
-=======
                     <missing>${user.home}/.m2/repository/org/opencb/opencga/opencga-storage-hadoop-deps/1.2.0/opencga-storage-hadoop-deps-1.2.0.jar</missing>
->>>>>>> 42631aa5
                 </file>
             </activation>
             <modules>
