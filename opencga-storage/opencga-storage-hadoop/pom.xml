<?xml version="1.0" encoding="UTF-8"?>
<!--
  ~ Copyright 2015-2017 OpenCB
  ~
  ~ Licensed under the Apache License, Version 2.0 (the "License");
  ~ you may not use this file except in compliance with the License.
  ~ You may obtain a copy of the License at
  ~
  ~     http://www.apache.org/licenses/LICENSE-2.0
  ~
  ~ Unless required by applicable law or agreed to in writing, software
  ~ distributed under the License is distributed on an "AS IS" BASIS,
  ~ WITHOUT WARRANTIES OR CONDITIONS OF ANY KIND, either express or implied.
  ~ See the License for the specific language governing permissions and
  ~ limitations under the License.
  -->

<project xmlns="http://maven.apache.org/POM/4.0.0"
         xmlns:xsi="http://www.w3.org/2001/XMLSchema-instance"
         xsi:schemaLocation="http://maven.apache.org/POM/4.0.0 http://maven.apache.org/xsd/maven-4.0.0.xsd">
    <modelVersion>4.0.0</modelVersion>
    <properties>
        <opencga-storage-hadoop-deps.version>${opencga.version}</opencga-storage-hadoop-deps.version>
        <module-opencga-storage-hadoop-deps>false</module-opencga-storage-hadoop-deps>
    </properties>
    <parent>
        <groupId>org.opencb.opencga</groupId>
        <artifactId>opencga-storage</artifactId>
<<<<<<< HEAD
        <version>1.4.0-dev</version>
=======
        <version>1.3.1</version>
>>>>>>> e4d1a6ff
        <relativePath>../pom.xml</relativePath>
    </parent>

    <artifactId>opencga-storage-hadoop</artifactId>
<<<<<<< HEAD
    <version>1.4.0-dev</version>
=======
    <version>1.3.1</version>
>>>>>>> e4d1a6ff
    <packaging>pom</packaging>

    <modules>
        <module>opencga-storage-hadoop-core</module>
    </modules>

    <profiles>
        <!-- Add opencga-storage-hadoop-deps as an extra module. Force to recompile the opencga-storage-hadoop-deps -->
        <profile>
            <id>opencga-storage-hadoop-deps</id>
            <modules>
                <module>opencga-storage-hadoop-deps</module>
            </modules>
            <properties>
                <module-opencga-storage-hadoop-deps>true</module-opencga-storage-hadoop-deps>
                <!--Version values for the default profile hdp-2.5.0-->
                <opencga-storage-hadoop-deps.classifier>hdp-2.5.0</opencga-storage-hadoop-deps.classifier>
                <hadoop.version>2.7.1</hadoop.version>
                <hbase.version>1.1.2.2.5.0.0-1245</hbase.version>
                <phoenix.version>4.7.0.2.5.0.0-1245</phoenix.version>
                <tephra.version>0.7.0</tephra.version>
            </properties>
            <repositories>
                <repository>
                    <id>hortonworks-releases</id>
                    <url>http://repo.hortonworks.com/content/repositories/releases/</url>
                </repository>
                <repository>
                    <id>hortonworks-public</id>
                    <url>http://repo.hortonworks.com/content/groups/public</url>
                </repository>
            </repositories>
        </profile>

        <!-- Each profile will modify the version of some hadoop dependencies and add some repositories, if needed. -->
        <profile>
            <!--Highly tested-->
            <id>hdp-2.5.0</id>
            <activation>
                <activeByDefault>true</activeByDefault>
                <property>
                    <name>opencga-storage-hadoop-deps.classifier</name>
                    <value>hdp-2.5.0</value>
                </property>
            </activation>
            <!--Default values copied copied in the opencga-storage-hadoop-deps profile-->
            <properties>
                <opencga-storage-hadoop-deps.classifier>hdp-2.5.0</opencga-storage-hadoop-deps.classifier>
                <hadoop.version>2.7.1</hadoop.version>
                <hbase.version>1.1.2.2.5.0.0-1245</hbase.version>
                <phoenix.version>4.7.0.2.5.0.0-1245</phoenix.version>
                <tephra.version>0.7.0</tephra.version>
            </properties>
            <repositories>
                <repository>
                    <id>hortonworks-releases</id>
                    <url>http://repo.hortonworks.com/content/repositories/releases/</url>
                </repository>
                <repository>
                    <id>hortonworks-public</id>
                    <url>http://repo.hortonworks.com/content/groups/public</url>
                </repository>
            </repositories>
        </profile>
        <profile>
            <id>hdp-2.6.0</id>
            <activation>
                <property>
                    <name>opencga-storage-hadoop-deps.classifier</name>
                    <value>hdp-2.6.0</value>
                </property>
            </activation>
            <properties>
                <opencga-storage-hadoop-deps.classifier>hdp-2.6.0</opencga-storage-hadoop-deps.classifier>
                <hadoop.version>2.7.3.2.6.0.3-8</hadoop.version>
                <hbase.version>1.1.2.2.6.0.3-8</hbase.version>
                <phoenix.version>4.7.0.2.6.0.3-8</phoenix.version>
            </properties>
            <repositories>
                <repository>
                    <id>hortonworks-releases</id>
                    <url>http://repo.hortonworks.com/content/repositories/releases/</url>
                </repository>
                <repository>
                    <id>hortonworks-public</id>
                    <url>http://repo.hortonworks.com/content/groups/public</url>
                </repository>
            </repositories>
        </profile>

        <profile>
            <id>emr-5.8.0</id>
            <activation>
                <property>
                    <name>opencga-storage-hadoop-deps.classifier</name>
                    <value>emr-5.8.0</value>
                </property>
            </activation>
            <properties>
                <opencga-storage-hadoop-deps.classifier>emr-5.8.0</opencga-storage-hadoop-deps.classifier>
                <hadoop.version>2.7.3</hadoop.version>
                <hbase.version>1.3.1</hbase.version>
                <phoenix.version>4.11.0-HBase-1.3</phoenix.version>
                <apache.tephra.version>0.12.0-incubating</apache.tephra.version>
                <tephra.version>0.7.0</tephra.version>
            </properties>
            <dependencyManagement>
                <dependencies>
                    <!--Tephra changes groupId after version 0.7.1.
                        co.cask.tephra >>> org.apache.tephra
                        To modify the dependency groupId, the old one has to be excluded, and the newer, added.

                        Another possible solution could be to include tephra into the shaded uber jar.
                        This will require to add explicitly all the sub-dependencies, and will make the jar bigger.
                        -->
                    <dependency>
                        <groupId>org.opencb.opencga</groupId>
                        <artifactId>opencga-storage-hadoop-deps</artifactId>
                        <version>${opencga-storage-hadoop-deps.version}</version>
                        <classifier>${opencga-storage-hadoop-deps.classifier}-shaded</classifier>
                        <exclusions>
                            <exclusion>
                                <groupId>co.cask.tephra</groupId>
                                <artifactId>tephra-api</artifactId>
                            </exclusion>
                            <exclusion>
                                <groupId>co.cask.tephra</groupId>
                                <artifactId>tephra-core</artifactId>
                            </exclusion>
                            <exclusion>
                                <groupId>co.cask.tephra</groupId>
                                <artifactId>tephra-hbase-compat-1.1</artifactId>
                            </exclusion>
                        </exclusions>
                    </dependency>
                    <dependency>
                        <groupId>org.opencb.opencga</groupId>
                        <artifactId>opencga-storage-hadoop-deps</artifactId>
                        <version>${opencga-storage-hadoop-deps.version}</version>
                        <classifier>${opencga-storage-hadoop-deps.classifier}-tests</classifier>
                        <type>test-jar</type>
                        <exclusions>
                            <exclusion>
                                <groupId>co.cask.tephra</groupId>
                                <artifactId>tephra-api</artifactId>
                            </exclusion>
                            <exclusion>
                                <groupId>co.cask.tephra</groupId>
                                <artifactId>tephra-core</artifactId>
                            </exclusion>
                            <exclusion>
                                <groupId>co.cask.tephra</groupId>
                                <artifactId>tephra-hbase-compat-1.1</artifactId>
                            </exclusion>
                        </exclusions>
                    </dependency>
                </dependencies>
            </dependencyManagement>
            <dependencies>
                <dependency>
                    <groupId>org.apache.tephra</groupId>
                    <artifactId>tephra-api</artifactId>
                    <version>${apache.tephra.version}</version>
                </dependency>
                <dependency>
                    <groupId>org.apache.tephra</groupId>
                    <artifactId>tephra-core</artifactId>
                    <version>${apache.tephra.version}</version>
                    <exclusions>
                        <exclusion>
                            <groupId>ch.qos.logback</groupId>
                            <artifactId>logback-core</artifactId>
                        </exclusion>
                        <exclusion>
                            <groupId>ch.qos.logback</groupId>
                            <artifactId>logback-classic</artifactId>
                        </exclusion>
                    </exclusions>
                </dependency>
                <dependency>
                    <groupId>org.apache.tephra</groupId>
                    <artifactId>tephra-hbase-compat-1.1</artifactId>
                    <version>${apache.tephra.version}</version>
                </dependency>
            </dependencies>
        </profile>
        <profile>
            <id>emr-5.3.0</id>
            <activation>
                <property>
                    <name>opencga-storage-hadoop-deps.classifier</name>
                    <value>emr-5.3.0</value>
                </property>
            </activation>
            <properties>
                <opencga-storage-hadoop-deps.classifier>emr-5.3.0</opencga-storage-hadoop-deps.classifier>
                <hadoop.version>2.7.1</hadoop.version>
                <hbase.version>1.1.12</hbase.version>
                <phoenix.version>4.7.0-HBase-1.1</phoenix.version>
            </properties>
        </profile>

        <profile>
            <id>cdh-5.13.0</id>
            <activation>
                <property>
                    <name>opencga-storage-hadoop-deps.classifier</name>
                    <value>cdh-5.13.0</value>
                </property>
            </activation>
            <properties>
                <opencga-storage-hadoop-deps.classifier>cdh-5.13.0</opencga-storage-hadoop-deps.classifier>
                <hadoop.version>2.6.0-cdh5.13.0</hadoop.version>
                <hbase.version>1.2.0-cdh5.13.0</hbase.version>
                <phoenix.version>4.7.0-clabs-phoenix1.3.0</phoenix.version>
            </properties>
            <repositories>
                <repository>
                    <id>cloudera</id>
                    <url>https://repository.cloudera.com/artifactory/cloudera-repos/</url>
                </repository>
            </repositories>
        </profile>
        <profile>
            <id>cdh-5.7.0</id>
            <activation>
                <property>
                    <name>opencga-storage-hadoop-deps.classifier</name>
                    <value>cdh-5.7.0</value>
                </property>
            </activation>
            <properties>
                <opencga-storage-hadoop-deps.classifier>cdh-5.7.0</opencga-storage-hadoop-deps.classifier>
                <hadoop.version>2.6.0-cdh5.7.0</hadoop.version>
                <hbase.version>1.2.0-cdh5.7.0</hbase.version>
                <phoenix.version>4.7.0-clabs-phoenix1.3.0</phoenix.version>
            </properties>
            <repositories>
                <repository>
                    <id>cloudera</id>
                    <url>https://repository.cloudera.com/artifactory/cloudera-repos/</url>
                </repository>
            </repositories>
        </profile>
    </profiles>
    <build>
        <plugins>
            <plugin>
                <artifactId>maven-antrun-plugin</artifactId>
                <version>1.8</version>
                <executions>
                    <execution>
                        <id>compile-hadoop-deps</id>
                        <phase>generate-resources</phase>
                        <configuration>
                            <target>
                                <taskdef resource="net/sf/antcontrib/antcontrib.properties" classpathref="maven.plugin.classpath" />
                                <if>
                                    <and>
                                        <!--Only compile from parent opencga-storage-hadoop-->
                                        <equals arg1="${project.artifactId}" arg2="opencga-storage-hadoop" />
                                        <!--Compile if file is not available-->
                                        <not>
                                            <available file="${settings.localRepository}/org/opencb/opencga/opencga-storage-hadoop-deps/${opencga-storage-hadoop-deps.version}/opencga-storage-hadoop-deps-${opencga-storage-hadoop-deps.version}-${opencga-storage-hadoop-deps.classifier}-shaded.jar"/>
                                        </not>
                                        <!--Compile if opencga-storage-hadoop-deps has not been included as a module-->
                                        <!--See profile opencga-storage-hadoop-deps-->
                                        <not>
                                            <equals arg1="${module-opencga-storage-hadoop-deps}" arg2="true"/>
                                        </not>
                                    </and>
                                    <then>
                                        <echo>Compile opencga-storage-hadoop-deps-${opencga-storage-hadoop-deps.version}-${opencga-storage-hadoop-deps.classifier}</echo>
                                        <exec executable="mvn">
                                            <arg value="-f"/>
                                            <arg value="${project.basedir}/opencga-storage-hadoop-deps/pom.xml"/>
                                            <arg value="-P${opencga-storage-hadoop-deps.classifier}"/>
                                            <arg value="install"/>
                                        </exec>
                                    </then>
                                </if>
                            </target>
                        </configuration>
                        <goals>
                            <goal>run</goal>
                        </goals>
                    </execution>

                </executions>

                <dependencies>
                    <dependency>
                        <groupId>ant-contrib</groupId>
                        <artifactId>ant-contrib</artifactId>
                        <version>20020829</version>
                    </dependency>
                </dependencies>
            </plugin>
        </plugins>
    </build>

</project><|MERGE_RESOLUTION|>--- conflicted
+++ resolved
@@ -26,20 +26,12 @@
     <parent>
         <groupId>org.opencb.opencga</groupId>
         <artifactId>opencga-storage</artifactId>
-<<<<<<< HEAD
         <version>1.4.0-dev</version>
-=======
-        <version>1.3.1</version>
->>>>>>> e4d1a6ff
         <relativePath>../pom.xml</relativePath>
     </parent>
 
     <artifactId>opencga-storage-hadoop</artifactId>
-<<<<<<< HEAD
     <version>1.4.0-dev</version>
-=======
-    <version>1.3.1</version>
->>>>>>> e4d1a6ff
     <packaging>pom</packaging>
 
     <modules>
