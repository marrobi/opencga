--- conflicted
+++ resolved
@@ -25,11 +25,7 @@
 import org.apache.commons.lang3.tuple.Pair;
 import org.apache.hadoop.conf.Configuration;
 import org.apache.hadoop.fs.FileSystem;
-<<<<<<< HEAD
-import org.apache.hadoop.hbase.util.Bytes;
 import org.apache.phoenix.schema.PTableType;
-=======
->>>>>>> 0c6de915
 import org.opencb.biodata.formats.io.FileFormatException;
 import org.opencb.biodata.formats.variant.io.VariantReader;
 import org.opencb.biodata.models.variant.Variant;
@@ -678,21 +674,15 @@
                 } catch (SQLException e) {
                     throw new StorageEngineException("Unable to register study in Phoenix", e);
                 }
-<<<<<<< HEAD
+            }
+
+            try {
                 if (options.getString(VariantAnnotationManager.SPECIES, "hsapiens").equalsIgnoreCase("hsapiens")) {
                     List<PhoenixHelper.Column> columns = VariantPhoenixHelper.getHumanPopulationFrequenciesColumns();
                     phoenixHelper.addMissingColumns(jdbcConnection, variantsTableName, columns, true);
                 }
-                if (studyConfiguration.getAttributes().getBoolean(HadoopVariantStorageEngine.MERGE_LOAD_SAMPLE_COLUMNS)) {
-                    try {
-                        Set<Integer> previouslyIndexedSamples = StudyConfiguration.getIndexedSamples(studyConfiguration).values();
-                        Set<Integer> newSamples = new HashSet<>();
-                        for (Integer fileId : fileIds) {
-                            for (Integer sampleId : studyConfiguration.getSamplesInFiles().get(fileId)) {
-                                if (!previouslyIndexedSamples.contains(sampleId)) {
-                                    newSamples.add(sampleId);
-                                }
-=======
+            } catch (SQLException e) {
+                throw new StorageEngineException("Unable to register population frequency columns in Phoenix", e);
             }
 
             if (studyConfiguration.getAttributes().getBoolean(HadoopVariantStorageEngine.MERGE_LOAD_SAMPLE_COLUMNS)) {
@@ -703,7 +693,6 @@
                         for (Integer sampleId : studyConfiguration.getSamplesInFiles().get(fileId)) {
                             if (!previouslyIndexedSamples.contains(sampleId)) {
                                 newSamples.add(sampleId);
->>>>>>> 0c6de915
                             }
                         }
                     }
@@ -730,42 +719,16 @@
             }
         }
 
-<<<<<<< HEAD
-            if (VariantPhoenixHelper.DEFAULT_TABLE_TYPE == PTableType.VIEW) {
-                logger.debug("Skip create indexes for VIEW table");
-            } else if (options.getBoolean(VARIANT_TABLE_INDEXES_SKIP, false)) {
-                logger.info("Skip create indexes!!");
-            } else {
-                try {
-                    lock = hBaseLock.lock(PHOENIX_INDEX_LOCK_COLUMN, TimeUnit.MINUTES.toMillis(60), TimeUnit.SECONDS.toMillis(5));
-                    if (options.getString(VariantAnnotationManager.SPECIES, "hsapiens").equalsIgnoreCase("hsapiens")) {
-                        List<PhoenixHelper.Index> popFreqIndices = VariantPhoenixHelper.getPopFreqIndices(variantsTableName);
-                        phoenixHelper.getPhoenixHelper().createIndexes(jdbcConnection, variantsTableName, popFreqIndices, false);
-                    }
-                    phoenixHelper.createVariantIndexes(jdbcConnection, variantsTableName);
-                } catch (SQLException e) {
-                    throw new StorageEngineException("Unable to create Phoenix Indexes", e);
-                } catch (InterruptedException e) {
-                    Thread.currentThread().interrupt();
-                    throw new StorageEngineException("Unable to create Phoenix Indexes", e);
-                } catch (TimeoutException e) {
-                    // Indices are been created by another instance. Don't need to create twice.
-                    logger.info("Unable to get lock to create PHOENIX INDICES. Already been created by another instance. "
-                            + "Skip create indexes!");
-                    lock = null;
-                } finally {
-                    if (lock != null) {
-                        hBaseLock.unlock(PHOENIX_INDEX_LOCK_COLUMN, lock);
-                    }
-=======
-        if (!options.getBoolean(VARIANT_TABLE_INDEXES_SKIP, false)) {
+        if (VariantPhoenixHelper.DEFAULT_TABLE_TYPE == PTableType.VIEW) {
+            logger.debug("Skip create indexes for VIEW table");
+        } else if (options.getBoolean(VARIANT_TABLE_INDEXES_SKIP, false)) {
+            logger.info("Skip create indexes!!");
+        } else {
             lock = null;
             try {
                 lock = getStudyConfigurationManager().lockStudy(studyConfiguration.getStudyId(), TimeUnit.MINUTES.toMillis(60),
                         TimeUnit.SECONDS.toMillis(5), PHOENIX_INDEX_LOCK_COLUMN);
                 if (options.getString(VariantAnnotationManager.SPECIES, "hsapiens").equalsIgnoreCase("hsapiens")) {
-                    List<PhoenixHelper.Column> columns = VariantPhoenixHelper.getHumanPopulationFrequenciesColumns();
-                    phoenixHelper.getPhoenixHelper().addMissingColumns(jdbcConnection, variantsTableName, columns, true);
                     List<PhoenixHelper.Index> popFreqIndices = VariantPhoenixHelper.getPopFreqIndices(variantsTableName);
                     phoenixHelper.getPhoenixHelper().createIndexes(jdbcConnection, variantsTableName, popFreqIndices, false);
                 }
@@ -782,11 +745,8 @@
             } finally {
                 if (lock != null) {
                     getStudyConfigurationManager().unLockStudy(studyConfiguration.getStudyId(), lock, PHOENIX_INDEX_LOCK_COLUMN);
->>>>>>> 0c6de915
-                }
-            }
-        } else {
-            logger.info("Skip create indexes!!");
+                }
+            }
         }
 
         // This method checks the loaded variants (if possible) and adds the loaded files to the studyConfiguration
