/*
 * Copyright 2015-2017 OpenCB
 *
 * Licensed under the Apache License, Version 2.0 (the "License");
 * you may not use this file except in compliance with the License.
 * You may obtain a copy of the License at
 *
 *     http://www.apache.org/licenses/LICENSE-2.0
 *
 * Unless required by applicable law or agreed to in writing, software
 * distributed under the License is distributed on an "AS IS" BASIS,
 * WITHOUT WARRANTIES OR CONDITIONS OF ANY KIND, either express or implied.
 * See the License for the specific language governing permissions and
 * limitations under the License.
 */

package org.opencb.opencga.storage.hadoop.variant.converters.study;

import com.google.common.base.Throwables;
import com.google.common.collect.BiMap;
import htsjdk.variant.vcf.VCFConstants;
import org.apache.commons.lang3.StringUtils;
import org.apache.commons.lang3.tuple.Pair;
import org.apache.hadoop.hbase.client.Result;
import org.apache.hadoop.hbase.util.Bytes;
import org.apache.phoenix.schema.types.PInteger;
import org.apache.phoenix.schema.types.PVarcharArray;
import org.apache.phoenix.schema.types.PhoenixArray;
import org.opencb.biodata.models.variant.StudyEntry;
import org.opencb.biodata.models.variant.Variant;
import org.opencb.biodata.models.variant.avro.AlternateCoordinate;
import org.opencb.biodata.models.variant.avro.FileEntry;
import org.opencb.biodata.models.variant.avro.VariantType;
import org.opencb.biodata.models.variant.stats.VariantStats;
import org.opencb.biodata.tools.variant.merge.VariantMerger;
import org.opencb.commons.datastore.core.QueryResult;
import org.opencb.opencga.storage.core.metadata.StudyConfiguration;
import org.opencb.opencga.storage.core.metadata.StudyConfigurationManager;
import org.opencb.opencga.storage.core.variant.VariantStorageEngine;
import org.opencb.opencga.storage.core.variant.adaptors.GenotypeClass;
import org.opencb.opencga.storage.core.variant.adaptors.VariantQueryUtils;
import org.opencb.opencga.storage.hadoop.variant.converters.AbstractPhoenixConverter;
import org.opencb.opencga.storage.hadoop.variant.converters.HBaseToVariantConverter;
import org.opencb.opencga.storage.hadoop.variant.converters.stats.HBaseToVariantStatsConverter;
import org.opencb.opencga.storage.hadoop.variant.index.phoenix.VariantPhoenixHelper;
import org.opencb.opencga.storage.hadoop.variant.index.phoenix.VariantPhoenixKeyFactory;
import org.slf4j.Logger;
import org.slf4j.LoggerFactory;

import java.sql.ResultSet;
import java.sql.ResultSetMetaData;
import java.sql.SQLException;
import java.util.*;
import java.util.stream.Collectors;

import static org.opencb.opencga.storage.core.metadata.StudyConfigurationManager.RO_CACHED_OPTIONS;
import static org.opencb.opencga.storage.core.variant.adaptors.GenotypeClass.UNKNOWN_GENOTYPE;
import static org.opencb.opencga.storage.hadoop.variant.HadoopVariantStorageEngine.MISSING_GENOTYPES_UPDATED;


/**
 * Created on 26/05/17.
 *
 * @author Jacobo Coll &lt;jacobo167@gmail.com&gt;
 */
public class HBaseToStudyEntryConverter extends AbstractPhoenixConverter {

    private static final String UNKNOWN_SAMPLE_DATA = VCFConstants.MISSING_VALUE_v4;
    public static final int FILE_CALL_IDX = 0;
    public static final int FILE_SEC_ALTS_IDX = 1;
    public static final int FILE_VARIANT_OVERLAPPING_STATUS_IDX = 2;
    public static final int FILE_QUAL_IDX = 3;
    public static final int FILE_FILTER_IDX = 4;
    public static final int FILE_INFO_START_IDX = 5;

    private final StudyConfigurationManager scm;
    private final HBaseToVariantStatsConverter statsConverter;
    private final Map<Integer, LinkedHashMap<String, Integer>> returnedSamplesPositionMap = new HashMap<>();
    private Map<Pair<Integer, Integer>, List<Boolean>> missingUpdatedSamplesMap = new HashMap<>();
    private Map<Integer, String> fileIds = new HashMap<>();

    private boolean studyNameAsStudyId = false;
    private boolean simpleGenotypes = false;
    private boolean failOnWrongVariants = HBaseToVariantConverter.isFailOnWrongVariants();
    private String unknownGenotype = UNKNOWN_GENOTYPE;
    private boolean mutableSamplesPosition = true;
    private List<String> expectedFormat;

    protected final Logger logger = LoggerFactory.getLogger(HBaseToStudyEntryConverter.class);
    private VariantQueryUtils.SelectVariantElements selectVariantElements;

    public HBaseToStudyEntryConverter(byte[] columnFamily, StudyConfigurationManager scm,
                                      HBaseToVariantStatsConverter statsConverter) {
        super(columnFamily);
        this.scm = scm;
        this.statsConverter = statsConverter;
    }

    public boolean isStudyNameAsStudyId() {
        return studyNameAsStudyId;
    }

    public HBaseToStudyEntryConverter setStudyNameAsStudyId(boolean studyNameAsStudyId) {
        this.studyNameAsStudyId = studyNameAsStudyId;
        return this;
    }

    public boolean isSimpleGenotypes() {
        return simpleGenotypes;
    }

    public HBaseToStudyEntryConverter setSimpleGenotypes(boolean simpleGenotypes) {
        this.simpleGenotypes = simpleGenotypes;
        return this;
    }

    public boolean isFailOnWrongVariants() {
        return failOnWrongVariants;
    }

    public HBaseToStudyEntryConverter setFailOnWrongVariants(boolean failOnWrongVariants) {
        this.failOnWrongVariants = failOnWrongVariants;
        return this;
    }

    public String getUnknownGenotype() {
        return unknownGenotype;
    }

    public HBaseToStudyEntryConverter setUnknownGenotype(String unknownGenotype) {
        if (StringUtils.isEmpty(unknownGenotype)) {
            this.unknownGenotype = UNKNOWN_GENOTYPE;
        } else {
            this.unknownGenotype = unknownGenotype;
        }
        return this;
    }

    public boolean isMutableSamplesPosition() {
        return mutableSamplesPosition;
    }

    public HBaseToStudyEntryConverter setMutableSamplesPosition(boolean mutableSamplesPosition) {
        this.mutableSamplesPosition = mutableSamplesPosition;
        return this;
    }

    /**
     * Format of the converted variants. Discard other values.
     *
     * @param formats Formats for converted variants
     * @return this
     * @see org.opencb.opencga.storage.core.variant.adaptors.VariantQueryUtils#getIncludeFormats
     */
    public HBaseToStudyEntryConverter setFormats(List<String> formats) {
        this.expectedFormat = formats;
        return this;
    }

    public void setSelectVariantElements(VariantQueryUtils.SelectVariantElements selectVariantElements) {
        this.selectVariantElements = selectVariantElements;
    }

    protected StudyConfiguration getStudyConfiguration(Integer studyId) {
        StudyConfiguration studyConfiguration = selectVariantElements == null ? null
                : selectVariantElements.getStudyConfigurations().get(studyId);
        if (studyConfiguration != null) {
            return studyConfiguration;
        } else {
            QueryResult<StudyConfiguration> queryResult = scm.getStudyConfiguration(studyId, RO_CACHED_OPTIONS);
            if (queryResult.getResult().isEmpty()) {
                throw new IllegalStateException("No study found for study ID: " + studyId);
            }
            return queryResult.first();
        }
    }

    public Map<Integer, StudyEntry> convert(ResultSet resultSet) {
        try {
            ResultSetMetaData metaData = resultSet.getMetaData();

            Set<Integer> studies = new HashSet<>();
            Map<Integer, List<Pair<Integer, List<String>>>> sampleDataMap = new HashMap<>();
            Map<Integer, List<Pair<String, PhoenixArray>>> filesMap = new HashMap<>();

            for (int i = 1; i <= metaData.getColumnCount(); i++) {
                String columnName = metaData.getColumnName(i);
                if (columnName.endsWith(VariantPhoenixHelper.SAMPLE_DATA_SUFIX)) {
                    String[] split = columnName.split(VariantPhoenixHelper.COLUMN_KEY_SEPARATOR_STR);
                    Integer studyId = getStudyId(split);
                    Integer sampleId = getSampleId(split);
                    PhoenixArray value = (PhoenixArray) resultSet.getArray(i);
                    if (value != null) {
                        List<String> sampleData = toModifiableList(value);
                        studies.add(studyId);
                        sampleDataMap.computeIfAbsent(studyId, s -> new ArrayList<>()).add(Pair.of(sampleId, sampleData));
                    }
                } else if (columnName.endsWith(VariantPhoenixHelper.FILE_SUFIX)) {
                    String[] split = columnName.split(VariantPhoenixHelper.COLUMN_KEY_SEPARATOR_STR);
                    Integer studyId = getStudyId(split);
                    String fileId = getFileId(split);
                    PhoenixArray array = (PhoenixArray) resultSet.getArray(i);
                    if (array != null) {
                        studies.add(studyId);
                        filesMap.computeIfAbsent(studyId, s -> new ArrayList<>()).add(Pair.of(fileId, array));
                    }
                } else if (columnName.endsWith(VariantPhoenixHelper.STUDY_SUFIX)) {
                    Integer studyId = VariantPhoenixHelper.extractStudyId(columnName, true);
                    // Method GetInt will always return 0, even is null was stored.
                    // Check if value was actually a null.
                    resultSet.getInt(i);
                    if (!resultSet.wasNull()) {
                        studies.add(studyId);
                    }
                }
            }

            Variant variant = new Variant(resultSet.getString(VariantPhoenixHelper.VariantColumn.CHROMOSOME.column()),
                    resultSet.getInt(VariantPhoenixHelper.VariantColumn.POSITION.column()),
                    resultSet.getString(VariantPhoenixHelper.VariantColumn.REFERENCE.column()),
                    resultSet.getString(VariantPhoenixHelper.VariantColumn.ALTERNATE.column())
            );

            Map<Integer, Map<Integer, VariantStats>> stats = statsConverter.convert(resultSet);

            HashMap<Integer, StudyEntry> map = new HashMap<>();
            for (Integer studyId : studies) {
                int fillMissingColumnValue = resultSet.getInt(VariantPhoenixHelper.getFillMissingColumn(studyId).column());
                StudyConfiguration studyConfiguration = getStudyConfiguration(studyId);
                StudyEntry studyEntry = convert(
                        sampleDataMap.getOrDefault(studyId, Collections.emptyList()),
                        filesMap.getOrDefault(studyId, Collections.emptyList()), variant, studyConfiguration, fillMissingColumnValue);
                BiMap<Integer, String> cohortIdMap = studyConfiguration.getCohortIds().inverse();
                for (Map.Entry<Integer, VariantStats> entry : stats.getOrDefault(studyId, Collections.emptyMap()).entrySet()) {
                    studyEntry.setStats(cohortIdMap.get(entry.getKey()), entry.getValue());
                }
                map.put(studyId, studyEntry);
            }

            return map;
        } catch (SQLException e) {
            throw Throwables.propagate(e);
        }
    }

    public Map<Integer, StudyEntry> convert(Result result) {
        Set<Integer> studies = new HashSet<>();
        Map<Integer, List<Pair<Integer, List<String>>>> sampleDataMap = new HashMap<>();
        Map<Integer, List<Pair<String, PhoenixArray>>> filesMap = new HashMap<>();

        for (Map.Entry<byte[], byte[]> entry : result.getFamilyMap(columnFamily).entrySet()) {
            byte[] qualifier = entry.getKey();
            byte[] bytes = entry.getValue();
            if (bytes == null || bytes.length == 0) {
                continue;
            }
            if (endsWith(qualifier, VariantPhoenixHelper.SAMPLE_DATA_SUFIX_BYTES)) {
                String columnName = Bytes.toString(qualifier);
                String[] split = columnName.split(VariantPhoenixHelper.COLUMN_KEY_SEPARATOR_STR);
                Integer studyId = getStudyId(split);
                Integer sampleId = getSampleId(split);
                PhoenixArray array = (PhoenixArray) PVarcharArray.INSTANCE.toObject(bytes);
                List<String> sampleData = toModifiableList(array);
                studies.add(studyId);
                sampleDataMap.computeIfAbsent(studyId, s -> new ArrayList<>()).add(Pair.of(sampleId, sampleData));
            } else if (endsWith(qualifier, VariantPhoenixHelper.FILE_SUFIX_BYTES)) {
                String columnName = Bytes.toString(qualifier);
                String[] split = columnName.split(VariantPhoenixHelper.COLUMN_KEY_SEPARATOR_STR);
                Integer studyId = getStudyId(split);
                String fileId = getFileId(split);
                studies.add(studyId);
                PhoenixArray array = (PhoenixArray) PVarcharArray.INSTANCE.toObject(bytes);
                filesMap.computeIfAbsent(studyId, s -> new ArrayList<>()).add(Pair.of(fileId, array));
            } else if (endsWith(qualifier, VariantPhoenixHelper.STUDY_SUFIX_BYTES)) {
                String columnName = Bytes.toString(qualifier);
                Integer studyId = VariantPhoenixHelper.extractStudyId(columnName, true);
                studies.add(studyId);
            }
        }

        Variant variant = VariantPhoenixKeyFactory.extractVariantFromVariantRowKey(result.getRow());
        Map<Integer, Map<Integer, VariantStats>> stats = statsConverter.convert(result);

        HashMap<Integer, StudyEntry> map = new HashMap<>();
        for (Integer studyId : studies) {
            StudyConfiguration studyConfiguration = getStudyConfiguration(studyId);
            byte[] bytes = result.getValue(columnFamily,
                    VariantPhoenixHelper.getFillMissingColumn(studyId).bytes());
            Integer fillMissingColumnValue = bytes == null || bytes.length == 0 ? -1 : (Integer) PInteger.INSTANCE.toObject(bytes);
            StudyEntry studyEntry = convert(
                    sampleDataMap.getOrDefault(studyId, Collections.emptyList()),
                    filesMap.getOrDefault(studyId, Collections.emptyList()), variant, studyConfiguration, fillMissingColumnValue);
            BiMap<Integer, String> cohortIdMap = studyConfiguration.getCohortIds().inverse();
            for (Map.Entry<Integer, VariantStats> entry : stats.getOrDefault(studyId, Collections.emptyMap()).entrySet()) {
                studyEntry.setStats(cohortIdMap.get(entry.getKey()), entry.getValue());
            }
            map.put(studyId, studyEntry);
        }

        return map;
    }

    protected StudyEntry convert(List<Pair<Integer, List<String>>> sampleDataMap,
                                 List<Pair<String, PhoenixArray>> filesMap,
                                 Variant variant, Integer studyId) {
        return convert(sampleDataMap, filesMap, variant, getStudyConfiguration(studyId), -1);
    }

    protected StudyEntry convert(List<Pair<Integer, List<String>>> sampleDataMap,
                                 List<Pair<String, PhoenixArray>> filesMap,
                                 Variant variant, StudyConfiguration studyConfiguration, int fillMissingColumnValue) {
        List<String> fixedFormat = HBaseToVariantConverter.getFixedFormat(studyConfiguration);
        StudyEntry studyEntry = newStudyEntry(studyConfiguration, fixedFormat);

        int[] formatsMap = getFormatsMap(fixedFormat);

        for (Pair<Integer, List<String>> pair : sampleDataMap) {
            Integer sampleId = pair.getKey();
            List<String> sampleData = pair.getValue();
            addMainSampleDataColumn(studyConfiguration, studyEntry, formatsMap, sampleId, sampleData);

        }

        Map<String, List<String>> alternateFileMap = new HashMap<>();
        for (Pair<String, PhoenixArray> pair : filesMap) {
            String fileId = pair.getKey();
            PhoenixArray fileColumn = pair.getValue();
            addFileEntry(studyConfiguration, studyEntry, fileId, fileColumn, alternateFileMap);
        }

        addSecondaryAlternates(variant, studyEntry, studyConfiguration, alternateFileMap);

        fillEmptySamplesData(studyEntry, studyConfiguration, fillMissingColumnValue);

        return studyEntry;
    }

    protected StudyEntry newStudyEntry(StudyConfiguration studyConfiguration, List<String> fixedFormat) {
        StudyEntry studyEntry;
        if (studyNameAsStudyId) {
            studyEntry = new StudyEntry(studyConfiguration.getStudyName());
        } else {
            studyEntry = new StudyEntry(String.valueOf(studyConfiguration.getStudyId()));
        }

        if (expectedFormat == null) {
            studyEntry.setFormat(new ArrayList<>(fixedFormat));
        } else {
            studyEntry.setFormat(new ArrayList<>(expectedFormat));
        }

        LinkedHashMap<String, Integer> returnedSamplesPosition;
        if (mutableSamplesPosition) {
            returnedSamplesPosition = new LinkedHashMap<>(getReturnedSamplesPosition(studyConfiguration));
        } else {
            returnedSamplesPosition = getReturnedSamplesPosition(studyConfiguration);
        }
        studyEntry.setSortedSamplesPosition(returnedSamplesPosition);
//        studyEntry.setSamplesData(new ArrayList<>(samplesPosition.size()));
        return studyEntry;
    }

    protected void addMainSampleDataColumn(StudyConfiguration studyConfiguration, StudyEntry studyEntry,
                                           int[] formatsMap, Integer sampleId, List<String> sampleData) {
        sampleData = remapSamplesData(sampleData, formatsMap);
        Integer gtIdx = studyEntry.getFormatPositions().get("GT");
        // Replace UNKNOWN_GENOTYPE, if any
        if (gtIdx != null && sampleData.get(gtIdx).equals(GenotypeClass.UNKNOWN_GENOTYPE)) {
            sampleData.set(gtIdx, unknownGenotype);
        }

        String sampleName = studyConfiguration.getSampleIds().inverse().get(sampleId);
        studyEntry.addSampleData(sampleName, sampleData);
    }

    private int[] getFormatsMap(List<String> fixedFormat) {
        int[] formatsMap;
        if (expectedFormat != null && !expectedFormat.equals(fixedFormat)) {
            formatsMap = new int[expectedFormat.size()];
            for (int i = 0; i < expectedFormat.size(); i++) {
                formatsMap[i] = fixedFormat.indexOf(expectedFormat.get(i));
            }
        } else {
            formatsMap = null;
        }
        return formatsMap;
    }

    private List<String> remapSamplesData(List<String> sampleData, int[] formatsMap) {
        if (formatsMap == null) {
            // Nothing to do!
            return sampleData;
        } else {
            List<String> filteredSampleData = new ArrayList<>(formatsMap.length);
            for (int i : formatsMap) {
                if (i < 0) {
                    filteredSampleData.add(UNKNOWN_SAMPLE_DATA);
                } else {
                    if (i < sampleData.size()) {
                        filteredSampleData.add(sampleData.get(i));
                    } else {
                        filteredSampleData.add(UNKNOWN_SAMPLE_DATA);
                    }
                }
            }
            return filteredSampleData;
        }
    }

    private void addFileEntry(StudyConfiguration studyConfiguration, StudyEntry studyEntry, String fileId, PhoenixArray fileColumn,
                              Map<String, List<String>> alternateFileMap) {
        HashMap<String, String> attributes = new HashMap<>(fileColumn.getDimensions() - 1);
        String qual = (String) (fileColumn.getElement(FILE_QUAL_IDX));
        if (qual != null) {
            attributes.put(StudyEntry.QUAL, qual);
        }
        attributes.put(StudyEntry.FILTER, (String) (fileColumn.getElement(FILE_FILTER_IDX)));
        String alternate = (String) (fileColumn.getElement(FILE_SEC_ALTS_IDX));
        String fileName = studyConfiguration.getFileIds().inverse().get(Integer.parseInt(fileId));
        if (StringUtils.isNotEmpty(alternate)) {
            alternateFileMap.computeIfAbsent(alternate, (key) -> new ArrayList<>()).add(fileName);
        }
        List<String> fixedAttributes = HBaseToVariantConverter.getFixedAttributes(studyConfiguration);
        int i = FILE_INFO_START_IDX;
        for (String attribute : fixedAttributes) {
            if (i >= fileColumn.getDimensions()) {
                break;
            }
            String value = (String) (fileColumn.getElement(i));
            if (value != null) {
                attributes.put(attribute, value);
            }
            i++;
        }
        // fileColumn.getElement(FILE_VARIANT_OVERLAPPING_STATUS_IDX);
        studyEntry.getFiles().add(new FileEntry(fileName, (String) (fileColumn.getElement(FILE_CALL_IDX)), attributes));
    }

    private void fillEmptySamplesData(StudyEntry studyEntry, StudyConfiguration studyConfiguration, int fillMissingColumnValue) {
        List<String> format = studyEntry.getFormat();
        List<String> emptyData = new ArrayList<>(format.size());
        List<String> emptyDataReferenceGenotype = new ArrayList<>(format.size());
        String defaultGenotype = getDefaultGenotype(studyConfiguration);
        for (String formatKey : format) {
            if (VariantMerger.GT_KEY.equals(formatKey)) {
                emptyData.add(defaultGenotype);
                emptyDataReferenceGenotype.add("0/0");
            } else {
                emptyData.add(UNKNOWN_SAMPLE_DATA);
                emptyDataReferenceGenotype.add(UNKNOWN_SAMPLE_DATA);
            }
        }
        // Make unmodifiable. All samples will share this information
        List<String> unmodifiableEmptyData = Collections.unmodifiableList(emptyData);
        List<String> unmodifiableEmptyDataReferenceGenotype = Collections.unmodifiableList(emptyDataReferenceGenotype);

        Set<Integer> filesInThisVariant = studyEntry.getFiles().stream()
                .map(FileEntry::getFileId)
                .map(studyConfiguration.getFileIds()::get)
                .collect(Collectors.toSet());

        List<Boolean> sampleWithVariant = getSampleWithVariant(studyConfiguration, filesInThisVariant);
        List<Boolean> missingUpdatedList = getMissingUpdatedSamples(studyConfiguration, fillMissingColumnValue);

        ListIterator<List<String>> sampleIterator = studyEntry.getSamplesData().listIterator();
        while (sampleIterator.hasNext()) {
            List<String> sampleData = sampleIterator.next();
            if (sampleData == null) {
                int sampleIdx = sampleIterator.previousIndex();
                if (missingUpdatedList.get(sampleIdx) || sampleWithVariant.get(sampleIdx)) {
                    sampleIterator.set(unmodifiableEmptyDataReferenceGenotype);
                } else {
                    sampleIterator.set(unmodifiableEmptyData);
                }
            } else {
                sampleData.replaceAll(s -> s == null ? UNKNOWN_SAMPLE_DATA : s);
                if (sampleData.size() < unmodifiableEmptyData.size()) {
                    for (int i = sampleData.size(); i < unmodifiableEmptyData.size(); i++) {
                        sampleData.add(unmodifiableEmptyData.get(i));
                    }
                }
            }
        }

    }

    /**
     * Given a study and the value of the fillMissingColumnValue {@link VariantPhoenixHelper::getFillMissingColumn}, gets a list of
     * booleans, one per sample, ordered by the position in the StudyEntry indicating if that sample has known information for that
     * position, of if it is unknown.
     *
     * @param studyConfiguration The study configuration
     * @param fillMissingColumnValue    Value of the column {@link VariantPhoenixHelper::getFillMissingColumn} containing the last
     *                                  file updated by the fillMissing task
     * @return List of boolean values, one per sample.
     */
    protected List<Boolean> getMissingUpdatedSamples(StudyConfiguration studyConfiguration, int fillMissingColumnValue) {
        Pair<Integer, Integer> pair = Pair.of(studyConfiguration.getStudyId(), fillMissingColumnValue);
        List<Boolean> missingUpdatedList = missingUpdatedSamplesMap.get(pair);
        if (missingUpdatedList == null) {
            Set<Integer> sampleIds;
            if (selectVariantElements == null) {
                sampleIds = studyConfiguration.getSampleIds().values();
            } else {
                sampleIds = new HashSet<>(selectVariantElements.getSamples().get(studyConfiguration.getStudyId()));
            }
            missingUpdatedList = Arrays.asList(new Boolean[sampleIds.size()]);
            // If fillMissingColumnValue has an invalid value, the variant is new, so gaps must be returned as ?/? for every sample
            if (studyConfiguration.getIndexedFiles().contains(fillMissingColumnValue)) {
                LinkedHashMap<String, Integer> returnedSamplesPosition = getReturnedSamplesPosition(studyConfiguration);
                boolean missingUpdated = true;
                int count = 0;
                for (Integer indexedFile : studyConfiguration.getIndexedFiles()) {
                    LinkedHashSet<Integer> samples = studyConfiguration.getSamplesInFiles().get(indexedFile);

                    // Do not skip the not returned files, as they may have returned samples
                    // if (selectVariantElements != null && selectVariantElements.getFiles().containsKey(indexedFile))
                    for (Integer sampleId : samples) {
                        if (sampleIds.contains(sampleId)) {
                            String sampleName = studyConfiguration.getSampleIds().inverse().get(sampleId);
                            if (null == missingUpdatedList.set(returnedSamplesPosition.get(sampleName), missingUpdated)) {
                                count++;
                            } // else, the sample was found in two different files. Data may be split in one file per chromosome
                        }
                    }

                    if (indexedFile == fillMissingColumnValue) {
                        missingUpdated = false;
                    }
                }
                if (count != missingUpdatedList.size()) {
                    logger.error("Missing updatedList values!");
                    missingUpdatedList.replaceAll(b -> b == null ? false : b);
                }
            } else {
                if (fillMissingColumnValue > 0) {
                    logger.warn("Last file updated '" + fillMissingColumnValue + "' is not indexed!");
                }
                for (int i = 0; i < missingUpdatedList.size(); i++) {
                    missingUpdatedList.set(i, Boolean.FALSE);
                }
            }
            missingUpdatedSamplesMap.put(pair, missingUpdatedList);
        }
        return missingUpdatedList;
    }

    /**
     * Given a study and a set of files in this variant, gets a list of booleans, one per sample, ordered by the position in the StudyEntry
     * indicating if that sample has known information for that position, of if it is unknown.
     *
     * It may happen, in multi sample VCFs, that the information from one sample is not present because it was a reference genome.
     * If the file is present in that variant, indicated that the sample data was left empty on purpose, so it should be returned
     * as a reference genotype.
     *
     * Do not cache this values as it depends on the "filesInThisVariant", and there may be a huge number of combinations.
     *
     * @param studyConfiguration    The study configuration
     * @param filesInThisVariant    Files existing in this variant
     * @return List of boolean values, one per sample.
     */
    protected List<Boolean> getSampleWithVariant(StudyConfiguration studyConfiguration, Set<Integer> filesInThisVariant) {
        LinkedHashMap<String, Integer> returnedSamplesPosition = getReturnedSamplesPosition(studyConfiguration);
        List<Boolean> samplesWithVariant = new ArrayList<>(returnedSamplesPosition.size());
        for (int i = 0; i < returnedSamplesPosition.size(); i++) {
            samplesWithVariant.add(false);
        }
        if (filesInThisVariant.isEmpty()) {
            return samplesWithVariant;
        } else {
            for (Integer file : filesInThisVariant) {
                for (Integer sampleId : studyConfiguration.getSamplesInFiles().get(file)) {
                    Integer sampleIdx = returnedSamplesPosition.get(studyConfiguration.getSampleIds().inverse().get(sampleId));
                    if (sampleIdx != null) {
                        samplesWithVariant.set(sampleIdx, true);
                    }
                }
            }
        }
        return samplesWithVariant;
    }

    protected String getDefaultGenotype(StudyConfiguration studyConfiguration) {
        String defaultGenotype;
        if (VariantStorageEngine.MergeMode.from(studyConfiguration.getAttributes()).equals(VariantStorageEngine.MergeMode.ADVANCED)
                || studyConfiguration.getAttributes().getBoolean(MISSING_GENOTYPES_UPDATED)) {
            defaultGenotype = "0/0";
        } else {
            defaultGenotype = unknownGenotype;
        }
        return defaultGenotype;
    }

    private String getSimpleGenotype(String genotype) {
        int idx = genotype.indexOf(',');
        if (idx > 0) {
            return genotype.substring(0, idx);
        } else {
            return genotype;
        }
    }

    private void wrongVariant(String message) {
        if (failOnWrongVariants) {
            throw new IllegalStateException(message);
        } else {
            logger.warn(message);
        }
    }

    /**
     * Creates a SORTED MAP with the required samples position.
     *
     * @param studyConfiguration Study Configuration
     * @return Sorted linked hash map
     */
    private LinkedHashMap<String, Integer> getReturnedSamplesPosition(StudyConfiguration studyConfiguration) {
        if (!returnedSamplesPositionMap.containsKey(studyConfiguration.getStudyId())) {
//            LinkedHashMap<String, Integer> samplesPosition = StudyConfiguration.getReturnedSamplesPosition(studyConfiguration,
//                    returnedSamples == null ? null : new LinkedHashSet<>(returnedSamples), StudyConfiguration::getIndexedSamplesPosition);
//            returnedSamplesPositionMap.put(studyConfiguration.getStudyId(), samplesPosition);

            LinkedHashMap<String, Integer> returnedSamples;
            if (selectVariantElements == null) {
                returnedSamples = StudyConfiguration.getSortedIndexedSamplesPosition(studyConfiguration);
            } else {
                List<Integer> sampleIds = selectVariantElements.getSamples().get(studyConfiguration.getStudyId());
                returnedSamples = new LinkedHashMap<>(sampleIds.size());
                BiMap<Integer, String> inverse = studyConfiguration.getSampleIds().inverse();
                for (Integer sampleId : sampleIds) {
                    returnedSamples.put(inverse.get(sampleId), returnedSamples.size());
                }
            }
            returnedSamplesPositionMap.put(studyConfiguration.getStudyId(), returnedSamples);
            return returnedSamples;
        } else {
            return returnedSamplesPositionMap.get(studyConfiguration.getStudyId());
        }
    }

    /**
     * Add secondary alternates to the StudyEntry. Merge secondar alternates if needed.
     *
     * @param variant            Variant coordinates.
     * @param studyEntry         Study Entry all samples data
     * @param studyConfiguration StudyConfiguration from the study
     * @param alternateFileIdMap Map from SecondaryAlternate to FileId
     */
    protected void addSecondaryAlternates(Variant variant, StudyEntry studyEntry, StudyConfiguration studyConfiguration,
                                        Map<String, List<String>> alternateFileIdMap) {

        final List<AlternateCoordinate> alternateCoordinates;
        if (alternateFileIdMap.isEmpty()) {
            alternateCoordinates = Collections.emptyList();
        } else if (alternateFileIdMap.size() == 1) {
            alternateCoordinates = getAlternateCoordinates(alternateFileIdMap.keySet().iterator().next());
        } else {
            // There are multiple secondary alternates.
            // We need to rearrange the genotypes to match with the secondary alternates order.
            VariantMerger variantMerger = new VariantMerger(false);
            variantMerger.setExpectedFormats(studyEntry.getFormat());
            variantMerger.setStudyId("0");
            variantMerger.configure(studyConfiguration.getVariantHeader());


            // Create one variant for each alternate with the samples data
            List<Variant> variants = new ArrayList<>(alternateFileIdMap.size());

            for (Map.Entry<String, List<String>> entry : alternateFileIdMap.entrySet()) {
                String secondaryAlternates = entry.getKey();
                List<String> fileIds = entry.getValue();

                Variant sampleVariant = new Variant(
                        variant.getChromosome(),
                        variant.getStart(),
                        variant.getReference(),
                        variant.getAlternate());
                StudyEntry se = new StudyEntry("0");
                se.setSecondaryAlternates(getAlternateCoordinates(secondaryAlternates));
                se.setFormat(studyEntry.getFormat());

                for (String fileId : fileIds) {
                    se.getFiles().add(studyEntry.getFile(fileId));
                    for (Integer sampleId : studyConfiguration.getSamplesInFiles().get(studyConfiguration.getFileIds().get(fileId))) {
                        String sample = studyConfiguration.getSampleIds().inverse().get(sampleId);
                        se.addSampleData(sample, studyEntry.getSampleData(sample));
                    }
                }
                sampleVariant.addStudyEntry(se);
                variants.add(sampleVariant);
            }

            // Merge the variants in the first variant
            Variant newVariant = variantMerger.merge(variants.get(0), variants.subList(1, variants.size()));

            // Update samplesData information
            StudyEntry newSe = newVariant.getStudies().get(0);
            for (String sample : newSe.getSamplesName()) {
                studyEntry.addSampleData(sample, newSe.getSampleData(sample));
            }
            for (FileEntry fileEntry : newSe.getFiles()) {
                studyEntry.getFile(fileEntry.getFileId()).setAttributes(fileEntry.getAttributes());
            }
//            for (Map.Entry<String, Integer> entry : newSe.getSamplesPosition().entrySet()) {
//                List<String> data = newSe.getSamplesData().get(entry.getValue());
//                Integer sampleId = Integer.valueOf(entry.getKey());
//                samplesDataMap.put(sampleId, data);
//            }
            alternateCoordinates = newSe.getSecondaryAlternates();
        }
        studyEntry.setSecondaryAlternates(alternateCoordinates);
    }

    public List<AlternateCoordinate> getAlternateCoordinates(String s) {
        return Arrays.stream(s.split(","))
                .map(this::getAlternateCoordinate)
                .collect(Collectors.toList());
    }

    public AlternateCoordinate getAlternateCoordinate(String s) {
        String[] split = s.split(":");
        return new AlternateCoordinate(
                split[0],
                Integer.parseInt(split[1]),
                Integer.parseInt(split[2]),
                split[3],
                split[4],
                VariantType.valueOf(split[5])
        );
    }

<<<<<<< HEAD
    protected Integer getStudyId(String[] split) {
=======
    private Integer getStudyId(String[] split) {
>>>>>>> 77f7421d
        return Integer.valueOf(split[0]);
    }

    protected Integer getSampleId(String[] split) {
        return Integer.valueOf(split[1]);
    }

    protected String getFileId(String[] split) {
        return split[1];
    }

}<|MERGE_RESOLUTION|>--- conflicted
+++ resolved
@@ -729,11 +729,7 @@
         );
     }
 
-<<<<<<< HEAD
     protected Integer getStudyId(String[] split) {
-=======
-    private Integer getStudyId(String[] split) {
->>>>>>> 77f7421d
         return Integer.valueOf(split[0]);
     }
 
