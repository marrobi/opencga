/*
 * Copyright 2015-2017 OpenCB
 *
 * Licensed under the Apache License, Version 2.0 (the "License");
 * you may not use this file except in compliance with the License.
 * You may obtain a copy of the License at
 *
 *     http://www.apache.org/licenses/LICENSE-2.0
 *
 * Unless required by applicable law or agreed to in writing, software
 * distributed under the License is distributed on an "AS IS" BASIS,
 * WITHOUT WARRANTIES OR CONDITIONS OF ANY KIND, either express or implied.
 * See the License for the specific language governing permissions and
 * limitations under the License.
 */

package org.opencb.opencga.storage.hadoop.variant.converters;

import com.google.common.base.Throwables;
import com.google.common.collect.BiMap;
import org.apache.commons.lang3.StringUtils;
import org.apache.hadoop.hbase.client.Result;
import org.opencb.biodata.models.variant.StudyEntry;
import org.opencb.biodata.models.variant.Variant;
import org.opencb.biodata.models.variant.avro.AlternateCoordinate;
import org.opencb.biodata.models.variant.avro.VariantAnnotation;
import org.opencb.biodata.models.variant.avro.VariantType;
import org.opencb.biodata.models.variant.metadata.VariantFileHeader;
import org.opencb.biodata.models.variant.protobuf.VariantProto;
import org.opencb.biodata.models.variant.stats.VariantStats;
import org.opencb.biodata.tools.Converter;
import org.opencb.biodata.tools.variant.merge.VariantMerger;
import org.opencb.commons.datastore.core.ObjectMap;
import org.opencb.opencga.storage.core.metadata.StudyConfiguration;
import org.opencb.opencga.storage.core.metadata.StudyConfigurationManager;
<<<<<<< HEAD
=======
import org.opencb.opencga.storage.core.variant.VariantStorageEngine;
>>>>>>> e97c0b15
import org.opencb.opencga.storage.core.variant.VariantStorageEngine.Options;
import org.opencb.opencga.storage.core.variant.adaptors.VariantField;
import org.opencb.opencga.storage.hadoop.variant.GenomeHelper;
import org.opencb.opencga.storage.hadoop.variant.converters.annotation.HBaseToVariantAnnotationConverter;
import org.opencb.opencga.storage.hadoop.variant.converters.samples.HBaseToStudyEntryConverter;
import org.opencb.opencga.storage.hadoop.variant.converters.stats.HBaseToVariantStatsConverter;
import org.opencb.opencga.storage.hadoop.variant.index.VariantTableHelper;
import org.opencb.opencga.storage.hadoop.variant.index.VariantTableStudyRow;
import org.opencb.opencga.storage.hadoop.variant.index.phoenix.VariantPhoenixHelper;
import org.opencb.opencga.storage.hadoop.variant.metadata.HBaseStudyConfigurationDBAdaptor;
import org.slf4j.Logger;
import org.slf4j.LoggerFactory;

import java.io.IOException;
import java.sql.ResultSet;
import java.sql.SQLException;
import java.util.*;

import static org.opencb.opencga.storage.hadoop.variant.index.phoenix.VariantPhoenixKeyFactory.extractVariantFromVariantRowKey;

/**
 * Created on 20/11/15.
 *
 * @author Jacobo Coll &lt;jacobo167@gmail.com&gt;
 */
public abstract class HBaseToVariantConverter<T> implements Converter<T, Variant> {

    protected final HBaseToVariantAnnotationConverter annotationConverter;
    protected final HBaseToVariantStatsConverter statsConverter;
    protected final HBaseToStudyEntryConverter studyEntryConverter;
    protected final GenomeHelper genomeHelper;
    protected final Logger logger = LoggerFactory.getLogger(HBaseToVariantConverter.class);

    protected static boolean failOnWrongVariants = false; //FIXME
    protected boolean failOnEmptyVariants = false;
//    protected boolean readFullSamplesData = true;

    public HBaseToVariantConverter(VariantTableHelper variantTableHelper) throws IOException {
        this(variantTableHelper, new StudyConfigurationManager(
                new HBaseStudyConfigurationDBAdaptor(
                        variantTableHelper.getAnalysisTableAsString(), variantTableHelper.getConf(), new ObjectMap())));
    }

    public HBaseToVariantConverter(GenomeHelper genomeHelper, StudyConfigurationManager scm) {
        this.genomeHelper = genomeHelper;
        this.annotationConverter = new HBaseToVariantAnnotationConverter(genomeHelper);
        this.statsConverter = new HBaseToVariantStatsConverter(genomeHelper);
        this.studyEntryConverter = new HBaseToStudyEntryConverter(genomeHelper, scm);
    }

    /**
     * Get fixed format for the VARCHAR ARRAY sample columns.
     * @param studyConfiguration    StudyConfiguration
     * @return  List of fixed formats
     */
    public static List<String> getFixedFormat(StudyConfiguration studyConfiguration) {
        return getFormat(studyConfiguration);
    }

    public static List<String> getFormat(StudyConfiguration studyConfiguration) {
        List<String> format;
        List<String> extraFields = studyConfiguration.getAttributes().getAsStringList(Options.EXTRA_GENOTYPE_FIELDS.key());
        if (extraFields.isEmpty()) {
            extraFields = Collections.singletonList(VariantMerger.GENOTYPE_FILTER_KEY);
        }

        // TODO: Allow exclude genotypes! Read from configuration
        boolean excludeGenotypes = false;
//        boolean excludeGenotypes = getStudyConfiguration().getAttributes()
//                .getBoolean(Options.EXCLUDE_GENOTYPES.key(), Options.EXCLUDE_GENOTYPES.defaultValue());

        if (excludeGenotypes) {
            format = extraFields;
        } else {
            format = new ArrayList<>(1 + extraFields.size());
            format.add(VariantMerger.GT_KEY);
            format.addAll(extraFields);
        }
        return format;
    }

    public HBaseToVariantConverter<T> setReturnedSamples(List<String> returnedSamples) {
        studyEntryConverter.setReturnedSamples(returnedSamples);
        return this;
    }

    public HBaseToVariantConverter<T> setReturnedFields(Set<VariantField> fields) {
        annotationConverter.setReturnedFields(fields);
        return this;
    }

    public HBaseToVariantConverter<T> setStudyNameAsStudyId(boolean studyNameAsStudyId) {
        studyEntryConverter.setStudyNameAsStudyId(studyNameAsStudyId);
        return this;
    }

    public HBaseToVariantConverter<T> setMutableSamplesPosition(boolean mutableSamplesPosition) {
        studyEntryConverter.setMutableSamplesPosition(mutableSamplesPosition);
        return this;
    }

    public HBaseToVariantConverter<T> setFailOnEmptyVariants(boolean failOnEmptyVariants) {
        studyEntryConverter.setFailOnWrongVariants(failOnEmptyVariants);
        return this;
    }

    public HBaseToVariantConverter<T> setSimpleGenotypes(boolean simpleGenotypes) {
        studyEntryConverter.setSimpleGenotypes(simpleGenotypes);
        return this;
    }

    @Deprecated
    public HBaseToVariantConverter<T> setReadFullSamplesData(boolean readFullSamplesData) {
//        this.readFullSamplesData = readFullSamplesData;
        return this;
    }

    public HBaseToVariantConverter<T> setUnknownGenotype(String unknownGenotype) {
        studyEntryConverter.setUnknownGenotype(unknownGenotype);
        return this;
    }

    /**
     * Format of the converted variants. Discard other values.
     * @see org.opencb.opencga.storage.core.variant.adaptors.VariantQueryUtils#getIncludeFormats
     * @param formats Formats for converted variants
     * @return this
     */
    public HBaseToVariantConverter<T> setFormats(List<String> formats) {
        studyEntryConverter.setFormats(formats);
        return this;
    }

    public static HBaseToVariantConverter<Result> fromResult(VariantTableHelper helper) throws IOException {
        return new ResultToVariantConverter(helper);
    }

    public static HBaseToVariantConverter<Result> fromResult(GenomeHelper genomeHelper, StudyConfigurationManager scm) {
        return new ResultToVariantConverter(genomeHelper, scm);
    }

    public static HBaseToVariantConverter<ResultSet> fromResultSet(VariantTableHelper helper) throws IOException {
        return new ResultSetToVariantConverter(helper);
    }

    public static HBaseToVariantConverter<ResultSet> fromResultSet(GenomeHelper genomeHelper, StudyConfigurationManager scm) {
        return new ResultSetToVariantConverter(genomeHelper, scm);
    }

    public static HBaseToVariantConverter<VariantTableStudyRow> fromRow(VariantTableHelper helper) throws IOException {
        return new VariantTableStudyRowToVariantConverter(helper);
    }

    public static HBaseToVariantConverter<VariantTableStudyRow> fromRow(GenomeHelper genomeHelper, StudyConfigurationManager scm) {
        return new VariantTableStudyRowToVariantConverter(genomeHelper, scm);
    }

    protected Variant convert(T object, Variant variant,
                              Map<Integer, StudyEntry> studies, Map<Integer, Map<Integer, VariantStats>> stats,
                              VariantAnnotation annotation) {
        if (annotation == null) {
            annotation = new VariantAnnotation();
            annotation.setConsequenceTypes(Collections.emptyList());
        }

<<<<<<< HEAD
        for (Integer studyId : studies.keySet()) {
            StudyEntry studyEntry = studies.get(studyId);
            stats.getOrDefault(studyId, Collections.emptyMap()).forEach((cohortId, variantStats) -> {
                studyEntry.setStats(cohortId.toString(), variantStats);
            });
=======
        if (!rowsMap.isEmpty()) {
            studyIds = rowsMap.keySet();
        } else if (fullSamplesData != null && !fullSamplesData.isEmpty()) {
            studyIds = fullSamplesData.keySet();
        } else if (failOnEmptyVariants) {
            throw new IllegalStateException("No Studies supplied for row " + variant);
        } else {
            studyIds = Collections.emptySet();
        }

        for (Integer studyId : studyIds) {
            Map<String, String> attributesMap = new HashMap<>();
            QueryResult<StudyConfiguration> queryResult = scm.getStudyConfiguration(studyId, scmOptions);
            if (queryResult.getResult().isEmpty()) {
                throw new IllegalStateException("No study found for study ID: " + studyId);
            }
            StudyConfiguration studyConfiguration = queryResult.first();

            LinkedHashMap<String, Integer> returnedSamplesPosition = getReturnedSamplesPosition(studyConfiguration);
            if (mutableSamplesPosition) {
                returnedSamplesPosition = new LinkedHashMap<>(returnedSamplesPosition);
            }
//            Do not throw any exception. It may happen that the study is not loaded yet or no samples are required!
//            if (returnedSamplesPosition.isEmpty()) {
//                throw new IllegalStateException("No samples found for study!!!");
//            }

            BiMap<String, Integer> loadedSamples = StudyConfiguration.getIndexedSamples(studyConfiguration);

            List<String> format;
            List<String> expectedFormat;
            if (fullSamplesData == null) {
                // Only GT and FT available.
                format = Arrays.asList(VariantMerger.GT_KEY, VariantMerger.GENOTYPE_FILTER_KEY);
            } else {
                format = getFormat(studyConfiguration);
            }

            int[] formatsMap;
            if (this.expectedFormat != null && !this.expectedFormat.equals(format)) {
                expectedFormat = this.expectedFormat;
                formatsMap = new int[expectedFormat.size()];
                for (int i = 0; i < expectedFormat.size(); i++) {
                    formatsMap[i] = format.indexOf(expectedFormat.get(i));
                }
            } else {
                formatsMap = null;
                expectedFormat = format;
            }

            int gtIdx = format.indexOf(VariantMerger.GT_KEY);
            int ftIdx = format.indexOf(VariantMerger.GENOTYPE_FILTER_KEY);

            int loadedSamplesSize = loadedSamples.size();

            // Load Secondary Index
            List<AlternateCoordinate> secAltArr = getAlternateCoordinates(variant, studyId,
                    studyConfiguration.getVariantHeader(), format, rowsMap, fullSamplesData);

            Integer nSamples = returnedSamplesPosition.size();

            @SuppressWarnings("unchecked")
            List<String>[] samplesDataArray = new List[nSamples];
            BiMap<Integer, String> mapSampleIds = studyConfiguration.getSampleIds().inverse();

            // Read values from sample columns
            if (fullSamplesData != null) {
                Map<Integer, List<String>> studySampleData = fullSamplesData.getOrDefault(studyId, Collections.emptyMap());
                for (Entry<Integer, List<String>> entry : studySampleData.entrySet()) {
                    Integer sampleId = entry.getKey();
                    List<String> sampleData = entry.getValue();
                    String sampleName = mapSampleIds.get(sampleId);

                    if (sampleData.size() != format.size()) {
                        throw new IllegalStateException();
                    }
                    Integer samplePosition = returnedSamplesPosition.get(sampleName);
                    if (samplePosition != null) {
                        if (simpleGenotypes && gtIdx >= 0) {
                            String simpleGenotype = getSimpleGenotype(sampleData.get(gtIdx));
                            sampleData.set(gtIdx, simpleGenotype);
                        }
                        if (formatsMap != null) {
                            List<String> filteredSampleData = new ArrayList<>(formatsMap.length);
                            for (int i : formatsMap) {
                                if (i < 0) {
                                    filteredSampleData.add(VCFConstants.MISSING_VALUE_v4);
                                } else {
                                    filteredSampleData.add(sampleData.get(i));
                                }
                            }
                            sampleData = filteredSampleData;
                        }
                        samplesDataArray[samplePosition] = sampleData;
                    } else {
                        logger.warn("ResultSet containing unwanted samples data returnedSamples: "
                                + returnedSamplesPosition + "  sample: " + sampleName + " id: " + sampleId);
                    }
                }
                List<String> defaultSampleData = new ArrayList<>(expectedFormat.size());
                for (String f : expectedFormat) {
                    if (f.equals(VariantMerger.GT_KEY)) {
                        String defaultGenotype = getDefaultGenotype(studyConfiguration);
                        defaultSampleData.add(defaultGenotype); // Read from default genotype
                    } else {
                        defaultSampleData.add(VCFConstants.MISSING_VALUE_v4);
                    }
                }
                for (int i = 0; i < samplesDataArray.length; i++) {
                    if (samplesDataArray[i] == null) {
                        samplesDataArray[i] = defaultSampleData;
                    }
                }
            } else {
                VariantTableStudyRow row = rowsMap.get(studyId);
                calculatePassCallRates(row, attributesMap, loadedSamplesSize);
                Set<Integer> sampleWithVariant = new HashSet<>();
                for (String genotype : row.getGenotypes()) {
                    sampleWithVariant.addAll(row.getSampleIds(genotype));
                    if (genotype.equals(VariantTableStudyRow.OTHER)) {
                        continue; // skip OTHER -> see Complex type
                    }
                    for (Integer sampleId : row.getSampleIds(genotype)) {
                        String sampleName = mapSampleIds.get(sampleId);
                        Integer sampleIdx = returnedSamplesPosition.get(sampleName);
                        if (sampleIdx == null) {
                            continue;   //Sample may not be required. Ignore this sample.
                        }
                        List<String> lst = Arrays.asList(genotype, VariantMerger.PASS_VALUE);
                        samplesDataArray[sampleIdx] = lst;
                    }
                }

                // Load complex genotypes
                for (Entry<Integer, String> entry : row.getComplexVariant().getSampleToGenotypeMap().entrySet()) {
                    sampleWithVariant.add(entry.getKey());
                    Integer samplePosition = getSamplePosition(returnedSamplesPosition, mapSampleIds, entry.getKey());
                    if (samplePosition == null) {
                        continue;   //Sample may not be required. Ignore this sample.
                    }
                    String genotype = entry.getValue();
                    String returnedGenotype;
                    // FIXME: Decide what to do with lists of genotypes
                    if (simpleGenotypes) {
                        returnedGenotype = getSimpleGenotype(genotype);
                        logger.debug("Return simplified genotype: {} -> {}", genotype, returnedGenotype);
                    } else {
                        returnedGenotype = genotype;
                    }
                    samplesDataArray[samplePosition] = Arrays.asList(returnedGenotype, VariantMerger.PASS_VALUE);
                }

                // Fill gaps (with HOM_REF)
                int gapCounter = 0;
                for (int i = 0; i < samplesDataArray.length; i++) {
                    if (samplesDataArray[i] == null) {
                        ++gapCounter;
                        samplesDataArray[i] = Arrays.asList(VariantTableStudyRow.HOM_REF, VariantMerger.PASS_VALUE);
                    }
                }

                // Check homRef count
                int homRefCount = loadedSamplesSize;
                homRefCount -= sampleWithVariant.size();
                if (homRefCount != row.getHomRefCount()) {
                    String message = "Wrong number of HomRef samples for variant " + variant + ". Got " + homRefCount + ", expect "
                            + row.getHomRefCount() + ". Samples number: " + samplesDataArray.length + " , ";
                    message += "'" + VariantTableStudyRow.HOM_REF + "':" + row.getHomRefCount() + " , ";
                    for (String studyColumn : VariantTableStudyRow.GENOTYPE_COLUMNS) {
                        message += "'" + studyColumn + "':" + row.getSampleIds(studyColumn) + " , ";
                    }
                    wrongVariant(message);
                }

                // Set pass field
                int passCount = loadedSamplesSize;
                for (Entry<String, SampleList> entry : row.getComplexFilter().getFilterNonPass().entrySet()) {
                    String filterString = entry.getKey();
                    passCount -= entry.getValue().getSampleIdsCount();
                    for (Integer id : entry.getValue().getSampleIdsList()) {
                        Integer samplePosition = getSamplePosition(returnedSamplesPosition, mapSampleIds, id);
                        if (samplePosition == null) {
                            continue; // Sample may not be required. Ignore this sample.
                        }
                        samplesDataArray[samplePosition].set(ftIdx, filterString);
                    }
                }

                // Check pass count
                if (passCount != row.getPassCount()) {
                    String message = String.format(
                            "Error parsing variant %s. Pass count %s does not match filter fill count: %s using %s loaded samples.",
                            row.toString(), row.getPassCount(), passCount, loadedSamplesSize);
                    wrongVariant(message);
                }
            }


            List<List<String>> samplesData = Arrays.asList(samplesDataArray);

            StudyEntry studyEntry;
            if (studyNameAsStudyId) {
                studyEntry = new StudyEntry(studyConfiguration.getStudyName());
            } else {
                studyEntry = new StudyEntry(Integer.toString(studyConfiguration.getStudyId()));
            }
            studyEntry.setSortedSamplesPosition(returnedSamplesPosition);
            studyEntry.setSamplesData(samplesData);
            studyEntry.setFormat(expectedFormat);
            studyEntry.setFiles(Collections.singletonList(new FileEntry("", "", attributesMap)));
            studyEntry.setSecondaryAlternates(secAltArr);

            Map<Integer, VariantStats> convertedStatsMap = stats.get(studyConfiguration.getStudyId());
            if (convertedStatsMap != null) {
                Map<String, VariantStats> statsMap = new HashMap<>(convertedStatsMap.size());
                for (Entry<Integer, VariantStats> entry : convertedStatsMap.entrySet()) {
                    String cohortName = studyConfiguration.getCohortIds().inverse().get(entry.getKey());
                    statsMap.put(cohortName, entry.getValue());
                }
                studyEntry.setStats(statsMap);
            }

>>>>>>> e97c0b15
            variant.addStudyEntry(studyEntry);
        }
        variant.setAnnotation(annotation);
        if (StringUtils.isNotEmpty(annotation.getId())) {
            variant.setId(annotation.getId());
        } else {
            variant.setId(variant.toString());
        }
        if (failOnEmptyVariants && variant.getStudies().isEmpty()) {
            throw new IllegalStateException("No Studies registered for variant!!! " + variant);
        }
        return variant;
    }

<<<<<<< HEAD
//    private List<AlternateCoordinate> getAlternateCoordinates(Variant variant, Integer studyId, VariantStudyMetadata variantMetadata,
//                                                              List<String> format, Map<Integer, VariantTableStudyRow> rowsMap,
//                                                              Map<Integer, Map<Integer, List<String>>> fullSamplesData) {
//        List<AlternateCoordinate> secAltArr;
//        if (rowsMap.containsKey(studyId)) {
//            VariantTableStudyRow row = rowsMap.get(studyId);
//            secAltArr = getAlternateCoordinates(variant, row);
//        } else {
//            secAltArr = samplesDataConverter.extractSecondaryAlternates(variant, variantMetadata, format, fullSamplesData.get(studyId));
//        }
//        return secAltArr;
//    }
=======
    private String getDefaultGenotype(StudyConfiguration studyConfiguration) {
        String defaultGenotype;
        if (VariantStorageEngine.MergeMode.from(studyConfiguration.getAttributes()).equals(VariantStorageEngine.MergeMode.ADVANCED)) {
            defaultGenotype = "0/0";
        } else {
            defaultGenotype = unknownGenotype;
        }
        return defaultGenotype;
    }

    private List<AlternateCoordinate> getAlternateCoordinates(Variant variant, Integer studyId, VariantFileHeader variantMetadata,
                                                              List<String> format, Map<Integer, VariantTableStudyRow> rowsMap,
                                                              Map<Integer, Map<Integer, List<String>>> fullSamplesData) {
        List<AlternateCoordinate> secAltArr;
        if (rowsMap.containsKey(studyId)) {
            VariantTableStudyRow row = rowsMap.get(studyId);
            secAltArr = getAlternateCoordinates(variant, row);
        } else {
            secAltArr = samplesDataConverter.extractSecondaryAlternates(variant, variantMetadata, format, fullSamplesData.get(studyId));
        }
        return secAltArr;
    }
>>>>>>> e97c0b15

    protected List<AlternateCoordinate> getAlternateCoordinates(Variant variant, VariantTableStudyRow row) {
        List<AlternateCoordinate> secAltArr;
        List<VariantProto.AlternateCoordinate> secondaryAlternates = row.getComplexVariant().getSecondaryAlternatesList();
        int secondaryAlternatesCount = row.getComplexVariant().getSecondaryAlternatesCount();
        secAltArr = new ArrayList<>(secondaryAlternatesCount);
        if (secondaryAlternatesCount > 0) {
            for (VariantProto.AlternateCoordinate altCoordinate : secondaryAlternates) {
                VariantType type = VariantType.valueOf(altCoordinate.getType().name());
                String chr = StringUtils.isEmpty(altCoordinate.getChromosome())
                        ? variant.getChromosome() : altCoordinate.getChromosome();
                Integer start = altCoordinate.getStart() == 0 ? variant.getStart() : altCoordinate.getStart();
                Integer end = altCoordinate.getEnd() == 0 ? variant.getEnd() : altCoordinate.getEnd();
                String reference = StringUtils.isEmpty(altCoordinate.getReference()) ? "" : altCoordinate.getReference();
                String alternate = StringUtils.isEmpty(altCoordinate.getAlternate()) ? "" : altCoordinate.getAlternate();
                AlternateCoordinate alt = new AlternateCoordinate(chr, start, end, reference, alternate, type);
                secAltArr.add(alt);
            }
        }
        return secAltArr;
    }

    private void calculatePassCallRates(VariantTableStudyRow row, Map<String, String> attributesMap, int
            loadedSamplesSize) {
        attributesMap.put("PASS", row.getPassCount().toString());
        attributesMap.put("CALL", row.getCallCount().toString());
        double passRate = row.getPassCount().doubleValue() / loadedSamplesSize;
        double callRate = row.getCallCount().doubleValue() / loadedSamplesSize;
        double opr = passRate * callRate;
        attributesMap.put("PR", String.valueOf(passRate));
        attributesMap.put("CR", String.valueOf(callRate));
        attributesMap.put("OPR", String.valueOf(opr)); // OVERALL pass rate
        attributesMap.put("NS", String.valueOf(loadedSamplesSize)); // Number of Samples
    }

    private String getSimpleGenotype(String genotype) {
        int idx = genotype.indexOf(',');
        if (idx > 0) {
            return genotype.substring(0, idx);
        } else {
            return genotype;
        }
    }

    private void wrongVariant(String message) {
        if (failOnWrongVariants) {
            throw new IllegalStateException(message);
        } else {
            logger.warn(message);
        }
    }

    private Integer getSamplePosition(LinkedHashMap<String, Integer> returnedSamplesPosition, BiMap<Integer, String> mapSampleIds,
                                      Integer sampleId) {
        String sampleName = mapSampleIds.get(sampleId);
        return returnedSamplesPosition.get(sampleName);
    }

    public static boolean isFailOnWrongVariants() {
        return failOnWrongVariants;
    }

    public static void setFailOnWrongVariants(boolean b) {
        failOnWrongVariants = b;
    }

    private static class VariantTableStudyRowToVariantConverter extends HBaseToVariantConverter<VariantTableStudyRow> {
        VariantTableStudyRowToVariantConverter(VariantTableHelper helper) throws IOException {
            super(helper);
        }

        VariantTableStudyRowToVariantConverter(GenomeHelper genomeHelper, StudyConfigurationManager scm) {
            super(genomeHelper, scm);
        }

        @Override
        public Variant convert(VariantTableStudyRow row) {
            Variant variant = new Variant(row.getChromosome(), row.getPos(), row.getRef(), row.getAlt());
            StudyEntry studyEntry = studyEntryConverter.convert(variant, row);
            return convert(row, variant, Collections.singletonMap(row.getStudyId(), studyEntry), Collections.emptyMap(), null);
        }
    }

    private static class ResultSetToVariantConverter extends HBaseToVariantConverter<ResultSet> {
        ResultSetToVariantConverter(VariantTableHelper helper) throws IOException {
            super(helper);
        }

        ResultSetToVariantConverter(GenomeHelper genomeHelper, StudyConfigurationManager scm) {
            super(genomeHelper, scm);
        }

        @Override
        public Variant convert(ResultSet resultSet) {
            Variant variant = null;
            try {
                variant = new Variant(resultSet.getString(VariantPhoenixHelper.VariantColumn.CHROMOSOME.column()),
                        resultSet.getInt(VariantPhoenixHelper.VariantColumn.POSITION.column()),
                        resultSet.getString(VariantPhoenixHelper.VariantColumn.REFERENCE.column()),
                        resultSet.getString(VariantPhoenixHelper.VariantColumn.ALTERNATE.column())
                );
                String type = resultSet.getString(VariantPhoenixHelper.VariantColumn.TYPE.column());
                if (StringUtils.isNotBlank(type)) {
                    variant.setType(VariantType.valueOf(type));
                }

                Map<Integer, Map<Integer, VariantStats>> stats = statsConverter.convert(resultSet);
                VariantAnnotation annotation = annotationConverter.convert(resultSet);

                Map<Integer, StudyEntry> samplesData = studyEntryConverter.convert(resultSet);
                return convert(resultSet, variant, samplesData, stats, annotation);
            } catch (RuntimeException | SQLException e) {
                logger.error("Fail to parse variant: " + variant);
                throw Throwables.propagate(e);
            }
        }
    }

    private static class ResultToVariantConverter extends HBaseToVariantConverter<Result> {
        ResultToVariantConverter(VariantTableHelper helper) throws IOException {
            super(helper);
        }

        ResultToVariantConverter(GenomeHelper genomeHelper, StudyConfigurationManager scm) {
            super(genomeHelper, scm);
        }

        @Override
        public Variant convert(Result result) {
            VariantAnnotation annotation = annotationConverter.convert(result);
            Map<Integer, Map<Integer, VariantStats>> stats = statsConverter.convert(result);
            Map<Integer, StudyEntry> studies = studyEntryConverter.convert(result);
            return convert(result, extractVariantFromVariantRowKey(result.getRow()), studies, stats, annotation);
        }
    }
}<|MERGE_RESOLUTION|>--- conflicted
+++ resolved
@@ -25,7 +25,6 @@
 import org.opencb.biodata.models.variant.avro.AlternateCoordinate;
 import org.opencb.biodata.models.variant.avro.VariantAnnotation;
 import org.opencb.biodata.models.variant.avro.VariantType;
-import org.opencb.biodata.models.variant.metadata.VariantFileHeader;
 import org.opencb.biodata.models.variant.protobuf.VariantProto;
 import org.opencb.biodata.models.variant.stats.VariantStats;
 import org.opencb.biodata.tools.Converter;
@@ -33,10 +32,6 @@
 import org.opencb.commons.datastore.core.ObjectMap;
 import org.opencb.opencga.storage.core.metadata.StudyConfiguration;
 import org.opencb.opencga.storage.core.metadata.StudyConfigurationManager;
-<<<<<<< HEAD
-=======
-import org.opencb.opencga.storage.core.variant.VariantStorageEngine;
->>>>>>> e97c0b15
 import org.opencb.opencga.storage.core.variant.VariantStorageEngine.Options;
 import org.opencb.opencga.storage.core.variant.adaptors.VariantField;
 import org.opencb.opencga.storage.hadoop.variant.GenomeHelper;
@@ -202,236 +197,11 @@
             annotation.setConsequenceTypes(Collections.emptyList());
         }
 
-<<<<<<< HEAD
         for (Integer studyId : studies.keySet()) {
             StudyEntry studyEntry = studies.get(studyId);
             stats.getOrDefault(studyId, Collections.emptyMap()).forEach((cohortId, variantStats) -> {
                 studyEntry.setStats(cohortId.toString(), variantStats);
             });
-=======
-        if (!rowsMap.isEmpty()) {
-            studyIds = rowsMap.keySet();
-        } else if (fullSamplesData != null && !fullSamplesData.isEmpty()) {
-            studyIds = fullSamplesData.keySet();
-        } else if (failOnEmptyVariants) {
-            throw new IllegalStateException("No Studies supplied for row " + variant);
-        } else {
-            studyIds = Collections.emptySet();
-        }
-
-        for (Integer studyId : studyIds) {
-            Map<String, String> attributesMap = new HashMap<>();
-            QueryResult<StudyConfiguration> queryResult = scm.getStudyConfiguration(studyId, scmOptions);
-            if (queryResult.getResult().isEmpty()) {
-                throw new IllegalStateException("No study found for study ID: " + studyId);
-            }
-            StudyConfiguration studyConfiguration = queryResult.first();
-
-            LinkedHashMap<String, Integer> returnedSamplesPosition = getReturnedSamplesPosition(studyConfiguration);
-            if (mutableSamplesPosition) {
-                returnedSamplesPosition = new LinkedHashMap<>(returnedSamplesPosition);
-            }
-//            Do not throw any exception. It may happen that the study is not loaded yet or no samples are required!
-//            if (returnedSamplesPosition.isEmpty()) {
-//                throw new IllegalStateException("No samples found for study!!!");
-//            }
-
-            BiMap<String, Integer> loadedSamples = StudyConfiguration.getIndexedSamples(studyConfiguration);
-
-            List<String> format;
-            List<String> expectedFormat;
-            if (fullSamplesData == null) {
-                // Only GT and FT available.
-                format = Arrays.asList(VariantMerger.GT_KEY, VariantMerger.GENOTYPE_FILTER_KEY);
-            } else {
-                format = getFormat(studyConfiguration);
-            }
-
-            int[] formatsMap;
-            if (this.expectedFormat != null && !this.expectedFormat.equals(format)) {
-                expectedFormat = this.expectedFormat;
-                formatsMap = new int[expectedFormat.size()];
-                for (int i = 0; i < expectedFormat.size(); i++) {
-                    formatsMap[i] = format.indexOf(expectedFormat.get(i));
-                }
-            } else {
-                formatsMap = null;
-                expectedFormat = format;
-            }
-
-            int gtIdx = format.indexOf(VariantMerger.GT_KEY);
-            int ftIdx = format.indexOf(VariantMerger.GENOTYPE_FILTER_KEY);
-
-            int loadedSamplesSize = loadedSamples.size();
-
-            // Load Secondary Index
-            List<AlternateCoordinate> secAltArr = getAlternateCoordinates(variant, studyId,
-                    studyConfiguration.getVariantHeader(), format, rowsMap, fullSamplesData);
-
-            Integer nSamples = returnedSamplesPosition.size();
-
-            @SuppressWarnings("unchecked")
-            List<String>[] samplesDataArray = new List[nSamples];
-            BiMap<Integer, String> mapSampleIds = studyConfiguration.getSampleIds().inverse();
-
-            // Read values from sample columns
-            if (fullSamplesData != null) {
-                Map<Integer, List<String>> studySampleData = fullSamplesData.getOrDefault(studyId, Collections.emptyMap());
-                for (Entry<Integer, List<String>> entry : studySampleData.entrySet()) {
-                    Integer sampleId = entry.getKey();
-                    List<String> sampleData = entry.getValue();
-                    String sampleName = mapSampleIds.get(sampleId);
-
-                    if (sampleData.size() != format.size()) {
-                        throw new IllegalStateException();
-                    }
-                    Integer samplePosition = returnedSamplesPosition.get(sampleName);
-                    if (samplePosition != null) {
-                        if (simpleGenotypes && gtIdx >= 0) {
-                            String simpleGenotype = getSimpleGenotype(sampleData.get(gtIdx));
-                            sampleData.set(gtIdx, simpleGenotype);
-                        }
-                        if (formatsMap != null) {
-                            List<String> filteredSampleData = new ArrayList<>(formatsMap.length);
-                            for (int i : formatsMap) {
-                                if (i < 0) {
-                                    filteredSampleData.add(VCFConstants.MISSING_VALUE_v4);
-                                } else {
-                                    filteredSampleData.add(sampleData.get(i));
-                                }
-                            }
-                            sampleData = filteredSampleData;
-                        }
-                        samplesDataArray[samplePosition] = sampleData;
-                    } else {
-                        logger.warn("ResultSet containing unwanted samples data returnedSamples: "
-                                + returnedSamplesPosition + "  sample: " + sampleName + " id: " + sampleId);
-                    }
-                }
-                List<String> defaultSampleData = new ArrayList<>(expectedFormat.size());
-                for (String f : expectedFormat) {
-                    if (f.equals(VariantMerger.GT_KEY)) {
-                        String defaultGenotype = getDefaultGenotype(studyConfiguration);
-                        defaultSampleData.add(defaultGenotype); // Read from default genotype
-                    } else {
-                        defaultSampleData.add(VCFConstants.MISSING_VALUE_v4);
-                    }
-                }
-                for (int i = 0; i < samplesDataArray.length; i++) {
-                    if (samplesDataArray[i] == null) {
-                        samplesDataArray[i] = defaultSampleData;
-                    }
-                }
-            } else {
-                VariantTableStudyRow row = rowsMap.get(studyId);
-                calculatePassCallRates(row, attributesMap, loadedSamplesSize);
-                Set<Integer> sampleWithVariant = new HashSet<>();
-                for (String genotype : row.getGenotypes()) {
-                    sampleWithVariant.addAll(row.getSampleIds(genotype));
-                    if (genotype.equals(VariantTableStudyRow.OTHER)) {
-                        continue; // skip OTHER -> see Complex type
-                    }
-                    for (Integer sampleId : row.getSampleIds(genotype)) {
-                        String sampleName = mapSampleIds.get(sampleId);
-                        Integer sampleIdx = returnedSamplesPosition.get(sampleName);
-                        if (sampleIdx == null) {
-                            continue;   //Sample may not be required. Ignore this sample.
-                        }
-                        List<String> lst = Arrays.asList(genotype, VariantMerger.PASS_VALUE);
-                        samplesDataArray[sampleIdx] = lst;
-                    }
-                }
-
-                // Load complex genotypes
-                for (Entry<Integer, String> entry : row.getComplexVariant().getSampleToGenotypeMap().entrySet()) {
-                    sampleWithVariant.add(entry.getKey());
-                    Integer samplePosition = getSamplePosition(returnedSamplesPosition, mapSampleIds, entry.getKey());
-                    if (samplePosition == null) {
-                        continue;   //Sample may not be required. Ignore this sample.
-                    }
-                    String genotype = entry.getValue();
-                    String returnedGenotype;
-                    // FIXME: Decide what to do with lists of genotypes
-                    if (simpleGenotypes) {
-                        returnedGenotype = getSimpleGenotype(genotype);
-                        logger.debug("Return simplified genotype: {} -> {}", genotype, returnedGenotype);
-                    } else {
-                        returnedGenotype = genotype;
-                    }
-                    samplesDataArray[samplePosition] = Arrays.asList(returnedGenotype, VariantMerger.PASS_VALUE);
-                }
-
-                // Fill gaps (with HOM_REF)
-                int gapCounter = 0;
-                for (int i = 0; i < samplesDataArray.length; i++) {
-                    if (samplesDataArray[i] == null) {
-                        ++gapCounter;
-                        samplesDataArray[i] = Arrays.asList(VariantTableStudyRow.HOM_REF, VariantMerger.PASS_VALUE);
-                    }
-                }
-
-                // Check homRef count
-                int homRefCount = loadedSamplesSize;
-                homRefCount -= sampleWithVariant.size();
-                if (homRefCount != row.getHomRefCount()) {
-                    String message = "Wrong number of HomRef samples for variant " + variant + ". Got " + homRefCount + ", expect "
-                            + row.getHomRefCount() + ". Samples number: " + samplesDataArray.length + " , ";
-                    message += "'" + VariantTableStudyRow.HOM_REF + "':" + row.getHomRefCount() + " , ";
-                    for (String studyColumn : VariantTableStudyRow.GENOTYPE_COLUMNS) {
-                        message += "'" + studyColumn + "':" + row.getSampleIds(studyColumn) + " , ";
-                    }
-                    wrongVariant(message);
-                }
-
-                // Set pass field
-                int passCount = loadedSamplesSize;
-                for (Entry<String, SampleList> entry : row.getComplexFilter().getFilterNonPass().entrySet()) {
-                    String filterString = entry.getKey();
-                    passCount -= entry.getValue().getSampleIdsCount();
-                    for (Integer id : entry.getValue().getSampleIdsList()) {
-                        Integer samplePosition = getSamplePosition(returnedSamplesPosition, mapSampleIds, id);
-                        if (samplePosition == null) {
-                            continue; // Sample may not be required. Ignore this sample.
-                        }
-                        samplesDataArray[samplePosition].set(ftIdx, filterString);
-                    }
-                }
-
-                // Check pass count
-                if (passCount != row.getPassCount()) {
-                    String message = String.format(
-                            "Error parsing variant %s. Pass count %s does not match filter fill count: %s using %s loaded samples.",
-                            row.toString(), row.getPassCount(), passCount, loadedSamplesSize);
-                    wrongVariant(message);
-                }
-            }
-
-
-            List<List<String>> samplesData = Arrays.asList(samplesDataArray);
-
-            StudyEntry studyEntry;
-            if (studyNameAsStudyId) {
-                studyEntry = new StudyEntry(studyConfiguration.getStudyName());
-            } else {
-                studyEntry = new StudyEntry(Integer.toString(studyConfiguration.getStudyId()));
-            }
-            studyEntry.setSortedSamplesPosition(returnedSamplesPosition);
-            studyEntry.setSamplesData(samplesData);
-            studyEntry.setFormat(expectedFormat);
-            studyEntry.setFiles(Collections.singletonList(new FileEntry("", "", attributesMap)));
-            studyEntry.setSecondaryAlternates(secAltArr);
-
-            Map<Integer, VariantStats> convertedStatsMap = stats.get(studyConfiguration.getStudyId());
-            if (convertedStatsMap != null) {
-                Map<String, VariantStats> statsMap = new HashMap<>(convertedStatsMap.size());
-                for (Entry<Integer, VariantStats> entry : convertedStatsMap.entrySet()) {
-                    String cohortName = studyConfiguration.getCohortIds().inverse().get(entry.getKey());
-                    statsMap.put(cohortName, entry.getValue());
-                }
-                studyEntry.setStats(statsMap);
-            }
-
->>>>>>> e97c0b15
             variant.addStudyEntry(studyEntry);
         }
         variant.setAnnotation(annotation);
@@ -446,8 +216,7 @@
         return variant;
     }
 
-<<<<<<< HEAD
-//    private List<AlternateCoordinate> getAlternateCoordinates(Variant variant, Integer studyId, VariantStudyMetadata variantMetadata,
+//    private List<AlternateCoordinate> getAlternateCoordinates(Variant variant, Integer studyId, VariantFileHeader variantMetadata,
 //                                                              List<String> format, Map<Integer, VariantTableStudyRow> rowsMap,
 //                                                              Map<Integer, Map<Integer, List<String>>> fullSamplesData) {
 //        List<AlternateCoordinate> secAltArr;
@@ -459,30 +228,6 @@
 //        }
 //        return secAltArr;
 //    }
-=======
-    private String getDefaultGenotype(StudyConfiguration studyConfiguration) {
-        String defaultGenotype;
-        if (VariantStorageEngine.MergeMode.from(studyConfiguration.getAttributes()).equals(VariantStorageEngine.MergeMode.ADVANCED)) {
-            defaultGenotype = "0/0";
-        } else {
-            defaultGenotype = unknownGenotype;
-        }
-        return defaultGenotype;
-    }
-
-    private List<AlternateCoordinate> getAlternateCoordinates(Variant variant, Integer studyId, VariantFileHeader variantMetadata,
-                                                              List<String> format, Map<Integer, VariantTableStudyRow> rowsMap,
-                                                              Map<Integer, Map<Integer, List<String>>> fullSamplesData) {
-        List<AlternateCoordinate> secAltArr;
-        if (rowsMap.containsKey(studyId)) {
-            VariantTableStudyRow row = rowsMap.get(studyId);
-            secAltArr = getAlternateCoordinates(variant, row);
-        } else {
-            secAltArr = samplesDataConverter.extractSecondaryAlternates(variant, variantMetadata, format, fullSamplesData.get(studyId));
-        }
-        return secAltArr;
-    }
->>>>>>> e97c0b15
 
     protected List<AlternateCoordinate> getAlternateCoordinates(Variant variant, VariantTableStudyRow row) {
         List<AlternateCoordinate> secAltArr;
