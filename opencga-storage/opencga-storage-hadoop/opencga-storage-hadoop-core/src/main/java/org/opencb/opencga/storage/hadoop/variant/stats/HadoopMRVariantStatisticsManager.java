--- conflicted
+++ resolved
@@ -46,11 +46,7 @@
         VariantStorageMetadataManager metadataManager = dbAdaptor.getMetadataManager();
         StudyMetadata sm = metadataManager.getStudyMetadata(study);
 
-<<<<<<< HEAD
-        if (sm.isAggregated()) {
-=======
         if (isAggregated(sm, options)) {
->>>>>>> 6c04fdf1
             throw new StorageEngineException("Unsupported calculate aggregated statistics with map-reduce. Please, use "
                     + HadoopVariantStorageEngine.STATS_LOCAL + '=' + true);
         }
