/*
 * Copyright 2015-2017 OpenCB
 *
 * Licensed under the Apache License, Version 2.0 (the "License");
 * you may not use this file except in compliance with the License.
 * You may obtain a copy of the License at
 *
 *     http://www.apache.org/licenses/LICENSE-2.0
 *
 * Unless required by applicable law or agreed to in writing, software
 * distributed under the License is distributed on an "AS IS" BASIS,
 * WITHOUT WARRANTIES OR CONDITIONS OF ANY KIND, either express or implied.
 * See the License for the specific language governing permissions and
 * limitations under the License.
 */

/**
 *
 */
package org.opencb.opencga.storage.hadoop.variant.archive;

import org.apache.hadoop.conf.Configuration;
import org.apache.hadoop.hbase.client.Connection;
import org.apache.hadoop.hbase.client.ConnectionFactory;
import org.apache.hadoop.hbase.client.Put;
import org.apache.hadoop.hbase.io.compress.Compression;
import org.apache.hadoop.hbase.util.Bytes;
import org.opencb.biodata.models.variant.VariantFileMetadata;
import org.opencb.biodata.models.variant.metadata.VariantStudyMetadata;
import org.opencb.biodata.models.variant.protobuf.VcfSliceProtos.VcfSlice;
import org.opencb.opencga.storage.core.variant.VariantStorageEngine;
import org.opencb.opencga.storage.hadoop.utils.HBaseManager;
import org.opencb.opencga.storage.hadoop.variant.GenomeHelper;
import org.opencb.opencga.storage.hadoop.variant.HadoopVariantStorageEngine;
import org.opencb.opencga.storage.hadoop.variant.metadata.HBaseVariantFileMetadataDBAdaptor;
import org.slf4j.Logger;
import org.slf4j.LoggerFactory;

import java.io.IOException;
import java.util.ArrayList;
import java.util.List;
import java.util.concurrent.atomic.AtomicReference;

/**
 * @author Matthias Haimel mh719+git@cam.ac.uk.
 */
public class ArchiveTableHelper extends GenomeHelper {

    public static final String NON_REF_COLUMN_SUFIX = "_N";
<<<<<<< HEAD
    public static final String REF_COLUMN_SUFIX = "_R";
=======
    public static final byte[] NON_REF_COLUMN_SUFIX_BYTES = Bytes.toBytes(NON_REF_COLUMN_SUFIX);
    public static final String REF_COLUMN_SUFIX = "_R";
    public static final byte[] REF_COLUMN_SUFIX_BYTES = Bytes.toBytes(REF_COLUMN_SUFIX);
>>>>>>> ca2c08a2

    private final Logger logger = LoggerFactory.getLogger(ArchiveTableHelper.class);
    private final AtomicReference<VariantFileMetadata> meta = new AtomicReference<>();
    private final ArchiveRowKeyFactory keyFactory;
    private final byte[] nonRefColumn;
    private final byte[] refColumn;

    private final int fileId;

    public ArchiveTableHelper(Configuration conf) throws IOException {
        super(conf);
        fileId = conf.getInt(VariantStorageEngine.Options.FILE_ID.key(), 0);
<<<<<<< HEAD
        try (HBaseVariantFileMetadataDBAdaptor metadataManager = new HBaseVariantFileMetadataDBAdaptor(conf)) {
=======
        try (HadoopVariantFileMetadataDBAdaptor metadataManager = new HadoopVariantFileMetadataDBAdaptor(conf)) {
>>>>>>> ca2c08a2
            VariantFileMetadata meta = metadataManager.getVariantFileMetadata(getStudyId(), fileId, null);
            this.meta.set(meta);
            nonRefColumn = Bytes.toBytes(getNonRefColumnName(meta));
            refColumn = Bytes.toBytes(getRefColumnName(meta));
        }
        keyFactory = new ArchiveRowKeyFactory(conf);
    }

    public ArchiveTableHelper(GenomeHelper helper, int studyId, VariantFileMetadata meta) {
        super(helper, studyId);
        this.meta.set(meta);
        fileId = Integer.valueOf(meta.getId());
        nonRefColumn = Bytes.toBytes(getNonRefColumnName(meta));
        refColumn = Bytes.toBytes(getRefColumnName(meta));
        keyFactory = new ArchiveRowKeyFactory(helper.getConf());
    }

    public ArchiveTableHelper(Configuration conf, int studyId, VariantFileMetadata meta) {
        super(conf, studyId);
        this.meta.set(meta);
        fileId = Integer.valueOf(meta.getId());
        nonRefColumn = Bytes.toBytes(getNonRefColumnName(meta));
        refColumn = Bytes.toBytes(getRefColumnName(meta));
        keyFactory = new ArchiveRowKeyFactory(conf);
    }

    public ArchiveRowKeyFactory getKeyFactory() {
        return keyFactory;
    }

    /**
     * Get the archive column name for a file given a FileId.
     *
     * @param fileId Numerical file identifier
     * @return Column name or Qualifier
     */
    public static String getNonRefColumnName(int fileId) {
        return Integer.toString(fileId) + NON_REF_COLUMN_SUFIX;
    }

    public int getFileId() {
        return fileId;
    }

    /**
     * Get the archive column name for a file given a FileId.
     *
     * @param columnName Column name
     * @return Related fileId
     */
    public static int getFileIdFromNonRefColumnName(byte[] columnName) {
        return Integer.parseInt(Bytes.toString(columnName, 0, columnName.length - NON_REF_COLUMN_SUFIX.length()));
<<<<<<< HEAD
=======
    }

    /**
     * Get the archive column name for a file given a FileId.
     *
     * @param columnName Column name
     * @return Related fileId
     */
    public static int getFileIdFromRefColumnName(byte[] columnName) {
        return Integer.parseInt(Bytes.toString(columnName, 0, columnName.length - REF_COLUMN_SUFIX.length()));
    }

    public static boolean isNonRefColumn(byte[] columnName) {
        return columnName.length > 0 && Character.isDigit(columnName[0]) && endsWith(columnName, NON_REF_COLUMN_SUFIX_BYTES);
    }

    public static boolean isRefColumn(byte[] columnName) {
        return columnName.length > 0 && Character.isDigit(columnName[0]) && endsWith(columnName, REF_COLUMN_SUFIX_BYTES);
    }

    private static boolean endsWith(byte[] columnName, byte[] sufixBytes) {
        return columnName.length > sufixBytes.length && Bytes.equals(
                columnName, columnName.length - sufixBytes.length, sufixBytes.length,
                sufixBytes, 0, sufixBytes.length
        );
    }


    /**
     * Get the archive column name for a file given a VariantFileMetadata.
     *
     * @param fileMetadata VariantFileMetadata
     * @return Column name or Qualifier
     */
    public static String getNonRefColumnName(VariantFileMetadata fileMetadata) {
        return getNonRefColumnName(Integer.parseInt(fileMetadata.getId()));
>>>>>>> ca2c08a2
    }

    /**
     * Get the archive column name for a file given a VariantFileMetadata.
     *
     * @param fileMetadata VariantFileMetadata
     * @return Column name or Qualifier
     */
<<<<<<< HEAD
    public static String getNonRefColumnName(VariantFileMetadata fileMetadata) {
        return getNonRefColumnName(Integer.parseInt(fileMetadata.getId()));
    }

    /**
     * Get the archive column name for a file given a VariantFileMetadata.
     *
     * @param fileMetadata VariantFileMetadata
     * @return Column name or Qualifier
     */
=======
>>>>>>> ca2c08a2
    public static String getRefColumnName(VariantFileMetadata fileMetadata) {
        return getRefColumnName(Integer.parseInt(fileMetadata.getId()));
    }
    /**
     * Get the archive column name for a file given a FileId.
     *
     * @param fileId Numerical file identifier
     * @return Column name or Qualifier
     */
    public static String getRefColumnName(int fileId) {
        return fileId + REF_COLUMN_SUFIX;
    }

    public static boolean createArchiveTableIfNeeded(GenomeHelper genomeHelper, String tableName) throws IOException {
        try (Connection con = ConnectionFactory.createConnection(genomeHelper.getConf())) {
            return createArchiveTableIfNeeded(genomeHelper, tableName, con);
        }
    }

    public static boolean createArchiveTableIfNeeded(GenomeHelper genomeHelper, String tableName, Connection con) throws IOException {
        Compression.Algorithm compression = Compression.getCompressionAlgorithmByName(
                genomeHelper.getConf().get(HadoopVariantStorageEngine.ARCHIVE_TABLE_COMPRESSION, Compression.Algorithm.SNAPPY.getName()));
        final List<byte[]> preSplits = generateArchiveTableBootPreSplitHuman(genomeHelper.getConf());
        return HBaseManager.createTableIfNeeded(con, tableName, genomeHelper.getColumnFamily(), preSplits, compression);
    }

    public static List<byte[]> generateArchiveTableBootPreSplitHuman(Configuration conf) {
        ArchiveRowKeyFactory rowKeyFactory = new ArchiveRowKeyFactory(conf);

        int nSplits = conf.getInt(
                HadoopVariantStorageEngine.ARCHIVE_TABLE_PRESPLIT_SIZE,
                HadoopVariantStorageEngine.DEFAULT_ARCHIVE_TABLE_PRESPLIT_SIZE);
        int expectedNumBatches = rowKeyFactory.getFileBatch(conf.getInt(
                HadoopVariantStorageEngine.EXPECTED_FILES_NUMBER,
                HadoopVariantStorageEngine.DEFAULT_EXPECTED_FILES_NUMBER));

        final List<byte[]> preSplits = new ArrayList<>(nSplits * expectedNumBatches);
        for (int batch = 0; batch <= expectedNumBatches; batch++) {
            int finalBatch = batch;
            preSplits.addAll(generateBootPreSplitsHuman(nSplits, (chr, start) ->
                    Bytes.toBytes(rowKeyFactory.generateBlockIdFromSliceAndBatch(finalBatch, chr, start))));
        }
        return preSplits;
    }

    public VariantFileMetadata getFileMetadata() {
        return meta.get();
    }

    public VariantStudyMetadata getStudyMetadata() {
        return meta.get().toVariantStudyMetadata(String.valueOf(getStudyId()));
    }

    public byte[] getNonRefColumnName() {
        return nonRefColumn;
    }

    public byte[] getRefColumnName() {
        return refColumn;
    }

    @Deprecated
    public Put wrap(VcfSlice slice) {
        return wrap(slice, false);
    }

    public Put wrap(VcfSlice slice, boolean isRef) {
//        byte[] rowId = generateBlockIdAsBytes(slice.getChromosome(), (long) slice.getPosition() + slice.getRecords(0).getRelativeStart
// () * 100);
        byte[] rowId = keyFactory.generateBlockIdAsBytes(getFileId(), slice.getChromosome(), slice.getPosition());
        return wrapAsPut(isRef ? getRefColumnName() : getNonRefColumnName(), rowId, slice);
    }

}<|MERGE_RESOLUTION|>--- conflicted
+++ resolved
@@ -47,13 +47,9 @@
 public class ArchiveTableHelper extends GenomeHelper {
 
     public static final String NON_REF_COLUMN_SUFIX = "_N";
-<<<<<<< HEAD
-    public static final String REF_COLUMN_SUFIX = "_R";
-=======
     public static final byte[] NON_REF_COLUMN_SUFIX_BYTES = Bytes.toBytes(NON_REF_COLUMN_SUFIX);
     public static final String REF_COLUMN_SUFIX = "_R";
     public static final byte[] REF_COLUMN_SUFIX_BYTES = Bytes.toBytes(REF_COLUMN_SUFIX);
->>>>>>> ca2c08a2
 
     private final Logger logger = LoggerFactory.getLogger(ArchiveTableHelper.class);
     private final AtomicReference<VariantFileMetadata> meta = new AtomicReference<>();
@@ -66,11 +62,7 @@
     public ArchiveTableHelper(Configuration conf) throws IOException {
         super(conf);
         fileId = conf.getInt(VariantStorageEngine.Options.FILE_ID.key(), 0);
-<<<<<<< HEAD
         try (HBaseVariantFileMetadataDBAdaptor metadataManager = new HBaseVariantFileMetadataDBAdaptor(conf)) {
-=======
-        try (HadoopVariantFileMetadataDBAdaptor metadataManager = new HadoopVariantFileMetadataDBAdaptor(conf)) {
->>>>>>> ca2c08a2
             VariantFileMetadata meta = metadataManager.getVariantFileMetadata(getStudyId(), fileId, null);
             this.meta.set(meta);
             nonRefColumn = Bytes.toBytes(getNonRefColumnName(meta));
@@ -123,8 +115,6 @@
      */
     public static int getFileIdFromNonRefColumnName(byte[] columnName) {
         return Integer.parseInt(Bytes.toString(columnName, 0, columnName.length - NON_REF_COLUMN_SUFIX.length()));
-<<<<<<< HEAD
-=======
     }
 
     /**
@@ -161,7 +151,6 @@
      */
     public static String getNonRefColumnName(VariantFileMetadata fileMetadata) {
         return getNonRefColumnName(Integer.parseInt(fileMetadata.getId()));
->>>>>>> ca2c08a2
     }
 
     /**
@@ -170,19 +159,6 @@
      * @param fileMetadata VariantFileMetadata
      * @return Column name or Qualifier
      */
-<<<<<<< HEAD
-    public static String getNonRefColumnName(VariantFileMetadata fileMetadata) {
-        return getNonRefColumnName(Integer.parseInt(fileMetadata.getId()));
-    }
-
-    /**
-     * Get the archive column name for a file given a VariantFileMetadata.
-     *
-     * @param fileMetadata VariantFileMetadata
-     * @return Column name or Qualifier
-     */
-=======
->>>>>>> ca2c08a2
     public static String getRefColumnName(VariantFileMetadata fileMetadata) {
         return getRefColumnName(Integer.parseInt(fileMetadata.getId()));
     }
