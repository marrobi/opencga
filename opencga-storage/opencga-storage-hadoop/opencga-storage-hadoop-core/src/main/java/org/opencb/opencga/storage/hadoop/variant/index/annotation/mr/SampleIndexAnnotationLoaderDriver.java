--- conflicted
+++ resolved
@@ -85,13 +85,8 @@
         } else {
             LOGGER.info("Study without genotypes : " + HBaseToVariantConverter.getFixedFormat(attributes));
         }
-<<<<<<< HEAD
-        hasGenotype = false;
 
         region = getParam(VariantQueryParam.REGION.key(), "");
-
-=======
->>>>>>> d0f8e9d8
     }
 
     @Override
