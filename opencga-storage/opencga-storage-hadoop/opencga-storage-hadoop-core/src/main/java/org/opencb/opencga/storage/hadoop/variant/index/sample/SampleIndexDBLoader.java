package org.opencb.opencga.storage.hadoop.variant.index.sample;

import org.apache.hadoop.hbase.client.Put;
import org.apache.hadoop.hbase.io.compress.Compression;
import org.opencb.biodata.models.variant.StudyEntry;
import org.opencb.biodata.models.variant.Variant;
import org.opencb.biodata.models.variant.avro.VariantType;
import org.opencb.commons.datastore.core.ObjectMap;
import org.opencb.opencga.storage.core.variant.adaptors.GenotypeClass;
import org.opencb.opencga.storage.hadoop.utils.AbstractHBaseDataWriter;
import org.opencb.opencga.storage.hadoop.utils.HBaseManager;

import java.io.IOException;
import java.io.UncheckedIOException;
import java.util.*;

import static org.opencb.opencga.storage.hadoop.variant.HadoopVariantStorageEngine.*;
<<<<<<< HEAD
=======
import static org.opencb.opencga.storage.hadoop.variant.index.sample.SampleIndexSchema.*;
>>>>>>> 6c04fdf1

/**
 * Created on 14/05/18.
 *
 * @author Jacobo Coll &lt;jacobo167@gmail.com&gt;
 */
public class SampleIndexDBLoader extends AbstractHBaseDataWriter<Variant, Put> {

    private final List<Integer> sampleIds;
    private final byte[] family;
    // Map from IndexChunk -> List (following sampleIds order) of Map<Genotype, StringBuilder>
    private final Map<IndexChunk, List<Map<String, SortedSet<Variant>>>> buffer = new LinkedHashMap<>();
    private final HashSet<String> genotypes = new HashSet<>();
    private final SampleIndexToHBaseConverter converter;
    private final ObjectMap options;

    public SampleIndexDBLoader(HBaseManager hBaseManager, String tableName, List<Integer> sampleIds, byte[] family, ObjectMap options) {
        super(hBaseManager, tableName);
        this.sampleIds = sampleIds;
        this.family = family;
        converter = new SampleIndexToHBaseConverter(family);
        this.options = options;
    }

    private class IndexChunk {
        private final String chromosome;
        private final Integer position;

        IndexChunk(String chromosome, Integer position) {
            this.chromosome = chromosome;
            this.position = position;
        }

        @Override
        public boolean equals(Object o) {
            if (this == o) {
                return true;
            }
            if (!(o instanceof IndexChunk)) {
                return false;
            }
            IndexChunk that = (IndexChunk) o;
            return Objects.equals(chromosome, that.chromosome)
                    && Objects.equals(position, that.position);
        }

        @Override
        public int hashCode() {
            return Objects.hash(chromosome, position);
        }
    }

    @Override
    public boolean open() {
        super.open();

        try {
            int files = options.getInt(EXPECTED_FILES_NUMBER, DEFAULT_EXPECTED_FILES_NUMBER);
            int preSplitSize = options.getInt(SAMPLE_INDEX_TABLE_PRESPLIT_SIZE, DEFAULT_SAMPLE_INDEX_TABLE_PRESPLIT_SIZE);

            int splits = files / preSplitSize;
            ArrayList<byte[]> preSplits = new ArrayList<>(splits);
            for (int i = 0; i < splits; i++) {
<<<<<<< HEAD
                preSplits.add(HBaseToSampleIndexConverter.toRowKey(i * preSplitSize));
=======
                preSplits.add(toRowKey(i * preSplitSize));
>>>>>>> 6c04fdf1
            }

            hBaseManager.createTableIfNeeded(tableName, family, preSplits, Compression.getCompressionAlgorithmByName(
                    options.getString(SAMPLE_INDEX_TABLE_COMPRESSION, Compression.Algorithm.SNAPPY.getName())));
        } catch (IOException e) {
            throw new UncheckedIOException(e);
        }
        return true;
    }

    @Override
    protected List<Put> convert(List<Variant> variants) {
        for (Variant variant : variants) {
            IndexChunk indexChunk = new IndexChunk(variant.getChromosome(), (variant.getStart() / BATCH_SIZE) * BATCH_SIZE);
            int sampleIdx = 0;
            StudyEntry studyEntry = variant.getStudies().get(0);
            boolean hasGT = studyEntry.getFormat().get(0).equals("GT");
            for (List<String> samplesData : studyEntry.getSamplesData()) {
                String gt = hasGT ? samplesData.get(0) : GenotypeClass.NA_GT_VALUE;
                if (validVariant(variant) && validGenotype(gt)) {
                    genotypes.add(gt);
                    Set<Variant> variantsList = buffer
                            .computeIfAbsent(indexChunk, k -> {
                                List<Map<String, SortedSet<Variant>>> list = new ArrayList<>(sampleIds.size());
                                for (int i = 0; i < sampleIds.size(); i++) {
                                    list.add(new HashMap<>());
                                }
                                return list;
                            })
                            .get(sampleIdx)
<<<<<<< HEAD
                            .computeIfAbsent(gt, k -> new TreeSet<>(HBaseToSampleIndexConverter.INTRA_CHROMOSOME_VARIANT_COMPARATOR));
=======
                            .computeIfAbsent(gt, k -> new TreeSet<>(INTRA_CHROMOSOME_VARIANT_COMPARATOR));
>>>>>>> 6c04fdf1
                    variantsList.add(variant);
                }
                sampleIdx++;
            }
        }

        return getPuts();
    }

    public static boolean validVariant(Variant variant) {
        return !variant.getType().equals(VariantType.NO_VARIATION);
    }

    /**
     * Genotypes HOM_REF and MISSING are not loaded in the SampleIndexTable.
     *
     * @param gt genotype
     * @return is valid genotype
     */
    public static boolean validGenotype(String gt) {
//        return gt != null && gt.contains("1");
        if (gt != null) {
            switch (gt) {
                case "" :
                case "0" :
                case "0/0" :
                case "./0" :
                case "0|0" :
                case "0|." :
                case ".|0" :
                case "./." :
                case ".|." :
                case "." :
                    return false;
                default:
                    return true;
            }
        }
        return false;
    }

    @Override
    public boolean post() {
        try {
            // Drain buffer
            mutate(getPuts(0));
        } catch (IOException e) {
            throw new UncheckedIOException(e);
        }
        return super.post();
    }

    protected List<Put> getPuts() {
        // Leave 3 chunks in the buffer
        return getPuts(3);
    }

    protected List<Put> getPuts(int remain) {
        List<Put> puts = new LinkedList<>();

        while (buffer.size() > remain) {
            IndexChunk indexChunk = buffer.keySet().iterator().next();
            List<Map<String, SortedSet<Variant>>> sampleList = buffer.remove(indexChunk);
            ListIterator<Integer> sampleIterator = sampleIds.listIterator();
            for (Map<String, SortedSet<Variant>> gtsMap : sampleList) {
                int sampleIdx = sampleIterator.nextIndex();
                Integer sampleId = sampleIterator.next();

<<<<<<< HEAD
                byte[] rk = HBaseToSampleIndexConverter.toRowKey(sampleId, indexChunk.chromosome, indexChunk.position);
=======
                byte[] rk = toRowKey(sampleId, indexChunk.chromosome, indexChunk.position);
>>>>>>> 6c04fdf1
                Put put = converter.convert(rk, gtsMap, sampleIdx);
                if (!put.isEmpty()) {
                    puts.add(put);
                }
            }
        }

        return puts;
    }

    public HashSet<String> getLoadedGenotypes() {
        return genotypes;
    }
}<|MERGE_RESOLUTION|>--- conflicted
+++ resolved
@@ -15,10 +15,7 @@
 import java.util.*;
 
 import static org.opencb.opencga.storage.hadoop.variant.HadoopVariantStorageEngine.*;
-<<<<<<< HEAD
-=======
 import static org.opencb.opencga.storage.hadoop.variant.index.sample.SampleIndexSchema.*;
->>>>>>> 6c04fdf1
 
 /**
  * Created on 14/05/18.
@@ -82,11 +79,7 @@
             int splits = files / preSplitSize;
             ArrayList<byte[]> preSplits = new ArrayList<>(splits);
             for (int i = 0; i < splits; i++) {
-<<<<<<< HEAD
-                preSplits.add(HBaseToSampleIndexConverter.toRowKey(i * preSplitSize));
-=======
                 preSplits.add(toRowKey(i * preSplitSize));
->>>>>>> 6c04fdf1
             }
 
             hBaseManager.createTableIfNeeded(tableName, family, preSplits, Compression.getCompressionAlgorithmByName(
@@ -117,11 +110,7 @@
                                 return list;
                             })
                             .get(sampleIdx)
-<<<<<<< HEAD
-                            .computeIfAbsent(gt, k -> new TreeSet<>(HBaseToSampleIndexConverter.INTRA_CHROMOSOME_VARIANT_COMPARATOR));
-=======
                             .computeIfAbsent(gt, k -> new TreeSet<>(INTRA_CHROMOSOME_VARIANT_COMPARATOR));
->>>>>>> 6c04fdf1
                     variantsList.add(variant);
                 }
                 sampleIdx++;
@@ -190,11 +179,7 @@
                 int sampleIdx = sampleIterator.nextIndex();
                 Integer sampleId = sampleIterator.next();
 
-<<<<<<< HEAD
-                byte[] rk = HBaseToSampleIndexConverter.toRowKey(sampleId, indexChunk.chromosome, indexChunk.position);
-=======
                 byte[] rk = toRowKey(sampleId, indexChunk.chromosome, indexChunk.position);
->>>>>>> 6c04fdf1
                 Put put = converter.convert(rk, gtsMap, sampleIdx);
                 if (!put.isEmpty()) {
                     puts.add(put);
