--- conflicted
+++ resolved
@@ -42,11 +42,7 @@
                                    StudyMetadata studyMetadata,
                                    GenomeHelper helper,
                                    Collection<Integer> samples, VariantStorageMetadataManager metadataManager) {
-<<<<<<< HEAD
-        super(studyMetadata, metadataManager, helper, samples, false);
-=======
         super(studyMetadata, metadataManager, helper, samples, false, false);
->>>>>>> 6c04fdf1
         this.archiveTableName = archiveTableName;
         this.hBaseManager = hBaseManager;
 
