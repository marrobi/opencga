--- conflicted
+++ resolved
@@ -47,13 +47,6 @@
     @Override
     protected void setup(Context context) throws IOException, InterruptedException {
         super.setup(context);
-<<<<<<< HEAD
-        Collection<Integer> samples = getSamples(context.getConfiguration());
-        boolean skipReferenceVariants = getSkipReferenceVariants(context.getConfiguration());
-        task = new FillGapsFromArchiveTask(getHBaseManager(), getHelper().getAnalysisTableAsString(), getHelper().getArchiveTableAsString(),
-                getStudyConfiguration(), getHelper(),
-                samples, skipReferenceVariants);
-=======
         if (isFillGaps(context.getConfiguration())) {
             Collection<Integer> samples = getSamples(context.getConfiguration());
             task = new FillGapsFromArchiveTask(getHBaseManager(),
@@ -64,7 +57,6 @@
             task = new FillMissingFromArchiveTask(getHBaseManager(), getStudyConfiguration(), getHelper());
         }
         task.setQuiet(true);
->>>>>>> ca2c08a2
         task.pre();
     }
 
