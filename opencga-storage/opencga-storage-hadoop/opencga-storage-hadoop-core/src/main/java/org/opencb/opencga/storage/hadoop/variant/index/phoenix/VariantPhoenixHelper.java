/*
 * Copyright 2015-2017 OpenCB
 *
 * Licensed under the Apache License, Version 2.0 (the "License");
 * you may not use this file except in compliance with the License.
 * You may obtain a copy of the License at
 *
 *     http://www.apache.org/licenses/LICENSE-2.0
 *
 * Unless required by applicable law or agreed to in writing, software
 * distributed under the License is distributed on an "AS IS" BASIS,
 * WITHOUT WARRANTIES OR CONDITIONS OF ANY KIND, either express or implied.
 * See the License for the specific language governing permissions and
 * limitations under the License.
 */

package org.opencb.opencga.storage.hadoop.variant.index.phoenix;

import org.apache.commons.lang3.StringUtils;
import org.apache.hadoop.conf.Configuration;
import org.apache.hadoop.hbase.NamespaceExistException;
import org.apache.hadoop.hbase.TableName;
import org.apache.hadoop.hbase.util.Bytes;
import org.apache.phoenix.schema.PTable;
import org.apache.phoenix.schema.PTableType;
import org.apache.phoenix.schema.types.*;
import org.apache.phoenix.util.SchemaUtil;
import org.opencb.opencga.storage.core.metadata.StudyConfiguration;
import org.opencb.opencga.storage.core.variant.adaptors.VariantQueryException;
import org.opencb.opencga.storage.core.variant.adaptors.VariantQueryUtils;
import org.opencb.opencga.storage.hadoop.variant.GenomeHelper;
import org.opencb.opencga.storage.hadoop.variant.index.VariantTableStudyRow;
import org.opencb.opencga.storage.hadoop.variant.index.phoenix.PhoenixHelper.Column;
import org.opencb.opencga.storage.hadoop.variant.utils.HBaseVariantTableNameGenerator;
import org.slf4j.Logger;
import org.slf4j.LoggerFactory;

import java.sql.Connection;
import java.sql.SQLException;
import java.util.*;

import static org.opencb.opencga.storage.core.variant.adaptors.VariantQueryParam.ANNOT_CONSERVATION;
import static org.opencb.opencga.storage.core.variant.adaptors.VariantQueryParam.ANNOT_FUNCTIONAL_SCORE;
import static org.opencb.opencga.storage.hadoop.variant.index.phoenix.VariantPhoenixHelper.VariantColumn.*;

/**
 * Created on 15/12/15.
 *
 * @author Jacobo Coll &lt;jacobo167@gmail.com&gt;
 */
public class VariantPhoenixHelper {

    public static final String STATS_PREFIX = "";
    public static final byte[] STATS_PREFIX_BYTES = Bytes.toBytes(STATS_PREFIX);
    public static final String ANNOTATION_PREFIX = "A_";
    public static final String POPULATION_FREQUENCY_PREFIX = ANNOTATION_PREFIX + "PF_";
    public static final String FUNCTIONAL_SCORE_PREFIX = ANNOTATION_PREFIX + "FS_";
    public static final String STATS_PROTOBUF_SUFIX = "_PB";
    public static final String SAMPLE_DATA_SUFIX = "_S";
    public static final byte[] SAMPLE_DATA_SUFIX_BYTES = Bytes.toBytes(SAMPLE_DATA_SUFIX);
    public static final String FILE_SUFIX = "_F";
    public static final byte[] FILE_SUFIX_BYTES = Bytes.toBytes(FILE_SUFIX);
    public static final byte[] STATS_PROTOBUF_SUFIX_BYTES = Bytes.toBytes(STATS_PROTOBUF_SUFIX);
    public static final String MAF_SUFIX = "_MAF";
    public static final String MGF_SUFIX = "_MGF";
    public static final char COLUMN_KEY_SEPARATOR = '_';
    public static final String COLUMN_KEY_SEPARATOR_STR = String.valueOf(COLUMN_KEY_SEPARATOR);
    public static final String HOM_REF = "0/0";
    public static final byte[] HOM_REF_BYTES = Bytes.toBytes(HOM_REF);
    private static final String STUDY_POP_FREQ_SEPARATOR = "_";
    private final PhoenixHelper phoenixHelper;
    private final GenomeHelper genomeHelper;
    protected static Logger logger = LoggerFactory.getLogger(VariantPhoenixHelper.class);

    public enum VariantColumn implements Column {
        CHROMOSOME("CHROMOSOME", PVarchar.INSTANCE),
        POSITION("POSITION", PUnsignedInt.INSTANCE),
        REFERENCE("REFERENCE", PVarchar.INSTANCE),
        ALTERNATE("ALTERNATE", PVarchar.INSTANCE),
        TYPE("TYPE", PVarchar.INSTANCE),

        SO(ANNOTATION_PREFIX + "SO", PIntegerArray.INSTANCE),
        GENES(ANNOTATION_PREFIX + "GENES", PVarcharArray.INSTANCE),
        BIOTYPE(ANNOTATION_PREFIX + "BIOTYPE", PVarcharArray.INSTANCE),
        TRANSCRIPTS(ANNOTATION_PREFIX + "TRANSCRIPTS", PVarcharArray.INSTANCE),
        TRANSCRIPTION_FLAGS(ANNOTATION_PREFIX + "FLAGS", PVarcharArray.INSTANCE),
        GENE_TRAITS_NAME(ANNOTATION_PREFIX + "GT_NAME", PVarcharArray.INSTANCE),
        GENE_TRAITS_ID(ANNOTATION_PREFIX + "GT_ID", PVarcharArray.INSTANCE),
//        HPO(ANNOTATION_PREFIX + "HPO", PVarcharArray.INSTANCE),
        PROTEIN_KEYWORDS(ANNOTATION_PREFIX + "PROT_KW", PVarcharArray.INSTANCE),
        DRUG(ANNOTATION_PREFIX + "DRUG", PVarcharArray.INSTANCE),
        XREFS(ANNOTATION_PREFIX + "XREFS", PVarcharArray.INSTANCE),

        //Protein substitution scores
        POLYPHEN(ANNOTATION_PREFIX + "POLYPHEN", PFloatArray.INSTANCE),
        POLYPHEN_DESC(ANNOTATION_PREFIX + "POLYPHEN_DESC", PVarcharArray.INSTANCE),
        SIFT(ANNOTATION_PREFIX + "SIFT", PFloatArray.INSTANCE),
        SIFT_DESC(ANNOTATION_PREFIX + "SIFT_DESC", PVarcharArray.INSTANCE),

        //Conservation Scores
        PHASTCONS(ANNOTATION_PREFIX + "PHASTCONS", PFloat.INSTANCE),
        PHYLOP(ANNOTATION_PREFIX + "PHYLOP", PFloat.INSTANCE),
        GERP(ANNOTATION_PREFIX + "GERP", PFloat.INSTANCE),

        //Functional Scores
        CADD_SCALED(FUNCTIONAL_SCORE_PREFIX + "CADD_SC", PFloat.INSTANCE),
        CADD_RAW(FUNCTIONAL_SCORE_PREFIX + "CADD_R", PFloat.INSTANCE),

        FULL_ANNOTATION(ANNOTATION_PREFIX + "FULL", PVarchar.INSTANCE);

        private final String columnName;
        private final byte[] columnNameBytes;
        private PDataType pDataType;
        private final String sqlTypeName;
        private final boolean nullable;

        private static Map<String, Column> columns = null;

        VariantColumn(String columnName, PDataType pDataType) {
            this.columnName = columnName;
            this.pDataType = pDataType;
            this.sqlTypeName = pDataType.getSqlTypeName();
            columnNameBytes = Bytes.toBytes(columnName);
            nullable = false;
        }

        @Override
        public String column() {
            return columnName;
        }

        @Override
        public byte[] bytes() {
            return columnNameBytes;
        }

        @Override
        public PDataType getPDataType() {
            return pDataType;
        }

        @Override
        public String sqlType() {
            return sqlTypeName;
        }

        @Override
        public boolean nullable() {
            return nullable;
        }

        @Override
        public String toString() {
            return columnName;
        }

        public static Column getColumn(String columnName) {
            if (columns == null) {
                Map<String, Column> map = new HashMap<>();
                for (VariantColumn column : VariantColumn.values()) {
                    map.put(column.column(), column);
                }
                columns = map;
            }
            return columns.get(columnName);
        }

    }

    private static final Map<String, String> MAPPING_POPULATION_SUDIES;
    private static final List<Column> HUMAN_POPULATION_FREQUENCIES_COLUMNS;

    static {
        HashMap<String, String> mappingPopulationStudies = new HashMap<>(2);
        mappingPopulationStudies.put("1000GENOMES_PHASE_3", "1KG_PHASE3");
        mappingPopulationStudies.put("ESP_6500", "ESP6500");
        MAPPING_POPULATION_SUDIES = Collections.unmodifiableMap(mappingPopulationStudies);

        HUMAN_POPULATION_FREQUENCIES_COLUMNS = Collections.unmodifiableList(Arrays.asList(
            getPopulationFrequencyColumn("1kG_phase3", "ALL"),

            getPopulationFrequencyColumn("1kG_phase3", "AFR"),
            getPopulationFrequencyColumn("1kG_phase3", "AMR"),
            getPopulationFrequencyColumn("1kG_phase3", "EAS"),
            getPopulationFrequencyColumn("1kG_phase3", "EUR"),
            getPopulationFrequencyColumn("1kG_phase3", "SAS"),

            getPopulationFrequencyColumn("1kG_phase3", "ACB"),
            getPopulationFrequencyColumn("1kG_phase3", "ASW"),
            getPopulationFrequencyColumn("1kG_phase3", "BEB"),
            getPopulationFrequencyColumn("1kG_phase3", "CDX"),
            getPopulationFrequencyColumn("1kG_phase3", "CEU"),
            getPopulationFrequencyColumn("1kG_phase3", "CHB"),
            getPopulationFrequencyColumn("1kG_phase3", "CHD"),
            getPopulationFrequencyColumn("1kG_phase3", "CHS"),
            getPopulationFrequencyColumn("1kG_phase3", "CLM"),
            getPopulationFrequencyColumn("1kG_phase3", "ESN"),
            getPopulationFrequencyColumn("1kG_phase3", "FIN"),
            getPopulationFrequencyColumn("1kG_phase3", "GBR"),
            getPopulationFrequencyColumn("1kG_phase3", "GIH"),
            getPopulationFrequencyColumn("1kG_phase3", "GWD"),
            getPopulationFrequencyColumn("1kG_phase3", "IBS"),
            getPopulationFrequencyColumn("1kG_phase3", "ITU"),
            getPopulationFrequencyColumn("1kG_phase3", "JPT"),
            getPopulationFrequencyColumn("1kG_phase3", "KHV"),
            getPopulationFrequencyColumn("1kG_phase3", "LWK"),
            getPopulationFrequencyColumn("1kG_phase3", "MSL"),
            getPopulationFrequencyColumn("1kG_phase3", "MXL"),
            getPopulationFrequencyColumn("1kG_phase3", "PEL"),
            getPopulationFrequencyColumn("1kG_phase3", "PJL"),
            getPopulationFrequencyColumn("1kG_phase3", "PUR"),
            getPopulationFrequencyColumn("1kG_phase3", "STU"),
            getPopulationFrequencyColumn("1kG_phase3", "TSI"),
            getPopulationFrequencyColumn("1kG_phase3", "YRI"),

            getPopulationFrequencyColumn("ESP6500", "ALL"),
            getPopulationFrequencyColumn("ESP6500", "EA"),
            getPopulationFrequencyColumn("ESP6500", "AA"),

            getPopulationFrequencyColumn("EXAC", "ALL"),
            getPopulationFrequencyColumn("EXAC", "AFR"),
            getPopulationFrequencyColumn("EXAC", "AMR"),
            getPopulationFrequencyColumn("EXAC", "EAS"),
            getPopulationFrequencyColumn("EXAC", "FIN"),
            getPopulationFrequencyColumn("EXAC", "NFE"),
            getPopulationFrequencyColumn("EXAC", "OTH"),
            getPopulationFrequencyColumn("EXAC", "SAS"),

            getPopulationFrequencyColumn("GONL", "ALL"),

            getPopulationFrequencyColumn("UK10K_ALSPAC", "ALL"),
            getPopulationFrequencyColumn("UK10K_TWINSUK", "ALL")
        ));
    }


    public static List<Column> getHumanPopulationFrequenciesColumns() {
        return HUMAN_POPULATION_FREQUENCIES_COLUMNS;
    }

    public VariantPhoenixHelper(GenomeHelper genomeHelper) {
        this.genomeHelper = genomeHelper;
        phoenixHelper = new PhoenixHelper(genomeHelper.getConf());
    }

    public Connection newJdbcConnection() throws SQLException, ClassNotFoundException {
        return phoenixHelper.newJdbcConnection(genomeHelper.getConf());
    }

    public Connection newJdbcConnection(Configuration conf) throws SQLException, ClassNotFoundException {
        return phoenixHelper.newJdbcConnection(conf);
    }

    public PhoenixHelper getPhoenixHelper() {
        return phoenixHelper;
    }

    public void updateAnnotationColumns(Connection con, String variantsTableName) throws SQLException {
        HBaseVariantTableNameGenerator.checkValidVariantsTableName(variantsTableName);
        List<Column> annotColumns = Arrays.asList(VariantColumn.values());
        phoenixHelper.addMissingColumns(con, variantsTableName, annotColumns, true);
    }

    public void updateStatsColumns(Connection con, String variantsTableName, StudyConfiguration studyConfiguration) throws SQLException {
        HBaseVariantTableNameGenerator.checkValidVariantsTableName(variantsTableName);
        List<Column> columns = new ArrayList<>();
        for (Integer cohortId : studyConfiguration.getCalculatedStats()) {
            for (Column column : getStatsColumns(studyConfiguration.getStudyId(), cohortId)) {
                columns.add(column);
            }
        }
        phoenixHelper.addMissingColumns(con, variantsTableName, columns, true);
    }

<<<<<<< HEAD
    public void registerNewStudy(Connection con, String variantsTableName, Integer studyId) throws SQLException {
        HBaseVariantTableNameGenerator.checkValidVariantsTableName(variantsTableName);
        createTableIfNeeded(con, variantsTableName);
        addColumns(con, variantsTableName, studyId, PUnsignedInt.INSTANCE, VariantTableStudyRow.HOM_REF, VariantTableStudyRow.PASS_CNT,
=======
    public void registerNewStudy(Connection con, String table, Integer studyId) throws SQLException {
        createTableIfNeeded(con, table);
        addColumns(con, table, studyId, PUnsignedInt.INSTANCE, HOM_REF, VariantTableStudyRow.PASS_CNT,
>>>>>>> ca2c08a2
                VariantTableStudyRow.CALL_CNT);
        addColumns(con, variantsTableName, studyId, PUnsignedIntArray.INSTANCE, VariantTableStudyRow.HET_REF, VariantTableStudyRow.HOM_VAR,
                VariantTableStudyRow.OTHER, VariantTableStudyRow.NOCALL);
        addColumns(con, variantsTableName, studyId, PVarbinary.INSTANCE, VariantTableStudyRow.COMPLEX, VariantTableStudyRow.FILTER_OTHER);
        con.commit();
    }

    public void registerNewFiles(Connection con, String variantsTableName, Integer studyId, Collection<Integer> fileIds,
                                 Collection<Integer> sampleIds) throws SQLException {
        HBaseVariantTableNameGenerator.checkValidVariantsTableName(variantsTableName);
        createTableIfNeeded(con, variantsTableName);
        List<Column> columns = new ArrayList<>(fileIds.size() + sampleIds.size() + 1);
        for (Integer fileId : fileIds) {
            columns.add(getFileColumn(studyId, fileId));
        }
        for (Integer sampleId : sampleIds) {
            columns.add(getSampleColumn(studyId, sampleId));
        }
        columns.add(getStudyColumn(studyId));
        phoenixHelper.addMissingColumns(con, variantsTableName, columns, true);
        con.commit();
    }

    public void dropFiles(Connection con, String variantsTableName, Integer studyId, Collection<Integer> fileIds,
                          Collection<Integer> sampleIds) throws SQLException {
        HBaseVariantTableNameGenerator.checkValidVariantsTableName(variantsTableName);
        List<CharSequence> columns = new ArrayList<>(fileIds.size() + sampleIds.size());
        for (Integer fileId : fileIds) {
            columns.add(buildFileColumnKey(studyId, fileId, new StringBuilder()));
        }
        for (Integer sampleId : sampleIds) {
            columns.add(buildSampleColumnKey(studyId, sampleId, new StringBuilder()));
        }
        phoenixHelper.dropColumns(con, variantsTableName, columns);
        con.commit();
    }

    public void createSchemaIfNeeded(Connection con, String schema) throws SQLException {
        String sql = "CREATE SCHEMA IF NOT EXISTS \"" + schema + "\"";
        logger.debug(sql);
        try {
            phoenixHelper.execute(con, sql);
        } catch (SQLException e) {
            if (e.getCause() != null && e.getCause() instanceof NamespaceExistException) {
                logger.debug("Namespace already exists", e);
            } else {
                throw e;
            }
        }
    }

    public void createTableIfNeeded(Connection con, String table) throws SQLException {
        if (!phoenixHelper.tableExists(con, table)) {
            String sql = buildCreate(table);
            logger.info(sql);
            try {
                phoenixHelper.execute(con, sql);
            } catch (Exception e) {
                if (!phoenixHelper.tableExists(con, table)) {
                    throw e;
                } else {
                    logger.info("Table {} already exists", table);
                    logger.debug("Table " + table + " already exists. Hide exception", e);
                }
            }
        } else {
            logger.info("Table {} already exists", table);
        }
    }

    private void addColumns(Connection con, String variantsTableName, Integer studyId, PDataType<?> dataType, String... columns)
            throws SQLException {
        HBaseVariantTableNameGenerator.checkValidVariantsTableName(variantsTableName);
        for (String col : columns) {
            String sql = phoenixHelper.buildAlterAddColumn(variantsTableName,
                    VariantTableStudyRow.buildColumnKey(studyId, col), dataType.getSqlTypeName());
            phoenixHelper.execute(con, sql);
        }
    }

    private String buildCreate(String variantsTableName) {
        return buildCreate(variantsTableName, Bytes.toString(genomeHelper.getColumnFamily()), PhoenixHelper.DEFAULT_TABLE_TYPE);
    }

    private String buildCreateView(String variantsTableName) {
        return buildCreateView(variantsTableName, Bytes.toString(genomeHelper.getColumnFamily()));
    }

    private static String buildCreateView(String variantsTableName, String columnFamily) {
        return buildCreate(variantsTableName, columnFamily, PTableType.VIEW);
    }

    private String buildCreateTable(String variantsTableName) {
        return buildCreateTable(variantsTableName, Bytes.toString(genomeHelper.getColumnFamily()));
    }

    private static String buildCreateTable(String variantsTableName, String columnFamily) {
        return buildCreate(variantsTableName, columnFamily, PTableType.TABLE);
    }

    private static String buildCreate(String variantsTableName, String columnFamily, PTableType tableType) {
        StringBuilder sb = new StringBuilder().append("CREATE ").append(tableType).append(" IF NOT EXISTS ")
                .append(SchemaUtil.getEscapedFullTableName(variantsTableName)).append(" ").append("(");
        for (VariantColumn variantColumn : VariantColumn.values()) {
            switch (variantColumn) {
                case CHROMOSOME:
                case POSITION:
                    sb.append(" ").append(variantColumn).append(" ").append(variantColumn.sqlType()).append(" NOT NULL , ");
                    break;
                default:
                    sb.append(" ").append(variantColumn).append(" ").append(variantColumn.sqlType()).append(" , ");
                    break;
            }
        }

//        for (Column column : VariantPhoenixHelper.HUMAN_POPULATION_FREQUENCIES_COLUMNS) {
//            sb.append(" \"").append(column).append("\" ").append(column.sqlType()).append(" , ");
//        }

        return sb.append(" ")
                .append("CONSTRAINT PK PRIMARY KEY (")
                .append(CHROMOSOME).append(", ")
                .append(POSITION).append(", ")
                .append(REFERENCE).append(", ")
                .append(ALTERNATE).append(") ").append(") ").toString();
    }

    public void createVariantIndexes(Connection con, String variantsTableName) throws SQLException {
        HBaseVariantTableNameGenerator.checkValidVariantsTableName(variantsTableName);
        List<PhoenixHelper.Index> indices = getIndices(variantsTableName);
        phoenixHelper.createIndexes(con, variantsTableName, indices, false);
    }

    public static List<PhoenixHelper.Index> getPopFreqIndices(String variantsTableName) {
        HBaseVariantTableNameGenerator.checkValidVariantsTableName(variantsTableName);
        return Arrays.asList(getPopFreqIndex(variantsTableName, "1kG_phase3", "ALL"), getPopFreqIndex(variantsTableName, "EXAC", "ALL"));
    }

    public static PhoenixHelper.Index getPopFreqIndex(String variantsTableName, String study, String population) {
        HBaseVariantTableNameGenerator.checkValidVariantsTableName(variantsTableName);
        TableName table = TableName.valueOf(variantsTableName);
        Column column = getPopulationFrequencyColumn(study, population);
        List<Column> defaultInclude = Arrays.asList(GENES, SO);
        return new PhoenixHelper.Index(table, PTable.IndexType.LOCAL, Arrays.asList(
                "\"" + column.column() + "\"[2]",
                "\"" + column.column() + "\"[1]"), defaultInclude);
    }

    private static List<PhoenixHelper.Index> getIndices(String variantsTableName) {
        TableName table = TableName.valueOf(variantsTableName);
        List<Column> defaultInclude = Arrays.asList(GENES, SO);
        return Arrays.asList(
                new PhoenixHelper.Index(table, PTable.IndexType.LOCAL, Arrays.asList(PHASTCONS), defaultInclude),
                new PhoenixHelper.Index(table, PTable.IndexType.LOCAL, Arrays.asList(PHYLOP), defaultInclude),
                new PhoenixHelper.Index(table, PTable.IndexType.LOCAL, Arrays.asList(GERP), defaultInclude),
                new PhoenixHelper.Index(table, PTable.IndexType.LOCAL, Arrays.asList(CADD_RAW), defaultInclude),
                new PhoenixHelper.Index(table, PTable.IndexType.LOCAL, Arrays.asList(CADD_SCALED), defaultInclude),
                // Index the min value
                new PhoenixHelper.Index(table, PTable.IndexType.LOCAL, Arrays.asList("\"" + POLYPHEN + "\"[1]"), defaultInclude),
                // Index the max value
                new PhoenixHelper.Index(table, PTable.IndexType.LOCAL, Arrays.asList("\"" + SIFT + "\"[2]"), defaultInclude),
                new PhoenixHelper.Index(table, PTable.IndexType.LOCAL, Arrays.asList(TYPE), defaultInclude)

//                new PhoenixHelper.Index("POLYPHEN_IDX", PTable.IndexType.LOCAL,
//                        Arrays.asList(CHROMOSOME.column(), POSITION.column(), REFERENCE.column(), ALTERNATE.column(), POLYPHEN.column()),
//                        Arrays.asList(TYPE.column())),
//                new PhoenixHelper.Index("SIFT_IDX", PTable.IndexType.LOCAL,
//                        Arrays.asList(CHROMOSOME.column(), POSITION.column(), REFERENCE.column(), ALTERNATE.column(), SIFT.column()),
//                        Arrays.asList(TYPE.column()))
        );
    }

    public static Column getFunctionalScoreColumn(String source) {
        return getFunctionalScoreColumn(source, true, source);
    }

    public static Column getFunctionalScoreColumn(String source, String rawValue) {
        return getFunctionalScoreColumn(source, true, rawValue);
    }

    public static Column getFunctionalScoreColumn(String source, boolean throwException, String rawValue) {
        switch (source.toUpperCase()) {
            case "CADD_RAW":
                return CADD_RAW;
            case "CADD_SCALED":
                return CADD_SCALED;
            default:
                if (throwException) {
//                    throw VariantQueryException.malformedParam(ANNOT_FUNCTIONAL_SCORE, rawValue, "Unknown functional score.");
                    throw VariantQueryException.malformedParam(ANNOT_FUNCTIONAL_SCORE, rawValue);
                } else {
                    logger.warn("Unknown Conservation source {}", source);
                }
        }
        return Column.build(FUNCTIONAL_SCORE_PREFIX + source.toUpperCase(), PFloat.INSTANCE);
    }

    public static Column getPopulationFrequencyColumn(String study, String population) {
        study = study.toUpperCase();
        for (Map.Entry<String, String> entry : MAPPING_POPULATION_SUDIES.entrySet()) {
            study = study.replace(entry.getKey(), entry.getValue());
        }
        return Column.build(POPULATION_FREQUENCY_PREFIX + study + STUDY_POP_FREQ_SEPARATOR + population.toUpperCase(),
                PFloatArray.INSTANCE);
    }

    public static Column getPopulationFrequencyColumn(String studyPopulation) {
        studyPopulation = studyPopulation.toUpperCase();
        for (Map.Entry<String, String> entry : MAPPING_POPULATION_SUDIES.entrySet()) {
            studyPopulation = studyPopulation.replace(entry.getKey(), entry.getValue());
        }
        String studyPopFreq = studyPopulation.replace(VariantQueryUtils.STUDY_POP_FREQ_SEPARATOR, STUDY_POP_FREQ_SEPARATOR);
        return Column.build(POPULATION_FREQUENCY_PREFIX + studyPopFreq, PFloatArray.INSTANCE);
    }

    public static Column getConservationScoreColumn(String source)
            throws VariantQueryException {
        return getConservationScoreColumn(source, source, true);
    }

    public static Column getConservationScoreColumn(String source, String rawValue, boolean throwException)
            throws VariantQueryException {
        source = source.toUpperCase();
        switch (source) {
            case "PHASTCONS":
                return PHASTCONS;
            case "PHYLOP":
                return PHYLOP;
            case "GERP":
                return GERP;
            default:
                if (throwException) {
                    throw VariantQueryException.malformedParam(ANNOT_CONSERVATION, rawValue);
                } else {
                    logger.warn("Unknown Conservation source {}", rawValue);
                }
                return null;
        }
    }

    public static List<Column> getStatsColumns(int studyId, int cohortId) {
        return Arrays.asList(getStatsColumn(studyId, cohortId), getMafColumn(studyId, cohortId), getMgfColumn(studyId, cohortId));
    }

    public static Column getStatsColumn(int studyId, int cohortId) {
        return Column.build(STATS_PREFIX + studyId + "_" + cohortId + STATS_PROTOBUF_SUFIX, PVarbinary.INSTANCE);
    }

    public static Column getStudyColumn(int studyId) {
        return Column.build(String.valueOf(studyId) + VariantPhoenixHelper.COLUMN_KEY_SEPARATOR + HOM_REF, PUnsignedInt.INSTANCE);
    }

    public static Integer extractStudyId(String columnKey, boolean failOnMissing) {
        int endIndex = columnKey.indexOf(COLUMN_KEY_SEPARATOR);
        if (endIndex > 0) {
            String study = columnKey.substring(0, endIndex);
            if (StringUtils.isNotBlank(columnKey)
                    && Character.isDigit(columnKey.charAt(0))
                    && StringUtils.isNumeric(study)) {
                return Integer.parseInt(study);
            }
        }
        if (failOnMissing) {
            throw new IllegalStateException(String.format("Integer expected for study ID from %s ", columnKey));
        } else {
            return null;
        }
    }

    public static Column getMafColumn(int studyId, int cohortId) {
        return Column.build(STATS_PREFIX + studyId + "_" + cohortId + MAF_SUFIX, PFloat.INSTANCE);
    }

    public static Column getMgfColumn(int studyId, int cohortId) {
        return Column.build(STATS_PREFIX + studyId + "_" + cohortId + MGF_SUFIX, PFloat.INSTANCE);
    }

    public static byte[] buildSampleColumnKey(int studyId, int sampleId) {
        return Bytes.toBytes(buildSampleColumnKey(studyId, sampleId, new StringBuilder()).toString());
    }

    public static StringBuilder buildSampleColumnKey(int studyId, int sampleId, StringBuilder stringBuilder) {
        return stringBuilder.append(studyId).append(COLUMN_KEY_SEPARATOR).append(sampleId).append(SAMPLE_DATA_SUFIX);
    }

    public static Column getSampleColumn(int studyId, int sampleId) {
        return Column.build(buildSampleColumnKey(studyId, sampleId, new StringBuilder()).toString(), PVarcharArray.INSTANCE);
    }

    public static byte[] buildFileColumnKey(int studyId, int fileId) {
        return Bytes.toBytes(buildFileColumnKey(studyId, fileId, new StringBuilder()).toString());
    }

    public static StringBuilder buildFileColumnKey(int studyId, int fileId, StringBuilder stringBuilder) {
        return stringBuilder.append(studyId).append(COLUMN_KEY_SEPARATOR).append(fileId).append(FILE_SUFIX);
    }

    public static Column getFileColumn(int studyId, int sampleId) {
        return Column.build(buildFileColumnKey(studyId, sampleId, new StringBuilder()).toString(), PVarcharArray.INSTANCE);
    }

}<|MERGE_RESOLUTION|>--- conflicted
+++ resolved
@@ -272,16 +272,10 @@
         phoenixHelper.addMissingColumns(con, variantsTableName, columns, true);
     }
 
-<<<<<<< HEAD
     public void registerNewStudy(Connection con, String variantsTableName, Integer studyId) throws SQLException {
         HBaseVariantTableNameGenerator.checkValidVariantsTableName(variantsTableName);
         createTableIfNeeded(con, variantsTableName);
-        addColumns(con, variantsTableName, studyId, PUnsignedInt.INSTANCE, VariantTableStudyRow.HOM_REF, VariantTableStudyRow.PASS_CNT,
-=======
-    public void registerNewStudy(Connection con, String table, Integer studyId) throws SQLException {
-        createTableIfNeeded(con, table);
-        addColumns(con, table, studyId, PUnsignedInt.INSTANCE, HOM_REF, VariantTableStudyRow.PASS_CNT,
->>>>>>> ca2c08a2
+        addColumns(con, variantsTableName, studyId, PUnsignedInt.INSTANCE, HOM_REF, VariantTableStudyRow.PASS_CNT,
                 VariantTableStudyRow.CALL_CNT);
         addColumns(con, variantsTableName, studyId, PUnsignedIntArray.INSTANCE, VariantTableStudyRow.HET_REF, VariantTableStudyRow.HOM_VAR,
                 VariantTableStudyRow.OTHER, VariantTableStudyRow.NOCALL);
