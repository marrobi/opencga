/*
 * Copyright 2015-2017 OpenCB
 *
 * Licensed under the Apache License, Version 2.0 (the "License");
 * you may not use this file except in compliance with the License.
 * You may obtain a copy of the License at
 *
 *     http://www.apache.org/licenses/LICENSE-2.0
 *
 * Unless required by applicable law or agreed to in writing, software
 * distributed under the License is distributed on an "AS IS" BASIS,
 * WITHOUT WARRANTIES OR CONDITIONS OF ANY KIND, either express or implied.
 * See the License for the specific language governing permissions and
 * limitations under the License.
 */

package org.opencb.opencga.storage.hadoop.variant.adaptors;

import org.junit.*;
import org.junit.rules.ExternalResource;
import org.junit.runner.RunWith;
import org.junit.runners.Parameterized;
import org.opencb.biodata.models.feature.Genotype;
import org.opencb.biodata.models.variant.Variant;
import org.opencb.biodata.models.variant.avro.VariantType;
import org.opencb.commons.datastore.core.ObjectMap;
import org.opencb.commons.datastore.core.Query;
import org.opencb.commons.datastore.core.QueryOptions;
import org.opencb.opencga.core.common.UriUtils;
import org.opencb.opencga.storage.core.utils.CellBaseUtils;
import org.opencb.opencga.storage.core.variant.VariantStorageEngine;
<<<<<<< HEAD
import org.opencb.opencga.storage.core.variant.adaptors.VariantDBAdaptorTest;
import org.opencb.opencga.storage.core.variant.adaptors.VariantQueryException;
import org.opencb.opencga.storage.core.variant.adaptors.VariantQueryParam;
=======
import org.opencb.opencga.storage.core.variant.adaptors.*;
>>>>>>> 6c04fdf1
import org.opencb.opencga.storage.core.variant.adaptors.iterators.VariantDBIterator;
import org.opencb.opencga.storage.hadoop.variant.HadoopVariantStorageEngine;
import org.opencb.opencga.storage.hadoop.variant.HadoopVariantStorageTest;
import org.opencb.opencga.storage.hadoop.variant.VariantHbaseTestUtils;
import org.opencb.opencga.storage.hadoop.variant.index.IndexUtils;
import org.opencb.opencga.storage.hadoop.variant.index.sample.SampleIndexQuery;
import org.opencb.opencga.storage.hadoop.variant.index.sample.SampleIndexQueryParser;

import java.util.ArrayList;
import java.util.List;
import java.util.stream.Collectors;

import static org.junit.Assert.*;
import static org.junit.runners.Parameterized.Parameter;
import static org.junit.runners.Parameterized.Parameters;
import static org.opencb.opencga.storage.core.variant.adaptors.VariantMatchers.*;
import static org.opencb.opencga.storage.core.variant.adaptors.VariantQueryParam.*;
import static org.opencb.opencga.storage.hadoop.variant.HadoopVariantStorageEngine.MISSING_GENOTYPES_UPDATED;


/**
 * Created on 20/05/16
 *
 * @author Jacobo Coll &lt;jacobo167@gmail.com&gt;
 */
@RunWith(Parameterized.class)
public class HadoopVariantDBAdaptorTest extends VariantDBAdaptorTest implements HadoopVariantStorageTest {

    private static final boolean FILES = true;
    private static final boolean GROUP_BY = false;
    protected static final boolean MISSING_ALLELE = false;

    @ClassRule
    public static ExternalResource externalResource = new HadoopExternalResource();

    @Parameter
    public ObjectMap indexParams;

    public static ObjectMap previousIndexParams = null;
    protected CellBaseUtils cellBaseUtils;

    @Parameters
    public static List<Object[]> data() {
        List<Object[]> parameters = new ArrayList<>();
        parameters.add(new Object[]{
                new ObjectMap()
                        .append(VariantStorageEngine.Options.TRANSFORM_FORMAT.key(), "avro")
                        .append(VariantStorageEngine.Options.MERGE_MODE.key(), VariantStorageEngine.MergeMode.BASIC)
//                        .append(VariantStorageEngine.Options.EXTRA_GENOTYPE_FIELDS.key(), VariantMerger.GENOTYPE_FILTER_KEY + ",DS,GL")
                        .append(VariantStorageEngine.Options.CALCULATE_STATS.key(), true)
                        .append(VariantStorageEngine.Options.GVCF.key(), false)
        });
//        parameters.add(new Object[]{
//                new ObjectMap()
//                        .append(VariantStorageEngine.Options.TRANSFORM_FORMAT.key(), "proto")
//                        .append(VariantStorageEngine.Options.MERGE_MODE.key(), VariantStorageEngine.MergeMode.ADVANCED)
////                        .append(VariantStorageEngine.Options.EXTRA_GENOTYPE_FIELDS.key(), VariantMerger.GENOTYPE_FILTER_KEY + ",DS,GL")
//                        .append(VariantStorageEngine.Options.CALCULATE_STATS.key(), true)
//                        .append(VariantStorageEngine.Options.GVCF.key(), false)
//        });
        return parameters;
    }

    @Before
    @Override
    public void before() throws Exception {
        boolean fileIndexed = VariantDBAdaptorTest.fileIndexed;
        try {
            VariantStorageEngine.MergeMode mergeMode = VariantStorageEngine.MergeMode.from(indexParams);
            if (!indexParams.equals(previousIndexParams)) {
                fileIndexed = false;
                VariantDBAdaptorTest.fileIndexed = false;
                clearDB(getVariantStorageEngine().getVariantTableName());
                clearDB(getVariantStorageEngine().getArchiveTableName(STUDY_ID));
                clearDB(getVariantStorageEngine().getDBAdaptor().getTableNameGenerator().getMetaTableName());
            }
            previousIndexParams = indexParams;
            System.out.println("Loading with MergeMode : " + mergeMode);
            super.before();
        } finally {
            try {
                if (!fileIndexed) {
                    VariantHadoopDBAdaptor dbAdaptor = getVariantStorageEngine().getDBAdaptor();
                    studyMetadata = dbAdaptor.getMetadataManager().getStudyMetadata(studyMetadata.getId());
                    studyMetadata.getAttributes().put(MISSING_GENOTYPES_UPDATED, true);
                    dbAdaptor.getMetadataManager().unsecureUpdateStudyMetadata(studyMetadata);
                    VariantHbaseTestUtils.printVariants(studyMetadata, dbAdaptor, newOutputUri());
                }
            } catch (Exception e) {
                e.printStackTrace();
            }
        }
        cellBaseUtils = variantStorageEngine.getCellBaseUtils();
    }
//
    //    @Override
//    public Map<String, ?> getOtherStorageConfigurationOptions() {
//        return new ObjectMap(AbstractHadoopVariantStoragePipeline.SKIP_CREATE_PHOENIX_INDEXES, true);
//    }

//    @Override
//    protected String getHetGT() {
//        return Genotype.HET_REF;
//    }
//
    @Override
    protected String getHomRefGT() {
        return Genotype.HOM_REF;
    }
//
//    @Override
//    protected String getHomAltGT() {
//        return Genotype.HOM_VAR;
//    }

    @Override
    protected ObjectMap getOtherParams() {
        return indexParams;
    }


    @Override
    public void rank_gene() throws Exception {
        Assume.assumeTrue(GROUP_BY);
        super.rank_gene();
    }

    @Override
    public void testExcludeFiles() {
        Assume.assumeTrue(FILES);
        super.testExcludeFiles();
    }

    @Override
    public void testReturnNoneFiles() {
        Assume.assumeTrue(FILES);
        super.testReturnNoneFiles();
    }

    @Override
    public void testGetAllVariants_missingAllele() throws Exception {
        Assume.assumeTrue(MISSING_ALLELE);
        super.testGetAllVariants_missingAllele();
    }

    @Override
    @Ignore
    public void groupBy_gene_limit_0() throws Exception {
        Assume.assumeTrue(GROUP_BY);
        super.groupBy_gene_limit_0();
    }

    @Override
    public void groupBy_gene() throws Exception {
        Assume.assumeTrue(GROUP_BY);
        super.groupBy_gene();
    }

    @Override
    public void testGetAllVariants_files() {
        Assume.assumeTrue(FILES);
        super.testGetAllVariants_files();
    }

    @Override
    public void testGetAllVariants_filterNoFile() {
        thrown.expect(VariantQueryException.class);
        super.testGetAllVariants_filterNoFile();
    }

    @Override
    public void rank_ct() throws Exception {
        Assume.assumeTrue(GROUP_BY);
        super.rank_ct();
    }

    @Override
    public void limitSkip(Query query, QueryOptions options) {
        Assume.assumeTrue("Unable to paginate queries without sorting", options.getBoolean(QueryOptions.SORT, false));
        super.limitSkip(query, options);
    }

    @Override
    public void testInclude() {
        Assume.assumeTrue(FILES);
        super.testInclude();
    }

    @Test
    public void testNativeQuery() {
        int count = 0;
        for (VariantDBIterator iterator = dbAdaptor.iterator(new Query(), new QueryOptions(VariantHadoopDBAdaptor.NATIVE, true)); iterator.hasNext();) {
            Variant variant = iterator.next();
//            System.out.println(variant.toJson());
            count++;
        }
        assertEquals(dbAdaptor.count(new Query()).first().intValue(), count);
    }

    @Test
    public void testArchiveIterator() {
        int count = 0;
        Query query = new Query(VariantQueryParam.STUDY.key(), studyMetadata.getId())
                .append(VariantQueryParam.FILE.key(), UriUtils.fileName(smallInputUri));

        for (VariantDBIterator iterator = dbAdaptor.iterator(query, new QueryOptions("archive", true)); iterator.hasNext(); ) {
            Variant variant = iterator.next();
//            System.out.println(variant.toJson());
            count++;
        }
        assertEquals(fileMetadata.getStats().getNumVariants(), count);
    }


    @Test
    public void testQueryFileIndex() throws Exception {
        testQueryFileIndex(new Query(TYPE.key(), "SNV"));
        testQueryFileIndex(new Query(TYPE.key(), "INDEL"));
    }

    @Test
    public void testQueryAnnotationIndex() throws Exception {
        testQueryAnnotationIndex(new Query(ANNOT_BIOTYPE.key(), "protein_coding"));
        testQueryAnnotationIndex(new Query(ANNOT_CONSEQUENCE_TYPE.key(), "missense_variant"));
        testQueryAnnotationIndex(new Query(ANNOT_CONSEQUENCE_TYPE.key(), "stop_lost"));
<<<<<<< HEAD
        testQueryAnnotationIndex(new Query(ANNOT_CONSEQUENCE_TYPE.key(), "stop_lost").append(ANNOT_TRANSCRIPTION_FLAG.key(), "basic"));
        testQueryAnnotationIndex(new Query(ANNOT_CONSEQUENCE_TYPE.key(), "missense_variant,stop_lost").append(ANNOT_TRANSCRIPTION_FLAG.key(), "basic"));
=======
        testQueryAnnotationIndex(new Query(ANNOT_CONSEQUENCE_TYPE.key(), "stop_lost").append(ANNOT_TRANSCRIPT_FLAG.key(), "basic"));
        testQueryAnnotationIndex(new Query(ANNOT_CONSEQUENCE_TYPE.key(), "missense_variant,stop_lost").append(ANNOT_TRANSCRIPT_FLAG.key(), "basic"));
>>>>>>> 6c04fdf1
        testQueryAnnotationIndex(new Query(ANNOT_CONSEQUENCE_TYPE.key(), "stop_gained"));
        testQueryAnnotationIndex(new Query(ANNOT_PROTEIN_SUBSTITUTION.key(), "sift=tolerated"));
        testQueryAnnotationIndex(new Query(ANNOT_POPULATION_ALTERNATE_FREQUENCY.key(), "1kG_phase3:ALL<0.001"));
    }

    public void testQueryAnnotationIndex(Query annotationQuery) throws Exception {
        assertFalse(testQueryIndex(annotationQuery).emptyAnnotationIndex());
    }

    public void testQueryFileIndex(Query annotationQuery) throws Exception {
        testQueryIndex(annotationQuery);
    }

    public SampleIndexQuery testQueryIndex(Query annotationQuery) throws Exception {
        return testQueryIndex(annotationQuery, new Query()
                .append(STUDY.key(), STUDY_NAME)
                .append(SAMPLE.key(), "NA19600"));
<<<<<<< HEAD
=======
    }

    public SampleIndexQuery testQueryIndex(Query annotationQuery, Query query) throws Exception {
//        System.out.println("----------------------------------------------------------");
//        queryResult = query(query, new QueryOptions());
//        int numResultsSample = queryResult.getNumResults();
//        System.out.println("Sample query: " + numResultsSample);

        // Query DBAdaptor
        System.out.println("Query DBAdaptor");
        query.putAll(annotationQuery);
        queryResult = query(new Query(query), new QueryOptions());
        int onlyDBAdaptor = queryResult.getNumResults();

        // Query SampleIndex
        System.out.println("Query SampleIndex");
        SampleIndexQuery indexQuery = SampleIndexQueryParser.parseSampleIndexQuery(new Query(query), variantStorageEngine.getMetadataManager());
//        int onlyIndex = (int) ((HadoopVariantStorageEngine) variantStorageEngine).getSampleIndexDBAdaptor()
//                .count(indexQuery, "NA19600");
        int onlyIndex = ((HadoopVariantStorageEngine) variantStorageEngine).getSampleIndexDBAdaptor()
                .iterator(indexQuery).toQueryResult().getNumResults();

        // Query SampleIndex+DBAdaptor
        System.out.println("Query SampleIndex+DBAdaptor");
        VariantQueryResult<Variant> queryResult = variantStorageEngine.get(query, new QueryOptions());
        int indexAndDBAdaptor = queryResult.getNumResults();
        System.out.println("queryResult.source = " + queryResult.getSource());

        System.out.println("----------------------------------------------------------");
        System.out.println("query = " + annotationQuery.toJson());
        System.out.println("annotationIndex = " + IndexUtils.byteToString(indexQuery.getAnnotationIndexMask()));
        for (String sample : indexQuery.getSamplesMap().keySet()) {
            System.out.println("fileIndex("+sample+") = " + IndexUtils.maskToString(indexQuery.getFileIndexMask(sample), indexQuery.getFileIndex(sample)));
        }
        System.out.println("Query ONLY_INDEX = " + onlyIndex);
        System.out.println("Query NO_INDEX = " + onlyDBAdaptor);
        System.out.println("Query INDEX = " + indexAndDBAdaptor);

        if (onlyDBAdaptor != indexAndDBAdaptor) {
            queryResult = variantStorageEngine.get(query, new QueryOptions());
            List<String> indexAndDB = queryResult.getResult().stream().map(Variant::toString).sorted().collect(Collectors.toList());
            queryResult = query(query, new QueryOptions());
            List<String> noIndex = queryResult.getResult().stream().map(Variant::toString).sorted().collect(Collectors.toList());

            for (String s : indexAndDB) {
                if (!noIndex.contains(s)) {
                    System.out.println("From IndexAndDB, not in NoIndex = " + s);
                }
            }

            for (String s : noIndex) {
                if (!indexAndDB.contains(s)) {
                    System.out.println("From NoIndex, not in IndexAndDB = " + s);
                }
            }
        }
        assertEquals(onlyDBAdaptor, indexAndDBAdaptor);
        assertThat(queryResult, numResults(lte(onlyIndex)));
        assertThat(queryResult, numResults(gt(0)));
        return indexQuery;
    }


    @Test
    public void testSampleIndexSkipIntersect() throws StorageEngineException {
        Query query = new Query(VariantQueryParam.SAMPLE.key(), sampleNames.get(0)).append(VariantQueryParam.STUDY.key(), studyMetadata.getName());
        VariantQueryResult<Variant> result = variantStorageEngine.get(query, new QueryOptions(QueryOptions.INCLUDE, VariantField.ID).append(QueryOptions.LIMIT, 1));
        assertEquals("sample_index_table", result.getSource());

        query.append(VariantQueryParam.ANNOT_CONSEQUENCE_TYPE.key(), String.join(",", new ArrayList<>(VariantQueryUtils.LOF_SET)));
        result = variantStorageEngine.get(query, new QueryOptions(QueryOptions.INCLUDE, VariantField.ID).append(QueryOptions.LIMIT, 1));
        assertEquals("sample_index_table", result.getSource());

        query.append(VariantQueryParam.ANNOT_CONSEQUENCE_TYPE.key(), String.join(",", new ArrayList<>(VariantQueryUtils.LOF_EXTENDED_SET))).append(TYPE.key(), VariantType.INDEL);
        result = variantStorageEngine.get(query, new QueryOptions(QueryOptions.INCLUDE, VariantField.ID).append(QueryOptions.LIMIT, 1));
        assertEquals("sample_index_table", result.getSource());

        query.append(VariantQueryParam.ANNOT_CONSEQUENCE_TYPE.key(), new ArrayList<>(VariantQueryUtils.LOF_EXTENDED_SET)
                .subList(2, 4)
                .stream()
                .collect(Collectors.joining(",")));
        result = variantStorageEngine.get(query, new QueryOptions(QueryOptions.INCLUDE, VariantField.ID).append(QueryOptions.LIMIT, 1));
        assertNotEquals("sample_index_table", result.getSource());
>>>>>>> 6c04fdf1
    }

    public SampleIndexQuery testQueryIndex(Query annotationQuery, Query query) throws Exception {
        //        System.out.println("----------------------------------------------------------");
//        queryResult = query(query, new QueryOptions());
//        int numResultsSample = queryResult.getNumResults();
//        System.out.println("Sample query: " + numResultsSample);

        // Query DBAdaptor
        query.putAll(annotationQuery);
        queryResult = query(query, new QueryOptions());
        int onlyDBAdaptor = queryResult.getNumResults();

        // Query SampleIndex
        SampleIndexQuery indexQuery = SampleIndexQueryParser.parseSampleIndexQuery(query, variantStorageEngine.getMetadataManager());
        int onlyIndex = (int) ((HadoopVariantStorageEngine) variantStorageEngine).getSampleIndexDBAdaptor()
                .count(indexQuery, "NA19600");

        // Query SampleIndex+DBAdaptor
        queryResult = variantStorageEngine.get(query, new QueryOptions());
        int indexAndDBAdaptor = queryResult.getNumResults();

        System.out.println("----------------------------------------------------------");
        System.out.println("query = " + annotationQuery.toJson());
        System.out.println("annotationIndex = " + IndexUtils.byteToString(indexQuery.getAnnotationIndexMask()));
        for (String sample : indexQuery.getSamplesMap().keySet()) {
            System.out.println("fileIndex("+sample+") = " + IndexUtils.maskToString(indexQuery.getFileIndexMask(sample), indexQuery.getFileIndex(sample)));
        }
        System.out.println("Query ONLY_INDEX = " + onlyIndex);
        System.out.println("Query NO_INDEX = " + onlyDBAdaptor);
        System.out.println("Query INDEX = " + indexAndDBAdaptor);

        if (onlyDBAdaptor != indexAndDBAdaptor) {
            queryResult = variantStorageEngine.get(query, new QueryOptions());
            List<String> indexAndDB = queryResult.getResult().stream().map(Variant::toString).sorted().collect(Collectors.toList());
            queryResult = query(query, new QueryOptions());
            List<String> noIndex = queryResult.getResult().stream().map(Variant::toString).sorted().collect(Collectors.toList());

            for (String s : indexAndDB) {
                if (!noIndex.contains(s)) {
                    System.out.println("From IndexAndDB, not in NoIndex = " + s);
                }
            }

            for (String s : noIndex) {
                if (!indexAndDB.contains(s)) {
                    System.out.println("From NoIndex, not in IndexAndDB = " + s);
                }
            }
        }
        assertEquals(onlyDBAdaptor, indexAndDBAdaptor);
        assertThat(queryResult, numResults(lte(onlyIndex)));
        assertThat(queryResult, numResults(gt(0)));
        return indexQuery;
    }


}<|MERGE_RESOLUTION|>--- conflicted
+++ resolved
@@ -27,15 +27,11 @@
 import org.opencb.commons.datastore.core.Query;
 import org.opencb.commons.datastore.core.QueryOptions;
 import org.opencb.opencga.core.common.UriUtils;
+import org.opencb.opencga.core.results.VariantQueryResult;
+import org.opencb.opencga.storage.core.exceptions.StorageEngineException;
 import org.opencb.opencga.storage.core.utils.CellBaseUtils;
 import org.opencb.opencga.storage.core.variant.VariantStorageEngine;
-<<<<<<< HEAD
-import org.opencb.opencga.storage.core.variant.adaptors.VariantDBAdaptorTest;
-import org.opencb.opencga.storage.core.variant.adaptors.VariantQueryException;
-import org.opencb.opencga.storage.core.variant.adaptors.VariantQueryParam;
-=======
 import org.opencb.opencga.storage.core.variant.adaptors.*;
->>>>>>> 6c04fdf1
 import org.opencb.opencga.storage.core.variant.adaptors.iterators.VariantDBIterator;
 import org.opencb.opencga.storage.hadoop.variant.HadoopVariantStorageEngine;
 import org.opencb.opencga.storage.hadoop.variant.HadoopVariantStorageTest;
@@ -261,13 +257,8 @@
         testQueryAnnotationIndex(new Query(ANNOT_BIOTYPE.key(), "protein_coding"));
         testQueryAnnotationIndex(new Query(ANNOT_CONSEQUENCE_TYPE.key(), "missense_variant"));
         testQueryAnnotationIndex(new Query(ANNOT_CONSEQUENCE_TYPE.key(), "stop_lost"));
-<<<<<<< HEAD
-        testQueryAnnotationIndex(new Query(ANNOT_CONSEQUENCE_TYPE.key(), "stop_lost").append(ANNOT_TRANSCRIPTION_FLAG.key(), "basic"));
-        testQueryAnnotationIndex(new Query(ANNOT_CONSEQUENCE_TYPE.key(), "missense_variant,stop_lost").append(ANNOT_TRANSCRIPTION_FLAG.key(), "basic"));
-=======
         testQueryAnnotationIndex(new Query(ANNOT_CONSEQUENCE_TYPE.key(), "stop_lost").append(ANNOT_TRANSCRIPT_FLAG.key(), "basic"));
         testQueryAnnotationIndex(new Query(ANNOT_CONSEQUENCE_TYPE.key(), "missense_variant,stop_lost").append(ANNOT_TRANSCRIPT_FLAG.key(), "basic"));
->>>>>>> 6c04fdf1
         testQueryAnnotationIndex(new Query(ANNOT_CONSEQUENCE_TYPE.key(), "stop_gained"));
         testQueryAnnotationIndex(new Query(ANNOT_PROTEIN_SUBSTITUTION.key(), "sift=tolerated"));
         testQueryAnnotationIndex(new Query(ANNOT_POPULATION_ALTERNATE_FREQUENCY.key(), "1kG_phase3:ALL<0.001"));
@@ -285,8 +276,6 @@
         return testQueryIndex(annotationQuery, new Query()
                 .append(STUDY.key(), STUDY_NAME)
                 .append(SAMPLE.key(), "NA19600"));
-<<<<<<< HEAD
-=======
     }
 
     public SampleIndexQuery testQueryIndex(Query annotationQuery, Query query) throws Exception {
@@ -370,62 +359,6 @@
                 .collect(Collectors.joining(",")));
         result = variantStorageEngine.get(query, new QueryOptions(QueryOptions.INCLUDE, VariantField.ID).append(QueryOptions.LIMIT, 1));
         assertNotEquals("sample_index_table", result.getSource());
->>>>>>> 6c04fdf1
-    }
-
-    public SampleIndexQuery testQueryIndex(Query annotationQuery, Query query) throws Exception {
-        //        System.out.println("----------------------------------------------------------");
-//        queryResult = query(query, new QueryOptions());
-//        int numResultsSample = queryResult.getNumResults();
-//        System.out.println("Sample query: " + numResultsSample);
-
-        // Query DBAdaptor
-        query.putAll(annotationQuery);
-        queryResult = query(query, new QueryOptions());
-        int onlyDBAdaptor = queryResult.getNumResults();
-
-        // Query SampleIndex
-        SampleIndexQuery indexQuery = SampleIndexQueryParser.parseSampleIndexQuery(query, variantStorageEngine.getMetadataManager());
-        int onlyIndex = (int) ((HadoopVariantStorageEngine) variantStorageEngine).getSampleIndexDBAdaptor()
-                .count(indexQuery, "NA19600");
-
-        // Query SampleIndex+DBAdaptor
-        queryResult = variantStorageEngine.get(query, new QueryOptions());
-        int indexAndDBAdaptor = queryResult.getNumResults();
-
-        System.out.println("----------------------------------------------------------");
-        System.out.println("query = " + annotationQuery.toJson());
-        System.out.println("annotationIndex = " + IndexUtils.byteToString(indexQuery.getAnnotationIndexMask()));
-        for (String sample : indexQuery.getSamplesMap().keySet()) {
-            System.out.println("fileIndex("+sample+") = " + IndexUtils.maskToString(indexQuery.getFileIndexMask(sample), indexQuery.getFileIndex(sample)));
-        }
-        System.out.println("Query ONLY_INDEX = " + onlyIndex);
-        System.out.println("Query NO_INDEX = " + onlyDBAdaptor);
-        System.out.println("Query INDEX = " + indexAndDBAdaptor);
-
-        if (onlyDBAdaptor != indexAndDBAdaptor) {
-            queryResult = variantStorageEngine.get(query, new QueryOptions());
-            List<String> indexAndDB = queryResult.getResult().stream().map(Variant::toString).sorted().collect(Collectors.toList());
-            queryResult = query(query, new QueryOptions());
-            List<String> noIndex = queryResult.getResult().stream().map(Variant::toString).sorted().collect(Collectors.toList());
-
-            for (String s : indexAndDB) {
-                if (!noIndex.contains(s)) {
-                    System.out.println("From IndexAndDB, not in NoIndex = " + s);
-                }
-            }
-
-            for (String s : noIndex) {
-                if (!indexAndDB.contains(s)) {
-                    System.out.println("From NoIndex, not in IndexAndDB = " + s);
-                }
-            }
-        }
-        assertEquals(onlyDBAdaptor, indexAndDBAdaptor);
-        assertThat(queryResult, numResults(lte(onlyIndex)));
-        assertThat(queryResult, numResults(gt(0)));
-        return indexQuery;
-    }
-
+    }
 
 }