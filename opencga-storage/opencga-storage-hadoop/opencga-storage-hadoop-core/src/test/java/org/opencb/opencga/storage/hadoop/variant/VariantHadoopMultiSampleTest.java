--- conflicted
+++ resolved
@@ -654,15 +654,6 @@
         List<Integer> sampleIds = new ArrayList<>();
         metadataManager.sampleMetadataIterator(studyMetadata.getId()).forEachRemaining(s -> sampleIds.add(s.getId()));
 
-<<<<<<< HEAD
-        FillGapsTaskTest.fillGaps(variantStorageEngine, studyMetadata, sampleIds.subList(0, sampleIds.size()/2));
-        printVariants(studyMetadata, dbAdaptor, newOutputUri());
-
-        FillGapsTaskTest.fillGaps(variantStorageEngine, studyMetadata, sampleIds.subList(sampleIds.size()/2, sampleIds.size()));
-        printVariants(studyMetadata, dbAdaptor, newOutputUri());
-
-        FillGapsTaskTest.fillGaps(variantStorageEngine, studyMetadata, sampleIds);
-=======
         FillGapsTest.fillGaps(variantStorageEngine, studyMetadata, sampleIds.subList(0, sampleIds.size()/2));
         printVariants(studyMetadata, dbAdaptor, newOutputUri());
 
@@ -670,7 +661,6 @@
         printVariants(studyMetadata, dbAdaptor, newOutputUri());
 
         FillGapsTest.fillGaps(variantStorageEngine, studyMetadata, sampleIds);
->>>>>>> 6c04fdf1
         printVariants(studyMetadata, dbAdaptor, newOutputUri());
 
 
