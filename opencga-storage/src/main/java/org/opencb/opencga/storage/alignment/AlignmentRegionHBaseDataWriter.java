package org.opencb.opencga.storage.alignment;

import org.apache.hadoop.conf.Configuration;
import org.apache.hadoop.hbase.*;
import org.apache.hadoop.hbase.client.HBaseAdmin;
import org.apache.hadoop.hbase.client.HTable;
import org.apache.hadoop.hbase.client.Put;
import org.apache.hadoop.hbase.util.Bytes;
import org.opencb.commons.bioformats.alignment.Alignment;
import org.opencb.commons.bioformats.alignment.AlignmentRegion;
import org.opencb.commons.io.DataWriter;
import org.opencb.opencga.lib.auth.MonbaseCredentials;

import java.io.IOException;
import java.util.LinkedList;
import java.util.List;

/**
 * Created with IntelliJ IDEA.
 * User: jcoll
 * Date: 3/6/14
 * Time: 4:48 PM
 * To change this template use File | Settings | File Templates.
 */
public class AlignmentRegionHBaseDataWriter implements DataWriter<AlignmentRegion> {

    //Too similar to AlignmentRegionCoverageHBaseDataWriter. TODO jj: Common HBase writer class.
    private Configuration config;
    private boolean opened = false;
    private HBaseAdmin admin;
    private HTable table;
    private String tableName;
    private String sample = "s";
    private String columnFamilyName = "c";
    private List<Put> puts;

    AlignmentProto.AlignmentRegion.Builder alignmentRegionBuilder;

    long index = 0;
    String chromosome = "";



    public AlignmentRegionHBaseDataWriter(MonbaseCredentials credentials, String tableName) {
        // HBase configuration
        config = HBaseConfiguration.create();
        config.set("hbase.master", credentials.getHbaseMasterHost() + ":" + credentials.getHbaseMasterPort());
        config.set("hbase.zookeeper.quorum", credentials.getHbaseZookeeperQuorum());
        config.set("hbase.zookeeper.property.clientPort", String.valueOf(credentials.getHbaseZookeeperClientPort()));

        this.puts = new LinkedList<>();
        this.tableName = tableName;
    }

    public AlignmentRegionHBaseDataWriter(Configuration config, String tableName) {
        this.config = config;
        this.puts = new LinkedList<>();
        this.tableName = tableName;
    }

    @Override
    public boolean open() {
        try {
            admin = new HBaseAdmin(config);
        } catch (MasterNotRunningException e) {
            e.printStackTrace();  //To change body of catch statement use File | Settings | File Templates.
            return false;
        } catch (ZooKeeperConnectionException e) {
            e.printStackTrace();  //To change body of catch statement use File | Settings | File Templates.
            return false;
        }

        try {
            if(!admin.tableExists(tableName)){
                HTableDescriptor ht = new HTableDescriptor(tableName);
                ht.addFamily( new HColumnDescriptor(columnFamilyName));
                admin.createTable(ht);
            }
            table = new HTable(admin.getConfiguration(), tableName);
        } catch (IOException e) {
            e.printStackTrace();  //To change body of catch statement use File | Settings | File Templates.
            return false;
        }

        this.opened = true;

        return true;
    }

    @Override
    public boolean close() {
        try {
            admin.close();
            table.close();
        } catch (IOException e) {
            e.printStackTrace();  //To change body of catch statement use File | Settings | File Templates.
            return false;
        }

        this.opened = false;
        return true;
    }

    @Override
    public boolean pre() {
        return false;  //To change body of implemented methods use File | Settings | File Templates.
    }

    @Override
    public boolean post() {
        flush();
        return true;
    }

    @Override
    public boolean write(AlignmentRegion alignmentRegion) {

        String value;
        Alignment firstAlignment = alignmentRegion.getAlignments().get(0);

        if(firstAlignment == null){
            return false;
        }

        if(index == 0){
            init(firstAlignment);

            globalHeader();
            chromosomeHeader();
        }
        if(!chromosome.equals(firstAlignment.getChromosome())){
            flush();
            init(firstAlignment);
            chromosomeHeader();
        }


        for(Alignment alignment : alignmentRegion.getAlignments()){
            if(index < (alignment.getStart() >> 8)){     //create new put() and new rowKey
               flush();
               init(alignment);
            }
<<<<<<< HEAD

            alignmentRegionBuilder.addAlignmentRecords(AlignmentProtoHelper.toProto(alignment, index << 8));

=======
            alignmentRegionBuilder.addAlignmentRecords(AlignmentProtoHelper.toProto(alignment));
>>>>>>> 7828e656
        }


        try {
            System.out.println("Puteamos la tabla. " + puts.size());
            table.put(puts);
            puts.clear();
        } catch (IOException e) {
            e.printStackTrace();  //To change body of catch statement use File | Settings | File Templates.
            return false;
        }

        return true;

    }

    private void globalHeader() { //TODO jj:
        //To change body of created methods use File | Settings | File Templates.
    }

    private void chromosomeHeader() { //TODO jj:
        //To change body of created methods use File | Settings | File Templates.
    }



    private void init(Alignment alignment){
        index = alignment.getStart() >> 8;
        chromosome = alignment.getChromosome();
        alignmentRegionBuilder = AlignmentProto.AlignmentRegion.newBuilder();
    }

    private void flush(){
        String rowKey = chromosome + "_" + String.format("%07d", index);
        //System.out.println("Creamos un Put() con rowKey " + rowKey);

        Put put = new Put(Bytes.toBytes(rowKey));
        if(alignmentRegionBuilder != null){
            put.add(Bytes.toBytes(columnFamilyName), Bytes.toBytes(sample), alignmentRegionBuilder.build().toByteArray());
        }
        puts.add(put);
    }

    @Override
    public boolean write(List<AlignmentRegion> alignmentRegions) {
        for(AlignmentRegion alignmentRegion : alignmentRegions){
            if(!write(alignmentRegion)){
                return false;
            }
        }
        return true;
    }



    public String getSample() {
        return sample;
    }

    public void setSample(String sample) {
        this.sample = sample;
    }

    public String getTableName() {
        return tableName;
    }

    public void setTableName(String tableName) {
        this.tableName = tableName;
    }

    public String getColumnFamilyName() {
        return columnFamilyName;
    }

    public void setColumnFamilyName(String columnFamilyName) {
        this.columnFamilyName = columnFamilyName;
    }
}<|MERGE_RESOLUTION|>--- conflicted
+++ resolved
@@ -140,13 +140,9 @@
                flush();
                init(alignment);
             }
-<<<<<<< HEAD
 
             alignmentRegionBuilder.addAlignmentRecords(AlignmentProtoHelper.toProto(alignment, index << 8));
 
-=======
-            alignmentRegionBuilder.addAlignmentRecords(AlignmentProtoHelper.toProto(alignment));
->>>>>>> 7828e656
         }
 
 
