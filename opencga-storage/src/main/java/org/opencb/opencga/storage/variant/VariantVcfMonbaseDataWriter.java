--- conflicted
+++ resolved
@@ -9,18 +9,15 @@
 import org.apache.hadoop.hbase.io.hfile.Compression;
 import org.apache.hadoop.hbase.util.Bytes;
 import org.opencb.commons.bioformats.variant.VariantStudy;
-<<<<<<< HEAD
 import org.opencb.commons.bioformats.variant.utils.stats.*;
 import org.opencb.commons.bioformats.variant.vcf4.VcfRecord;
 import org.opencb.commons.bioformats.variant.utils.effect.VariantEffect;
 import org.opencb.commons.bioformats.variant.vcf4.io.VariantDBWriter;
 import org.opencb.commons.bioformats.variant.vcf4.stats.*;
-=======
 import org.opencb.commons.bioformats.variant.utils.effect.VariantEffect;
 import org.opencb.commons.bioformats.variant.utils.stats.*;
 import org.opencb.commons.bioformats.variant.vcf4.VcfRecord;
 import org.opencb.commons.bioformats.variant.vcf4.io.VariantDBWriter;
->>>>>>> 622c62d6
 
 import java.io.IOException;
 import java.net.UnknownHostException;
@@ -35,20 +32,15 @@
  */
 public class VariantVcfMonbaseDataWriter implements VariantDBWriter<VcfRecord> {
 
-    private final byte[] info_cf = "i".getBytes();
-    private final byte[] data_cf = "d".getBytes();
     private String tableName;
     private String study;
     private HBaseAdmin admin;
     private HTable table;
     private HTable effectTable;
     private Map<String, Put> putMap;
-<<<<<<< HEAD
     private Map<String, Put> effectPutMap;
     private final byte[] info_cf = "i".getBytes();
     private final byte[] data_cf = "d".getBytes();
-=======
->>>>>>> 622c62d6
     private MongoClient mongoClient;
     private DB db;
     private DBCollection studyCollection;
@@ -103,7 +95,6 @@
             }
             table = new HTable(admin.getConfiguration(), tableName);
             table.setAutoFlush(false, true);
-<<<<<<< HEAD
             // HBase effect table creation
             String tableEffectName = tableName + "effect";
             if (!admin.tableExists(tableName)) {
@@ -121,13 +112,6 @@
             studyCollection = db.getCollection("study");
             
             return table != null && studyCollection != null && effectTable != null;
-=======
-
-            // Mongo collection creation
-            studyCollection = db.getCollection("study");
-
-            return table != null && studyCollection != null;
->>>>>>> 622c62d6
         } catch (IOException e) {
             e.printStackTrace();
             System.err.println(e.getClass().getName() + ": " + e.getMessage());
@@ -181,15 +165,9 @@
     }
 
     @Override
-<<<<<<< HEAD
-    public boolean writeVariantStats(List<VariantStat> data) {
-        Put put2;
-        for (VariantStat v : data) {
-=======
     public boolean writeVariantStats(List<VariantStats> data) {
         Put put2;
         for (VariantStats v : data) {
->>>>>>> 622c62d6
             String rowkey = buildRowkey(v.getChromosome(), String.valueOf(v.getPosition()));
             VariantFieldsProtos.VariantStats stats = buildStatsProto(v);
             byte[] qual = (study + "_stats").getBytes();
@@ -204,28 +182,6 @@
     }
 
     @Override
-<<<<<<< HEAD
-    public boolean writeGlobalStats(GlobalStat vgs) {
-        return true;
-    }
-
-    @Override
-    public boolean writeSampleStats(SampleStat vss) {
-        return true;
-        //throw new UnsupportedOperationException("Not supported yet.");
-    }
-
-    @Override
-    public boolean writeSampleGroupStats(SampleGroupStat vsgs) throws IOException {
-       return true;
-       // throw new UnsupportedOperationException("Not supported yet.");
-    }
-
-    @Override
-    public boolean writeVariantGroupStats(VariantGroupStat vvgs) throws IOException {
-         return true;
-       // throw new UnsupportedOperationException("Not supported yet.");
-=======
     public boolean writeGlobalStats(VariantGlobalStats vgs) {
         throw new UnsupportedOperationException("Not supported yet.");
     }
@@ -243,7 +199,6 @@
     @Override
     public boolean writeVariantGroupStats(VariantGroupStats vvgs) throws IOException {
         throw new UnsupportedOperationException("Not supported yet.");
->>>>>>> 622c62d6
     }
 
     @Override
@@ -264,17 +219,14 @@
     @Override
     public boolean writeStudy(VariantStudy study) {
         String timeStamp = new SimpleDateFormat("dd/mm/yyyy").format(Calendar.getInstance().getTime());
-<<<<<<< HEAD
         BasicDBObjectBuilder studyMongo = new BasicDBObjectBuilder().add("_id", study.getName())
                 .add("alias", study.getAlias())
                 .add("date", timeStamp)
                 .add("samples", study.getSamples())
                 .add("description", study.getDescription())
                 .add("sources", study.getSources());
-                //.add("global_stats", study.getStats())
-                //.add("filters", study.getFilters);
-
-       GlobalStat global = study.getStats();
+
+       VariantGlobalStats global = study.getStats();
        DBObject globalStats = new BasicDBObjectBuilder()
                .add("samples_count", global.getSamplesCount())
                .add("variants_count", global.getVariantsCount())
@@ -291,32 +243,13 @@
        Map<String,String> meta = study.getMetadata();
 
         DBObject metadataMongo = new BasicDBObjectBuilder()
-                .add("Filters", meta.get("filters"))
-                .add("Header", meta.get("header"))
+                .add("header", meta.get("variant_file_header"))
                 .get();
         studyMongo.add("metadata", metadataMongo);
 
         DBObject st = studyMongo.get();
         
         WriteResult wr = studyCollection.update(st, st, true, true);
-=======
-        st.append("date", timeStamp);
-        //st.append("authors", study); //Where?
-        st.append("samples", study.getSamples());
-        //st.append("variants", study);//use put list, if called last. 
-        //List <BasicDBObject> filters = new ArrayList();
-        //BasicDBObject aux = new BasicDBObject();
-        //for(String s: study.getFilters()){
-        //    aux = new BasicDBObject("", ""); 
-        //}
-        //from annot runner?
-        //st.append("sources", study.getFiles());
-        //st.append("meta", );
-        //BasicDBObject stats = new BasicDBObject("")
-        //st.append(global_stats)
-
-        WriteResult wr = studyCollection.insert(st);
->>>>>>> 622c62d6
         return true; // TODO Set proper return statement
     }
 
@@ -372,11 +305,8 @@
         return info.build();
     }
 
-<<<<<<< HEAD
-    private VariantFieldsProtos.VariantStats buildStatsProto(VariantStat v) {
-=======
+
     private VariantFieldsProtos.VariantStats buildStatsProto(VariantStats v) {
->>>>>>> 622c62d6
         VariantFieldsProtos.VariantStats.Builder stats = VariantFieldsProtos.VariantStats.newBuilder();
         stats.setNumAlleles(v.getNumAlleles());
         stats.setMafAllele(v.getMafAllele());
