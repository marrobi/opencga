/*
 * Copyright 2015-2016 OpenCB
 *
 * Licensed under the Apache License, Version 2.0 (the "License");
 * you may not use this file except in compliance with the License.
 * You may obtain a copy of the License at
 *
 *     http://www.apache.org/licenses/LICENSE-2.0
 *
 * Unless required by applicable law or agreed to in writing, software
 * distributed under the License is distributed on an "AS IS" BASIS,
 * WITHOUT WARRANTIES OR CONDITIONS OF ANY KIND, either express or implied.
 * See the License for the specific language governing permissions and
 * limitations under the License.
 */

package org.opencb.opencga.storage.app.cli.client.options;

import com.beust.jcommander.*;
import com.beust.jcommander.converters.CommaParameterSplitter;
import org.opencb.biodata.models.variant.VariantSource;
import org.opencb.biodata.models.variant.VariantStudy;
import org.opencb.opencga.storage.app.cli.GeneralCliOptions;
import org.opencb.opencga.storage.core.variant.VariantStorageEngine;
import org.opencb.opencga.storage.core.variant.adaptors.VariantDBAdaptor;
import org.opencb.opencga.storage.core.variant.annotation.annotators.VariantAnnotatorFactory;

import java.util.HashMap;
import java.util.List;
import java.util.Map;

/**
 * Created by imedina on 22/01/17.
 */
@Parameters(commandNames = {"variant"}, commandDescription = "Variant management.")
public class StorageVariantCommandOptions {

    public VariantIndexCommandOptions indexVariantsCommandOptions;
    public VariantQueryCommandOptions variantQueryCommandOptions;
    public ImportVariantsCommandOptions importVariantsCommandOptions;
    public VariantAnnotateCommandOptions annotateVariantsCommandOptions;
    public VariantStatsCommandOptions statsVariantsCommandOptions;
    public VariantExportCommandOptions exportVariantsCommandOptions;
    public VariantSearchCommandOptions searchVariantsCommandOptions;

    public JCommander jCommander;
    public GeneralCliOptions.CommonOptions commonCommandOptions;
    public GeneralCliOptions.IndexCommandOptions indexCommandOptions;
    public GeneralCliOptions.QueryCommandOptions queryCommandOptions;

    public StorageVariantCommandOptions(GeneralCliOptions.CommonOptions commonOptions, GeneralCliOptions.IndexCommandOptions indexCommandOptions,
                                        GeneralCliOptions.QueryCommandOptions queryCommandOptions, JCommander jCommander) {
        this.commonCommandOptions = commonOptions;
        this.indexCommandOptions  = indexCommandOptions;
        this.queryCommandOptions = queryCommandOptions;
        this.jCommander = jCommander;

        this.indexVariantsCommandOptions = new VariantIndexCommandOptions();
        this.variantQueryCommandOptions = new VariantQueryCommandOptions();
        this.importVariantsCommandOptions = new ImportVariantsCommandOptions();
        this.annotateVariantsCommandOptions = new VariantAnnotateCommandOptions();
        this.statsVariantsCommandOptions = new VariantStatsCommandOptions();
        this.exportVariantsCommandOptions = new VariantExportCommandOptions();
        this.searchVariantsCommandOptions = new VariantSearchCommandOptions();
    }

    /**
     *  index: generic and specific options
     */
    public static class GenericVariantIndexOptions {

        @Parameter(names = {"--transform"}, description = "If present it only runs the transform stage, no load is executed")
        public boolean transform;

        @Parameter(names = {"--load"}, description = "If present only the load stage is executed, transformation is skipped")
        public boolean load;

        @Deprecated
        @Parameter(names = {"--include-stats"}, description = "Save statistics information available on the input file")
        public boolean includeStats;

        @Parameter(names = {"--exclude-genotypes"}, description = "Index excluding the genotype information")
        public boolean excludeGenotype;

        @Parameter(names = {"--include-extra-fields"}, description = "Index including other genotype fields [CSV]")
        public String extraFields;

        @Parameter(names = {"--aggregated"}, description = "Select the type of aggregated VCF file: none, basic, EVS or ExAC", arity = 1)
        public VariantSource.Aggregation aggregated = VariantSource.Aggregation.NONE;

        @Parameter(names = {"--aggregation-mapping-file"}, description = "File containing population names mapping in an aggregated VCF file")
        public String aggregationMappingFile;

        @Parameter(names = {"--gvcf"}, description = "The input file is in gvcf format")
        public boolean gvcf;

        @Parameter(names = {"--bgzip"}, description = "[PENDING] The input file is in bgzip format")
        public boolean bgzip;

        @Parameter(names = {"--calculate-stats"}, description = "Calculate indexed variants statistics after the load step")
        public boolean calculateStats;

        @Parameter(names = {"--annotate"}, description = "Annotate indexed variants after the load step")
        public boolean annotate;

        @Parameter(names = {"--annotator"}, description = "Annotation source {cellbase_rest, cellbase_db_adaptor}", arity = 1)
        public VariantAnnotatorFactory.AnnotationSource annotator;

        @Parameter(names = {"--overwrite-annotations"}, description = "Overwrite annotations in variants already present")
        public boolean overwriteAnnotations;

        @Parameter(names = {"--resume"}, description = "Resume a previously failed indexation")
        public boolean resume;
    }

    @Parameters(commandNames = {"index"}, commandDescription = "Index variants file")
    public class VariantIndexCommandOptions extends GenericVariantIndexOptions {

        @ParametersDelegate
        public GeneralCliOptions.CommonOptions commonOptions = commonCommandOptions;

        @ParametersDelegate
        public GeneralCliOptions.IndexCommandOptions commonIndexOptions = indexCommandOptions;


        @Parameter(names = {"-s", "--study"}, description = "Full name of the study where the file is classified", arity = 1)
        public String study;

        @Deprecated
        @Parameter(names = {"--study-name"}, description = "Full name of the study where the file is classified", arity = 1)
        public String studyName;

        @Deprecated
        @Parameter(names = {"--study-id"}, description = "Unique ID for the study where the file is classified", arity = 1)
        public String studyId = VariantStorageEngine.Options.STUDY_ID.defaultValue().toString();


        @Deprecated
        @Parameter(names = {"--file-id"}, description = "Unique ID for the file", arity = 1, hidden = true)
        public String fileId = VariantStorageEngine.Options.FILE_ID.defaultValue().toString();

        @Deprecated
        @Parameter(names = {"--sample-ids"}, description = "CSV list of sampleIds. <sampleName>:<sampleId>[,<sampleName>:<sampleId>]*", hidden = true)
        public String sampleIds;


//        @Deprecated
//        @Parameter(names = {"-p", "--pedigree"}, description = "File containing pedigree information (in PED format, optional)", arity = 1)
//        public String pedigree;


        @Parameter(names = {"-t", "--study-type"}, description = "One of the following: FAMILY, TRIO, CONTROL, CASE, CASE_CONTROL, " +
                "PAIRED, PAIRED_TUMOR, COLLECTION, TIME_SERIES", arity = 1, hidden = true)
        public VariantStudy.StudyType studyType = VariantStudy.StudyType.CASE_CONTROL;

        @Parameter(names = {"--study-configuration-file"}, description = "File with the study configuration. org.opencb.opencga.storage" +
                ".core.StudyConfiguration", arity = 1)
        public String studyConfigurationFile;

    }

    /**
     *  query: basic, generic and specific options
     */

    public static class BasicVariantQueryOptions {
        @Parameter(names = {"--id"}, description = VariantDBAdaptor.ID_DESCR)
        public String id;

        @Parameter(names = {"-r", "--region"}, description = VariantDBAdaptor.REGION_DESCR)
        public String region;

        @Parameter(names = {"--region-file"}, description = "GFF File with regions")
        public String regionFile;

        @Parameter(names = {"-g", "--gene"}, description = VariantDBAdaptor.GENE_DESCR)
        public String gene;

        @Parameter(names = {"-t", "--type"}, description = "Whether the variant is a: SNV, INDEL or SV")
        public String type;

        @Parameter(names = {"--ct", "--consequence-type"}, description = "Consequence type SO term list. example: SO:0000045,SO:0000046",
                arity = 1)
        public String consequenceType;

        @Parameter(names = {"-c", "--conservation"}, description = "Conservation score: {conservation_score}[<|>|<=|>=]{number} example: " +
                "phastCons>0.5,phylop<0.1", arity = 1)
        public String conservation;

        @Parameter(names = {"--ps", "--protein-substitution"}, description = "Filter by Sift or/and Polyphen scores, e.g. \"sift<0.2;polyphen<0.4\"", arity = 1)
        public String proteinSubstitution;

        @Parameter(names = {"--cadd"}, description = "Functional score: {functional_score}[<|>|<=|>=]{number} "
                + "e.g. cadd_scaled>5.2,cadd_raw<=0.3", arity = 1)
        public String functionalScore;

        @Parameter(names = {"--hpo"}, description = "List of HPO terms. e.g. \"HP:0000545,HP:0002812\"", arity = 1)
        public String hpo;

        @Parameter(names = {"--apf", "--alt-population-frequency"}, description = "Alternate Population Frequency: " +
                "{study}:{population}[<|>|<=|>=]{number}", arity = 1)
        public String populationFreqs;

        @Parameter(names = {"--maf", "--stats-maf"}, description = "Take a <STUDY>:<COHORT> and filter by Minor Allele Frequency, example: 1000g:all>0.4")
        public String maf;
    }

    public static class GenericVariantQueryOptions extends BasicVariantQueryOptions {

        @Parameter(names = {"--group-by"}, description = "Group by gene, ensembl gene or consequence_type")
        public String groupBy;

        @Parameter(names = {"--rank"}, description = "Rank variants by gene, ensemblGene or consequence_type")
        public String rank;

//        @Parameter(names = {"-s", "--study"}, description = "A comma separated list of studies to be used as filter")
//        public String study;

        @Parameter(names = {"--gt", "--genotype"}, description = "A comma separated list of samples from the SAME study, example: " +
                "NA0001:0/0,0/1;NA0002:0/1", arity = 1)
        public String sampleGenotype;

        @Parameter(names = {"-f", "--file"}, description = "A comma separated list of files to be used as filter", arity = 1)
        public String file;

<<<<<<< HEAD
=======
        @Parameter(names = {"--filter"}, description = VariantDBAdaptor.FILTER_DESCR, arity = 1)
        public String filter;

        @Parameter(names = {"-t", "--type"}, description = "Whether the variant is a: SNV, INDEL or SV")
        public String type;

        @Parameter(names = {"--ct", "--consequence-type"}, description = "Consequence type SO term list. example: SO:0000045,SO:0000046",
                arity = 1)
        public String consequenceType;

>>>>>>> c3d0eaee
        @Parameter(names = {"--gene-biotype"}, description = "Biotype CSV", arity = 1)
        public String geneBiotype;

        @Parameter(names = {"--pmaf", "--population-maf"}, description = "Population minor allele frequency: " +
                "{study}:{population}[<|>|<=|>=]{number}", arity = 1)
        public String populationMaf;

        @Parameter(names = {"--transcript-flag"}, description = "List of transcript annotation flags. e.g. CCDS,basic,cds_end_NF, mRNA_end_NF,cds_start_NF,mRNA_start_NF,seleno", arity = 1)
        public String flags;

        // TODO Jacobo please implement this ASAP
        @Parameter(names = {"--gene-trait"}, description = "List of gene trait association IDs or names. e.g. \"umls:C0007222,Cardiovascular Diseases\"", arity = 1)
        public String geneTrait;

        @Deprecated
        @Parameter(names = {"--gene-trait-id"}, description = "[DEPRECATED] List of gene trait association names. e.g. \"Cardiovascular Diseases\"", arity = 1)
        public String geneTraitId;

        @Deprecated
        @Parameter(names = {"--gene-trait-name"}, description = "[DEPRECATED] List of gene trait association id. e.g. \"umls:C0007222,OMIM:269600\"", arity = 1)
        public String geneTraitName;

        @Parameter(names = {"--go", "--gene-ontology"}, description = "List of Gene Ontology (GO) accessions or names. e.g. \"GO:0002020\"", arity = 1)
        public String go;

//        @Parameter(names = {"--expression", "--tissue"}, description = "List of tissues of interest. e.g. \"tongue\"", arity = 1)
//        public String expression;

        @Parameter(names = {"--protein-keywords"}, description = "List of Uniprot protein keywords", arity = 1)
        public String proteinKeywords;

        @Parameter(names = {"--drug"}, description = "List of drug names", arity = 1)
        public String drugs;

        @Deprecated
        @Parameter(names = {"--gwas"}, description = "[DEPRECATED]", arity = 1, hidden = true)
        public String gwas;

        @Parameter(names = {"--cosmic"}, description = "", arity = 1, hidden = true)
        public String cosmic;

        @Parameter(names = {"--clinvar"}, description = "Alias to id", arity = 1)
        public String clinvar;

        @Deprecated
        @Parameter(names = {"--stats"}, description = "[DEPRECATED]", hidden = true)
        public String stats;

        @Parameter(names = {"--mgf", "--stats-mgf"}, description = "Take a <STUDY>:<COHORT> and filter by Minor Genotype Frequency, example: 1000g:all<=0.4")
        public String mgf;

        @Parameter(names = {"--stats-missing-allele"}, description = "Take a <STUDY>:<COHORT> and filter by number of missing alleles, example: 1000g:all=5")
        public String missingAlleleCount;

        @Parameter(names = {"--stats-missing-genotype"}, description = "Take a <STUDY>:<COHORT> and filter by number of missing genotypes, " +
                "example: 1000g:all!=0")
        public String missingGenotypeCount;


        @Parameter(names = {"--dominant"}, description = "[PENDING] Take a family in the form of: FATHER,MOTHER,CHILD and specifies if is" +
                " affected or not to filter by dominant segregation, example: 1000g:NA001:aff,1000g:NA002:unaff,1000g:NA003:aff",
                required = false)
        public String dominant;

        @Parameter(names = {"--recessive"}, description = "[PENDING] Take a family in the form of: FATHER,MOTHER,CHILD and specifies if " +
                "is affected or not to filter by recessive segregation, example: 1000g:NA001:aff,1000g:NA002:unaff,1000g:NA003:aff",
                required = false)
        public String recessive;

        @Parameter(names = {"--ch", "--compound-heterozygous"}, description = "[PENDING] Take a family in the form of: FATHER,MOTHER," +
                "CHILD and specifies if is affected or not to filter by compound heterozygous, example: 1000g:NA001:aff," +
                "1000g:NA002:unaff,1000g:NA003:aff")
        public String compoundHeterozygous;


        @Parameter(names = {"--output-study"}, description = "A comma separated list of studies to be returned")
        public String returnStudy;

        @Parameter(names = {"--output-sample"}, description = "A comma separated list of samples from the SAME study to be returned")
        public String returnSample;

        @Parameter(names = {"--annotations", "--output-vcf-info"}, description = "Set variant annotation to return in the INFO column. " +
                "Accepted values include 'all', 'default' aor a comma-separated list such as 'gene,biotype,consequenceType'", arity = 1)
        public String annotations;

        @Parameter(names = {"--output-unknown-genotype"}, description = "Returned genotype for unknown genotypes. Common values: [0/0, 0|0, ./.]")
        public String unknownGenotype = "./.";

        @Parameter(names = {"--output-histogram"}, description = "Calculate histogram. Requires --region.")
        public boolean histogram;

        @Parameter(names = {"--histogram-interval"}, description = "Histogram interval size. Default:2000", arity = 1)
        public int interval;

        @Deprecated
        @Parameter(names = {"--annot-xref"}, description = "XRef", arity = 1)
        public String annotXref;

        @Parameter(names = {"--samples-metadata"}, description = "Returns the samples metadata group by study. Sample names will appear in the same order as their corresponding genotypes.")
        public boolean samplesMetadata;

    }

    @Parameters(commandNames = {"query"}, commandDescription = "Search over indexed variants")
    public class VariantQueryCommandOptions extends GenericVariantQueryOptions {

        @ParametersDelegate
        public GeneralCliOptions.CommonOptions commonOptions = commonCommandOptions;

        @ParametersDelegate
        public GeneralCliOptions.QueryCommandOptions commonQueryOptions = queryCommandOptions;

        @Parameter(names = {"-s", "--study"}, description = "A comma separated list of studies to be used as filter")
        public String study;

//        @Parameter(names = {"-o", "--output"}, description = "Output file. [STDOUT]", arity = 1)
//        public String output;
//
//        @Parameter(names = {"-d", "--database"}, description = "DataBase name", arity = 1)
//        public String dbName;
//
//        @Parameter(names = {"-i", "--include"}, description = "", arity = 1)
//        public String include;
//
//        @Parameter(names = {"-e", "--exclude"}, description = "", arity = 1)
//        public String exclude;
//
//        @Parameter(names = {"--skip"}, description = "Skip some number of elements.", arity = 1)
//        public int skip;
//
//        @Parameter(names = {"--limit"}, description = "Limit the number of returned elements.", arity = 1)
//        public int limit;
//
//        @Parameter(names = {"--count"}, description = "Count results. Do not return elements.", arity = 0)
//        public boolean count;

        @Parameter(names = {"--of", "--output-format"}, description = "Output format: vcf, vcf.gz, json or json.gz", arity = 1)
        public String outputFormat = "vcf";

    }

    /**
     *  import: specific options
     */
    @Parameters(commandNames = {"import"}, commandDescription = "Import a variants dataset into an empty database")
    public class ImportVariantsCommandOptions {

        @ParametersDelegate
        public GeneralCliOptions.CommonOptions commonOptions = commonCommandOptions;

        @Parameter(names = {"-i", "--input"}, description = "File to import in the selected backend", required = true)
        public String input;

        @Parameter(names = {"-d", "--database"}, description = "DataBase name to load the data", arity = 1)
        public String dbName;

    }

    /**
     *  annotate: generic and specific options
     */
    public static class GenericVariantAnnotateOptions {

        @Parameter(names = {"--create"}, description = "Run only the creation of the annotations to a file (specified by --output-filename)")
        public boolean create;

        @Parameter(names = {"--load"}, description = "Run only the load of the annotations into the DB from FILE")
        public String load;

        @Parameter(names = {"--custom-name"}, description = "Provide a name to the custom annotation")
        public String customAnnotationKey = null;

        @Parameter(names = {"--annotator"}, description = "Annotation source {cellbase_rest, cellbase_db_adaptor}")
        public VariantAnnotatorFactory.AnnotationSource annotator;

        @Parameter(names = {"--overwrite-annotations"}, description = "Overwrite annotations in variants already present")
        public boolean overwriteAnnotations;

        @Parameter(names = {"--output-filename"}, description = "Output file name. Default: dbName", arity = 1)
        public String fileName;

        @Parameter(names = {"--filter-region"}, description = "Comma separated region filters", splitter = CommaParameterSplitter.class)
        public String filterRegion;

        @Deprecated
        @Parameter(names = {"--filter-chromosome"}, description = "Comma separated chromosome filters", splitter = CommaParameterSplitter.class)
        public String filterChromosome;

        @Deprecated
        @Parameter(names = {"--filter-gene"}, description = "Comma separated gene filters", splitter = CommaParameterSplitter.class)
        public String filterGene;

        @Parameter(names = {"--filter-annot-consequence-type"}, description = "Comma separated annotation consequence type filters",
                splitter = CommaParameterSplitter.class)
        public List filterAnnotConsequenceType = null; // TODO will receive CSV, only available when create annotations
    }

    @Parameters(commandNames = {"annotate"}, commandDescription = "Create and load variant annotations into the database")
    public class VariantAnnotateCommandOptions extends GenericVariantAnnotateOptions {

        @ParametersDelegate
        public GeneralCliOptions.CommonOptions commonOptions = commonCommandOptions;

        @Parameter(names = {"--species"}, description = "Species. Default hsapiens", arity = 1)
        public String species = "hsapiens";

        @Parameter(names = {"--assembly"}, description = "Assembly. Default GRc37", arity = 1)
        public String assembly = "GRCh37";

        @Parameter(names = {"-d", "--database"}, description = "DataBase name", required = true, arity = 1)
        public String dbName;

        @Parameter(names = {"-o", "--outdir"}, description = "Output directory.", arity = 1)
        public String outdir;
    }

    /**
     *  benchmark: specific options
     */
    @Parameters(commandNames = {"benchmark"}, commandDescription = "[PENDING] Benchmark load and fetch variants with different databases")
    public class BenchmarkCommandOptions {

        @ParametersDelegate
        public GeneralCliOptions.CommonOptions commonOptions = commonCommandOptions;


        @Parameter(names = {"--num-repetition"}, description = "Number of repetition", arity = 1)
        public int repetition = 3;

        @Parameter(names = {"--load"}, description = "File name with absolute path", arity = 1)
        public String load;

        @Parameter(names = {"--queries"}, description = "Queries to fetch the data from tables", arity = 1)
        public String queries;

        @Parameter(names = {"-d", "--database"}, description = "DataBase name", arity = 1)
        public String database;

        @Parameter(names = {"-t", "--table"}, description = "Benchmark variants", arity = 1)
        public String table;

        @Parameter(names = {"--host"}, description = "DataBase name", arity = 1)
        public String host;

        @Parameter(names = {"--concurrency"}, description = "Number of threads to run in parallel", arity = 1)
        public int concurrency = 1;

    }

    /**
     *  stats: generic and specific options
     */
    public static class GenericVariantStatsOptions {

        @Parameter(names = {"--create"}, description = "Run only the creation of the stats to a file")
        public boolean create = false;

        @Parameter(names = {"--load"}, description = "Load the stats from an already existing FILE directly into the database. FILE is a " +
                "prefix with structure <INPUT_FILENAME>.<TIME>")
        public boolean load = false;

        @Parameter(names = {"--overwrite-stats"}, description = "Overwrite stats in variants already present")
        public boolean overwriteStats = false;

        @Parameter(names = {"--region"}, description = "[PENDING] Region to calculate.")
        public String region;

        @Parameter(names = {"--update-stats"}, description = "Calculate stats just for missing positions. Assumes that existing stats are" +
                " correct")
        public boolean updateStats = false;

//        @Parameter(names = {"-s", "--study-id"}, description = "Unique ID for the study where the file is classified", required = true,
//                arity = 1)
//        public String studyId;

        @Parameter(names = {"-f", "--file-id"}, description = "Calculate stats only for the selected file", arity = 1)
        public String fileId;

        @Parameter(names = {"--output-filename"}, description = "Output file name. Default: database name", arity = 1)
        public String fileName;

        @Parameter(names = {"--aggregated"}, description = "Select the type of aggregated VCF file: none, basic, EVS or ExAC", arity = 1)
        public VariantSource.Aggregation aggregated = VariantSource.Aggregation.NONE;

        @Parameter(names = {"--aggregation-mapping-file"}, description = "File containing population names mapping in an aggregated VCF file")
        public String aggregationMappingFile;

        @Parameter(names = {"--resume"}, description = "Resume a previously failed stats calculation", arity = 0)
        public boolean resume;
    }

    @Parameters(commandNames = {"stats"}, commandDescription = "Create and load stats into a database.")
    public class VariantStatsCommandOptions extends GenericVariantStatsOptions {

        @ParametersDelegate
        public GeneralCliOptions.CommonOptions commonOptions = commonCommandOptions;

        @Parameter(names = {"-s", "--study-id"}, description = "Unique ID for the study where the file is classified", required = true,
                arity = 1)
        public String studyId;

        @Parameter(names = {"-d", "--database"}, description = "DataBase name", arity = 1)
        public String dbName;

        @Parameter(names = {"-o", "--outdir"}, description = "Output directory.", arity = 1)
        public String outdir = ".";

        @DynamicParameter(names = {"--cohort-sample-ids"}, description = "Cohort definition with the schema -> <cohort-name>:<sample-id>" +
                "(,<sample-id>)* ", descriptionKey = "CohortName", assignment = ":")
        public Map<String, String> cohort = new HashMap<>();

        @DynamicParameter(names = {"--cohort-ids"}, description = "Cohort Ids for the cohorts to be inserted. If it is not provided, " +
                "cohortIds will be auto-generated.", assignment = ":")
        public Map<String, String> cohortIds = new HashMap<>();

        @Parameter(names = {"--study-configuration-file"}, description = "File with the study configuration. org.opencb.opencga.storage" +
                ".core.StudyConfiguration", arity = 1)
        public String studyConfigurationFile;
    }

    /**
     * export: generic and specific options
     */

    public static class GenericVariantExportOptions {

        @Parameter(names = {"-f", "--file-id"}, description = "Calculate stats only for the selected file", arity = 1)
        public String fileId;

        @Parameter(names = {"-o", "--output-filename"}, description = "Output filename.", arity = 1)
        public String outFilename = ".";

//        @Parameter(names = {"--region"}, description = "Variant region to export.")
//        public String region;

        @Parameter(names = {"--study-configuration-file"}, description = "File with the study configuration. org.opencb.opencga.storage" +
                ".core.StudyConfiguration", arity = 1)
        public String studyConfigurationFile;
    }


    @Parameters(commandNames = {"export"}, commandDescription = "Export variants into a VCF file.")
    public class VariantExportCommandOptions extends GenericVariantExportOptions {

//        @ParametersDelegate
//        public GeneralCliOptions.CommonOptions commonOptions = commonCommandOptions;

        @ParametersDelegate
        public VariantQueryCommandOptions queryOptions = new VariantQueryCommandOptions();

//        @Parameter(names = {"-s", "--study-id"}, description = "Unique ID for the study where the file is classified", required = true,
//                arity = 1)
//        public String studyId;
//
//        @Parameter(names = {"-d", "--database"}, description = "DataBase name", arity = 1)
//        public String dbName;
    }

    /**
     * export: specific options
     */

    public static class GenericVariantSearchOptions extends BasicVariantQueryOptions {

        // TODO: both clinvar and cosmic should be moved to basic variant query options
        @Parameter(names = {"---clinvar"}, description = "List of ClinVar accessions or traits.", arity = 1)
        public String clinvar;

        @Parameter(names = {"---cosmic"}, description = "List of COSMIC mutation IDs, primary histologies"
                + " or histology subtypes.", arity = 1)
        public String cosmic;

        // TODO: facet options
    }

    @Parameters(commandNames = {"search"}, commandDescription = "Solr support.")
    public class VariantSearchCommandOptions extends GenericVariantSearchOptions {

        @ParametersDelegate
        public GeneralCliOptions.CommonOptions commonOptions = commonCommandOptions;

        @Parameter(names = {"--index"}, description = "Index a file into core/collection Solr.", arity = 0)
        public boolean index;

        @Parameter(names = {"-i", "--input"}, description = "Path to the file to index. Valid formats: AVRO and JSON.", arity = 1)
        public String inputFilename;

//        @Parameter(names = {"-f", "--file-id"}, description = "Calculate stats only for the selected file", arity = 1)
//        public String fileId;
//
//        @Parameter(names = {"-s", "--study-id"}, description = "Unique ID for the study where the file is classified", required = true,
//                arity = 1)
//        public String studyId;
//

        @Parameter(names = {"--mode"}, description = "Search mode. Valid values: core, collection.", arity = 1)
        public String mode = "core";

        @Parameter(names = {"--create"}, description = "Create a new core/collection.", arity = 0)
        public boolean create;

        @Parameter(names = {"--solrUrl"}, description = "Url to Solr server, e.g.: http://localhost:8983/solr/", arity = 1)
        public String solrUrl;

        @Parameter(names = {"--solr-config"}, description = "Solr configuration name.", arity = 1)
        public String solrConfig;

        @Parameter(names = {"--num-shards"}, description = "Number of Solr collection shards (only for a Solr cluster mode).", arity = 1)
        public int numShards = 2;

        @Parameter(names = {"--num-replicas"}, description = "Number of Solr collection replicas (only for a Solr cluster mode).", arity = 1)
        public int numReplicas = 2;

        @Parameter(names = {"-d", "--database"}, description = "Name of the target core ore collection.", arity = 1)
        public String dbName;
    }
}<|MERGE_RESOLUTION|>--- conflicted
+++ resolved
@@ -223,19 +223,9 @@
         @Parameter(names = {"-f", "--file"}, description = "A comma separated list of files to be used as filter", arity = 1)
         public String file;
 
-<<<<<<< HEAD
-=======
         @Parameter(names = {"--filter"}, description = VariantDBAdaptor.FILTER_DESCR, arity = 1)
         public String filter;
 
-        @Parameter(names = {"-t", "--type"}, description = "Whether the variant is a: SNV, INDEL or SV")
-        public String type;
-
-        @Parameter(names = {"--ct", "--consequence-type"}, description = "Consequence type SO term list. example: SO:0000045,SO:0000046",
-                arity = 1)
-        public String consequenceType;
-
->>>>>>> c3d0eaee
         @Parameter(names = {"--gene-biotype"}, description = "Biotype CSV", arity = 1)
         public String geneBiotype;
 
