<?xml version="1.0" encoding="UTF-8"?>
<!--
  ~ Copyright 2015 OpenCB
  ~
  ~ Licensed under the Apache License, Version 2.0 (the "License");
  ~ you may not use this file except in compliance with the License.
  ~ You may obtain a copy of the License at
  ~
  ~     http://www.apache.org/licenses/LICENSE-2.0
  ~
  ~ Unless required by applicable law or agreed to in writing, software
  ~ distributed under the License is distributed on an "AS IS" BASIS,
  ~ WITHOUT WARRANTIES OR CONDITIONS OF ANY KIND, either express or implied.
  ~ See the License for the specific language governing permissions and
  ~ limitations under the License.
  -->

<project xmlns="http://maven.apache.org/POM/4.0.0"
         xmlns:xsi="http://www.w3.org/2001/XMLSchema-instance"
         xsi:schemaLocation="http://maven.apache.org/POM/4.0.0 http://maven.apache.org/xsd/maven-4.0.0.xsd">
    <modelVersion>4.0.0</modelVersion>
    <parent>
        <groupId>org.opencb.opencga</groupId>
        <artifactId>opencga</artifactId>
<<<<<<< HEAD
        <version>0.6.0</version>
        <relativePath>..</relativePath>
=======
        <version>0.7.0</version>
        <relativePath>../pom.xml</relativePath>
>>>>>>> 7cc9a30e
    </parent>

    <!-- Version must be set to a literal, variables cannot be used in nested modules -->
    <artifactId>opencga-storage</artifactId>
<<<<<<< HEAD
    <version>0.6.0</version>
=======
    <version>0.7.0</version>
>>>>>>> 7cc9a30e
    <packaging>pom</packaging>

    <properties>
        <storage.configuration.file>storage-configuration.yml</storage.configuration.file>
    </properties>

    <modules>
        <module>opencga-storage-app</module>
        <module>opencga-storage-core</module>
        <module>opencga-storage-mongodb</module>
        <module>opencga-storage-hadoop</module>
    </modules>

    <dependencyManagement>
        <dependencies>
            <dependency>
                <groupId>org.opencb.opencga</groupId>
                <artifactId>opencga-storage-core</artifactId>
                <version>${opencga.version}</version>
            </dependency>
        </dependencies>
    </dependencyManagement>

    <build>
        <plugins>
            <plugin>
                <groupId>org.apache.maven.plugins</groupId>
                <artifactId>maven-compiler-plugin</artifactId>
                <version>3.2</version>
                <configuration>
                    <source>${java.version}</source>
                    <target>${java.version}</target>
                    <showDeprecation>true</showDeprecation>
                    <showWarnings>true</showWarnings>
                    <encoding>UTF-8</encoding>
                    <excludes>
                        <exclude>org/opencb/opencga/storage/variant/hbase/*.java</exclude>
                        <exclude>org/opencb/opencga/storage/variant/sqlite/*.java</exclude>
                    </excludes>
                    <testExcludes>
                        <exclude>org/opencb/opencga/storage/variant/hbase/*.java</exclude>
                        <exclude>org/opencb/opencga/storage/variant/VariantSqliteQueryBuilderTest.java</exclude>
                    </testExcludes>
                </configuration>
            </plugin>
        </plugins>
    </build>

</project><|MERGE_RESOLUTION|>--- conflicted
+++ resolved
@@ -22,22 +22,13 @@
     <parent>
         <groupId>org.opencb.opencga</groupId>
         <artifactId>opencga</artifactId>
-<<<<<<< HEAD
-        <version>0.6.0</version>
-        <relativePath>..</relativePath>
-=======
         <version>0.7.0</version>
         <relativePath>../pom.xml</relativePath>
->>>>>>> 7cc9a30e
     </parent>
 
     <!-- Version must be set to a literal, variables cannot be used in nested modules -->
     <artifactId>opencga-storage</artifactId>
-<<<<<<< HEAD
-    <version>0.6.0</version>
-=======
     <version>0.7.0</version>
->>>>>>> 7cc9a30e
     <packaging>pom</packaging>
 
     <properties>
