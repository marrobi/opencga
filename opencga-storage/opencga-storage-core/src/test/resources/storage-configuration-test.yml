--- conflicted
+++ resolved
@@ -40,7 +40,7 @@
     database:
       hosts:
       - "${OPENCGA.STORAGE.ALIGNMENT.DB.HOSTS}"
-      admin: "${OPENCGA.STORAGE.ALIGNMENT.DB.USER}"
+      user: "${OPENCGA.STORAGE.ALIGNMENT.DB.USER}"
       password: "${OPENCGA.STORAGE.ALIGNMENT.DB.PASSWORD}"
   variant:
     manager: "org.opencb.opencga.storage.mongodb.variant.MongoDBVariantStorageManager"
@@ -65,7 +65,7 @@
     database:
       hosts:
       - "${OPENCGA.STORAGE.VARIANT.DB.HOSTS}"
-      admin: "${OPENCGA.STORAGE.VARIANT.DB.USER}"
+      user: "${OPENCGA.STORAGE.VARIANT.DB.USER}"
       password: "${OPENCGA.STORAGE.VARIANT.DB.PASSWORD}"
       options:    ## This is intended for database specific options such as --authenticationDatabase in MongoDB
         authenticationDatabase: ${OPENCGA.STORAGE.VARIANT.DB.AUTHENTICATION_DATABASE}
@@ -79,11 +79,7 @@
     database:
       hosts:
       - "who-master:60000"
-<<<<<<< HEAD
-      admin: "admin"
-=======
       user: "admin"
->>>>>>> a9c17156
       password: "password"
   variant:
     manager: "org.opencb.opencga.storage.hadoop.variant.MongoDBVariantStorageManager"
@@ -91,9 +87,5 @@
     database:
       hosts:
       - "who-master:60000"
-<<<<<<< HEAD
-      admin: "admin"
-=======
       user: "admin"
->>>>>>> a9c17156
       password: "password"