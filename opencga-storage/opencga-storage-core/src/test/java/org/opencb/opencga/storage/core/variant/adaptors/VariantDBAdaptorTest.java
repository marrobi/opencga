--- conflicted
+++ resolved
@@ -143,12 +143,7 @@
                 "1000GENOMES_phase_1:AFR<=0.05");
         queryResult = dbAdaptor.get(query, options);
         assertEquals(22, queryResult.getNumResults());
-<<<<<<< HEAD
-        assertEquals(0, filterPopulation(map -> !(map.get("ESP_6500:African_American").getAltAlleleFreq() > 0.05 && map.get
-                ("1000GENOMES_phase_1:AFR").getAltAlleleFreq() <= 0.05)));
-=======
         assertEquals(0, filterPopulation(map -> !(map.containsKey("ESP_6500:African_American") && map.get("ESP_6500:African_American").getAltAlleleFreq() > 0.05 && map.containsKey("1000GENOMES_phase_1:AFR") && map.get("1000GENOMES_phase_1:AFR").getAltAlleleFreq() <= 0.05)));
->>>>>>> 5ccb3ff2
 
         query = new Query(VariantDBAdaptor.VariantQueryParams.ALTERNATE_FREQUENCY.key(), "ESP_6500:African_American>0.05," +
                 "1000GENOMES_phase_1:AFR<=0.05");
