--- conflicted
+++ resolved
@@ -17,12 +17,9 @@
 package org.opencb.opencga.storage.core.variant.adaptors;
 
 import com.fasterxml.jackson.databind.ObjectMapper;
-<<<<<<< HEAD
-import org.apache.commons.lang3.StringUtils;
-=======
 import com.google.common.collect.HashMultiset;
 import com.google.common.collect.Multiset;
->>>>>>> def4d6de
+import org.apache.commons.lang3.StringUtils;
 import org.junit.*;
 import org.opencb.biodata.models.core.Region;
 import org.opencb.biodata.models.variant.StudyEntry;
@@ -150,41 +147,8 @@
     }
 
     @Test
-<<<<<<< HEAD
-    public void testGetAllVariants_populationFrequency() {
-        Query query = new Query(ANNOT_POPULATION_REFERENCE_FREQUENCY.key(), "1000GENOMES_phase_1:AFR<=0.05");
-        queryResult = dbAdaptor.get(query, options);
-        assertEquals(43, queryResult.getNumResults());
-        assertEquals(0, filterPopulation(map -> !(map.containsKey("1000GENOMES_phase_1:AFR") && map.get("1000GENOMES_phase_1:AFR").getRefAlleleFreq() <= 0.05)));
-
-        query = new Query(ANNOT_POPULATION_ALTERNATE_FREQUENCY.key(), "ESP_6500:African_American>0.05");
-        queryResult = dbAdaptor.get(query, options);
-        assertEquals(677, queryResult.getNumResults());
-        assertEquals(0, filterPopulation(map -> !(map.containsKey("ESP_6500:African_American") && map.get("ESP_6500:African_American").getAltAlleleFreq() > 0.05)));
-
-        query = new Query(ANNOT_POPULATION_ALTERNATE_FREQUENCY.key(), "1000GENOMES_phase_1:AFR<=0.05");
-        queryResult = dbAdaptor.get(query, options);
-        assertEquals(139, queryResult.getNumResults());
-        assertEquals(0, filterPopulation(map -> !(map.containsKey("1000GENOMES_phase_1:AFR") && map.get("1000GENOMES_phase_1:AFR").getAltAlleleFreq() <= 0.05)));
-
-        query = new Query(ANNOT_POPULATION_ALTERNATE_FREQUENCY.key(), "ESP_6500:African_American>0.05;" +
-                "1000GENOMES_phase_1:AFR<=0.05");
-        queryResult = dbAdaptor.get(query, options);
-        assertEquals(22, queryResult.getNumResults());
-        assertEquals(0, filterPopulation(map -> !(map.containsKey("ESP_6500:African_American") && map.get("ESP_6500:African_American").getAltAlleleFreq() > 0.05 && map.containsKey("1000GENOMES_phase_1:AFR") && map.get("1000GENOMES_phase_1:AFR").getAltAlleleFreq() <= 0.05)));
-
-        query = new Query(ANNOT_POPULATION_ALTERNATE_FREQUENCY.key(), "ESP_6500:African_American>0.05," +
-                "1000GENOMES_phase_1:AFR<=0.05");
-        queryResult = dbAdaptor.get(query, options);
-        assertEquals(794, queryResult.getNumResults());
-        assertEquals(0, filterPopulation(map -> !(map.containsKey("ESP_6500:African_American") && map.get("ESP_6500:African_American")
-                .getAltAlleleFreq() > 0.05
-                || map.containsKey("1000GENOMES_phase_1:AFR") && map.get("1000GENOMES_phase_1:AFR").getAltAlleleFreq() <= 0.05)));
-
-=======
     public void testGetAllVariants_populationFrequency_no_indels() {
         testGetAllVariants_populationFrequency_filtered(new Query(TYPE.key(), VariantType.SNV), variant -> EnumSet.of(VariantType.SNV, VariantType.SNP).contains(variant.getType()));
->>>>>>> def4d6de
     }
 
     @Test
@@ -196,55 +160,30 @@
         final PopulationFrequency defaultPopulation = new PopulationFrequency(null, null, null, null, 0F, 0F, 0F, 0F, 0F);
         Query query;
 
-<<<<<<< HEAD
-        Query query = new Query(TYPE.key(), VariantType.SNV)
-                .append(ANNOT_POPULATION_REFERENCE_FREQUENCY.key(), "1000GENOMES_phase_1:AFR<=0.05");
-=======
         query = new Query(baseQuery)
                 .append(ANNOT_POPULATION_REFERENCE_FREQUENCY.key(), "1000GENOMES_phase_1:AFR<=0.05001");
->>>>>>> def4d6de
         queryResult = dbAdaptor.get(query, options);
         filterPopulation(map -> (!map.containsKey("1000GENOMES_phase_1:AFR") || map.get("1000GENOMES_phase_1:AFR").getRefAlleleFreq() <= 0.05001), filter);
         filterPopulation(map -> (map.getOrDefault("1000GENOMES_phase_1:AFR", defaultPopulation).getRefAlleleFreq() <= 0.05001), filter);
 
-<<<<<<< HEAD
-        query = new Query(TYPE.key(), VariantType.SNV)
-                .append(ANNOT_POPULATION_ALTERNATE_FREQUENCY.key(), "ESP_6500:African_American>0.05");
-=======
         query = new Query(baseQuery)
                 .append(ANNOT_POPULATION_ALTERNATE_FREQUENCY.key(), "ESP_6500:AA>0.05001");
->>>>>>> def4d6de
         queryResult = dbAdaptor.get(query, options);
         filterPopulation(map -> (map.containsKey("ESP_6500:AA") && map.get("ESP_6500:AA").getAltAlleleFreq() > 0.05001), filter);
 
-<<<<<<< HEAD
-        query = new Query(TYPE.key(), VariantType.SNV)
-                .append(ANNOT_POPULATION_ALTERNATE_FREQUENCY.key(), "1000GENOMES_phase_1:AFR<=0.05");
-=======
         query = new Query(baseQuery)
                 .append(ANNOT_POPULATION_ALTERNATE_FREQUENCY.key(), "1000GENOMES_phase_1:AFR<=0.05001");
->>>>>>> def4d6de
         queryResult = dbAdaptor.get(query, options);
         filterPopulation(map -> (!map.containsKey("1000GENOMES_phase_1:AFR") || map.get("1000GENOMES_phase_1:AFR").getAltAlleleFreq() <= 0.05001), filter);
 
-<<<<<<< HEAD
-        query = new Query(TYPE.key(), VariantType.SNV)
-                .append(ANNOT_POPULATION_ALTERNATE_FREQUENCY.key(), "ESP_6500:African_American>0.05;1000GENOMES_phase_1:AFR<=0.05");
-=======
         query = new Query(baseQuery)
                 .append(ANNOT_POPULATION_ALTERNATE_FREQUENCY.key(), "ESP_6500:AA>0.05001;1000GENOMES_phase_1:AFR<=0.05001");
->>>>>>> def4d6de
         queryResult = dbAdaptor.get(query, options);
         filterPopulation(map -> (map.containsKey("ESP_6500:AA") && map.get("ESP_6500:AA").getAltAlleleFreq() > 0.05001
                         && (!map.containsKey("1000GENOMES_phase_1:AFR") || map.get("1000GENOMES_phase_1:AFR").getAltAlleleFreq() <= 0.05001)), filter);
 
-<<<<<<< HEAD
-        query = new Query(TYPE.key(), VariantType.SNV)
-                .append(ANNOT_POPULATION_ALTERNATE_FREQUENCY.key(), "ESP_6500:African_American>0.05,1000GENOMES_phase_1:AFR<=0.05");
-=======
         query = new Query(baseQuery)
                 .append(ANNOT_POPULATION_ALTERNATE_FREQUENCY.key(), "ESP_6500:AA>0.05001,1000GENOMES_phase_1:AFR<=0.05001");
->>>>>>> def4d6de
         queryResult = dbAdaptor.get(query, options);
         filterPopulation(map -> (map.containsKey("ESP_6500:AA") && map.get("ESP_6500:AA").getAltAlleleFreq() > 0.05001
                         || (!map.containsKey("1000GENOMES_phase_1:AFR") || map.get("1000GENOMES_phase_1:AFR").getAltAlleleFreq() <= 0.05001)), filter);
@@ -257,59 +196,34 @@
         Predicate<Variant> filterType = variant -> EnumSet.of(VariantType.SNV, VariantType.SNP).contains(variant.getType());
         Query baseQuery = new Query(TYPE.key(), VariantType.SNP + "," + VariantType.SNV);
 
-<<<<<<< HEAD
-        Query query = new Query(TYPE.key(), VariantType.SNP + "," + VariantType.SNV)
-                .append(ANNOT_POPULATION_MINOR_ALLELE_FREQUENCY.key(), "1000GENOMES_phase_1:AFR<=0.05");
-=======
         Query query = new Query(baseQuery)
                 .append(ANNOT_POPULATION_MINOR_ALLELE_FREQUENCY.key(), "1000GENOMES_phase_1:AFR<=0.0501");
->>>>>>> def4d6de
         queryResult = dbAdaptor.get(query, options);
         filterPopulation(map -> (Math.min(map.getOrDefault("1000GENOMES_phase_1:AFR", defaultPopulation).getRefAlleleFreq(),
                 map.getOrDefault("1000GENOMES_phase_1:AFR", defaultPopulation).getAltAlleleFreq()) <= 0.0501), filterType);
 
-<<<<<<< HEAD
-        query = new Query(TYPE.key(), VariantType.SNP + "," + VariantType.SNV)
-                .append(ANNOT_POPULATION_MINOR_ALLELE_FREQUENCY.key(),"ESP_6500:African_American>0.05");
-=======
         query = new Query(baseQuery)
                 .append(ANNOT_POPULATION_MINOR_ALLELE_FREQUENCY.key(),"ESP_6500:AA>0.0501");
->>>>>>> def4d6de
         queryResult = dbAdaptor.get(query, options);
         filterPopulation(map -> (map.containsKey("ESP_6500:AA") && Math.min(map.get("ESP_6500:AA").getRefAlleleFreq(),
                 map.get("ESP_6500:AA").getAltAlleleFreq()) > 0.0501), filterType);
 
-<<<<<<< HEAD
-        query = new Query(TYPE.key(), VariantType.SNP + "," + VariantType.SNV)
-                .append(ANNOT_POPULATION_MINOR_ALLELE_FREQUENCY.key(),"1000GENOMES_phase_1:AFR<=0.05");
-=======
         query = new Query(baseQuery)
                 .append(ANNOT_POPULATION_MINOR_ALLELE_FREQUENCY.key(),"1000GENOMES_phase_1:AFR<=0.0501");
->>>>>>> def4d6de
         queryResult = dbAdaptor.get(query, options);
         filterPopulation(map -> (Math.min(map.getOrDefault("1000GENOMES_phase_1:AFR", defaultPopulation).getRefAlleleFreq(),
                 map.getOrDefault("1000GENOMES_phase_1:AFR", defaultPopulation).getAltAlleleFreq()) <= 0.0501), filterType);
 
-<<<<<<< HEAD
-        query = new Query(TYPE.key(), VariantType.SNP + "," + VariantType.SNV)
-                .append(ANNOT_POPULATION_MINOR_ALLELE_FREQUENCY.key(),"ESP_6500:African_American>0.05;1000GENOMES_phase_1:AFR<=0.05");
-=======
         query = new Query(baseQuery)
                 .append(ANNOT_POPULATION_MINOR_ALLELE_FREQUENCY.key(),"ESP_6500:AA>0.0501;1000GENOMES_phase_1:AFR<=0.0501");
->>>>>>> def4d6de
         queryResult = dbAdaptor.get(query, options);
         filterPopulation(map -> (map.containsKey("ESP_6500:AA") && Math.min(map.get("ESP_6500:AA").getRefAlleleFreq(),
                 map.get("ESP_6500:AA").getAltAlleleFreq()) > 0.0501
                 && Math.min(map.getOrDefault("1000GENOMES_phase_1:AFR", defaultPopulation).getRefAlleleFreq(),
                 map.getOrDefault("1000GENOMES_phase_1:AFR", defaultPopulation).getAltAlleleFreq()) <= 0.0501), filterType);
 
-<<<<<<< HEAD
-        query = new Query(TYPE.key(), VariantType.SNP + "," + VariantType.SNV)
-                .append(ANNOT_POPULATION_MINOR_ALLELE_FREQUENCY.key(),"ESP_6500:African_American>0.05,1000GENOMES_phase_1:AFR<=0.05");
-=======
         query = new Query(baseQuery)
                 .append(ANNOT_POPULATION_MINOR_ALLELE_FREQUENCY.key(),"ESP_6500:AA>0.0501,1000GENOMES_phase_1:AFR<=0.0501");
->>>>>>> def4d6de
         queryResult = dbAdaptor.get(query, options);
         filterPopulation(map -> (map.containsKey("ESP_6500:AA") && Math.min(map.get("ESP_6500:AA").getRefAlleleFreq(),
                 map.get("ESP_6500:AA").getAltAlleleFreq()) > 0.0501
@@ -426,31 +340,6 @@
     public void testGetAllVariants_transcriptionAnnotationFlags() {
         //ANNOT_TRANSCRIPTION_FLAGS
         Query query;
-<<<<<<< HEAD
-        Map<String, Integer> flags = new HashMap<>();
-        for (Variant variant : allVariants.getResult()) {
-            Set<String> flagsInVariant = new HashSet<>();
-            for (ConsequenceType consequenceType : variant.getAnnotation().getConsequenceTypes()) {
-                flagsInVariant.addAll(consequenceType.getTranscriptAnnotationFlags());
-            }
-            for (String flag : flagsInVariant) {
-                flags.put(flag, flags.getOrDefault(flag, 0) + 1);
-            }
-        }
-
-        assertTrue(flags.containsKey("basic"));
-        assertTrue(flags.containsKey("CCDS"));
-        assertTrue(flags.containsKey("mRNA_start_NF"));
-        assertTrue(flags.containsKey("mRNA_end_NF"));
-        assertTrue(flags.containsKey("cds_start_NF"));
-        assertTrue(flags.containsKey("cds_end_NF"));
-
-        for (Map.Entry<String, Integer> entry : flags.entrySet()) {
-            System.out.println(entry);
-            query = new Query(ANNOT_TRANSCRIPTION_FLAGS.key(), entry.getKey());
-            queryResult = dbAdaptor.get(query, null);
-            assertEquals(entry.getValue().intValue(), queryResult.getNumResults());
-=======
         Multiset<String> flags = HashMultiset.create();
         Set<String> flagsInVariant = new HashSet<>();
         for (Variant variant : allVariants.getResult()) {
@@ -478,7 +367,6 @@
             query = new Query(ANNOT_TRANSCRIPTION_FLAGS.key(), flag);
             queryResult = dbAdaptor.get(query, null);
             assertEquals(flags.count(flag), queryResult.getNumResults());
->>>>>>> def4d6de
         }
 
     }
@@ -490,27 +378,18 @@
         Query query;
         Map<String, Integer> idsMap = new HashMap<>();
         Map<String, Integer> namesMap = new HashMap<>();
-<<<<<<< HEAD
         Map<String, Integer> hposMap = new HashMap<>();
         for (Variant variant : allVariants.getResult()) {
             Set<String> ids = new HashSet<>();
             Set<String> names = new HashSet<>();
             Set<String> hpos = new HashSet<>();
-=======
-        for (Variant variant : allVariants.getResult()) {
-            Set<String> ids = new HashSet<>();
-            Set<String> names = new HashSet<>();
->>>>>>> def4d6de
             if (variant.getAnnotation().getGeneTraitAssociation() != null) {
                 for (GeneTraitAssociation geneTrait : variant.getAnnotation().getGeneTraitAssociation()) {
                     ids.add(geneTrait.getId());
                     names.add(geneTrait.getName());
-<<<<<<< HEAD
                     if (StringUtils.isNotEmpty(geneTrait.getHpo())) {
                         hpos.add(geneTrait.getHpo());
                     }
-=======
->>>>>>> def4d6de
                 }
             }
             for (String id : ids) {
@@ -519,20 +398,14 @@
             for (String name : names) {
                 namesMap.put(name, namesMap.getOrDefault(name, 0) + 1);
             }
-<<<<<<< HEAD
             for (String hpo : hpos) {
                 hposMap.put(hpo, hposMap.getOrDefault(hpo, 0) + 1);
             }
-=======
->>>>>>> def4d6de
         }
 
         System.out.println(idsMap.size());
         System.out.println(namesMap.size());
-<<<<<<< HEAD
         System.out.println(hposMap.size());
-=======
->>>>>>> def4d6de
 //        for (Map.Entry<String, Integer> entry : namesMap.entrySet()) {
 //            query = new Query(VariantDBAdaptor.VariantQueryParams.ANNOT_GENE_TRAITS_NAME.key(), "~="+entry.getKey());
 //            queryResult = dbAdaptor.get(query, null);
@@ -549,7 +422,6 @@
             }
         }
 
-<<<<<<< HEAD
         i = 0;
         for (Map.Entry<String, Integer> entry : hposMap.entrySet()) {
             query = new Query(ANNOT_HPO.key(), entry.getKey());
@@ -632,22 +504,11 @@
     }
 
 
-=======
-
-    }
-
->>>>>>> def4d6de
     @Test
     public void testGetAllVariants_proteinKeywords() {
         //ANNOT_PROTEIN_KEYWORDS
         Query query;
         Map<String, Integer> keywords = new HashMap<>();
-<<<<<<< HEAD
-        for (Variant variant : allVariants.getResult()) {
-            Set<String> keywordsInVariant = new HashSet<>();
-            for (ConsequenceType consequenceType : variant.getAnnotation().getConsequenceTypes()) {
-                keywordsInVariant.addAll(consequenceType.getProteinVariantAnnotation().getKeywords());
-=======
         int combinedKeywordsOr = 0;
         int combinedKeywordsAnd = 0;
         int combinedKeywordsAndNot = 0;
@@ -659,15 +520,10 @@
                         keywordsInVariant.addAll(consequenceType.getProteinVariantAnnotation().getKeywords());
                     }
                 }
->>>>>>> def4d6de
             }
             for (String flag : keywordsInVariant) {
                 keywords.put(flag, keywords.getOrDefault(flag, 0) + 1);
             }
-<<<<<<< HEAD
-        }
-
-=======
             if (keywordsInVariant.contains("Complete proteome") || keywordsInVariant.contains("Transmembrane helix")) {
                 combinedKeywordsOr++;
             }
@@ -690,7 +546,6 @@
         query = new Query(ANNOT_PROTEIN_KEYWORDS.key(), "Complete proteome;!Transmembrane helix");
         assertEquals(combinedKeywordsAndNot, dbAdaptor.count(query).first().intValue());
 
->>>>>>> def4d6de
         for (Map.Entry<String, Integer> entry : keywords.entrySet()) {
             System.out.println(entry);
             query = new Query(ANNOT_PROTEIN_KEYWORDS.key(), entry.getKey());
@@ -741,16 +596,6 @@
             Set<Double> polyphenInVariant = new HashSet<>();
             Set<String> siftDescInVariant = new HashSet<>();
             Set<String> polyphenDescInVariant = new HashSet<>();
-<<<<<<< HEAD
-            for (ConsequenceType consequenceType : variant.getAnnotation().getConsequenceTypes()) {
-                for (Score score : consequenceType.getProteinVariantAnnotation().getSubstitutionScores()) {
-                    if (score.getSource().equals("sift")) {
-                        siftInVariant.add(score.getScore());
-                        siftDescInVariant.add(score.getDescription());
-                    } else if (score.getSource().equals("polyphen")) {
-                        polyphenInVariant.add(score.getScore());
-                        polyphenDescInVariant.add(score.getDescription());
-=======
             if (variant.getAnnotation().getConsequenceTypes() != null) {
                 for (ConsequenceType consequenceType : variant.getAnnotation().getConsequenceTypes()) {
                     if (consequenceType.getProteinVariantAnnotation() != null) {
@@ -765,7 +610,6 @@
                                 }
                             }
                         }
->>>>>>> def4d6de
                     }
                 }
             }
@@ -822,32 +666,6 @@
 
     @Test
     public void testGetAllVariants_functionalScore() {
-<<<<<<< HEAD
-        //FUNCTIONAL_SCORE
-
-        Query query;
-        query = new Query(ANNOT_FUNCTIONAL_SCORE.key(), "cadd_scaled>5");
-        assertTrue(countFunctionalScore("cadd_scaled", allVariants, s -> s > 5.0) > 0);
-        System.out.println("countFunctionalScore(\"cadd_scaled\", allVariants, s -> s > 5.0) = " + countFunctionalScore("cadd_scaled", allVariants, s -> s > 5.0));
-
-        assertEquals(countFunctionalScore("cadd_scaled", allVariants, s -> s > 5.0),
-                countFunctionalScore("cadd_scaled", dbAdaptor.get(query, null), s -> s > 5.0));
-
-        query = new Query(ANNOT_FUNCTIONAL_SCORE.key(), "cadd_raw<0.5");
-        assertEquals(countFunctionalScore("cadd_raw", allVariants, s -> s < 0.5),
-                countFunctionalScore("cadd_raw", dbAdaptor.get(query, null), s -> s < 0.5));
-
-        query = new Query(ANNOT_FUNCTIONAL_SCORE.key(), "cadd_scaled<=0.5");
-        assertEquals(countFunctionalScore("cadd_scaled", allVariants, s -> s <= 0.5),
-                countFunctionalScore("cadd_scaled", dbAdaptor.get(query, null), s -> s <= 0.5));
-    }
-
-    private long countFunctionalScore(String source, QueryResult<Variant> variantQueryResult, Predicate<Double> doublePredicate) {
-        long c = 0;
-        for (Variant variant : variantQueryResult.getResult()) {
-            for (Score score : variant.getAnnotation().getFunctionalScore()) {
-                if (score.getSource().equals(source)) {
-=======
         //ANNOT_FUNCTIONAL_SCORE
 
         assertTrue(countFunctionalScore("cadd_scaled", allVariants, s -> s > 5.0) > 0);
@@ -904,7 +722,6 @@
         for (Variant variant : variantQueryResult.getResult()) {
             for (Score score : mapper.apply(variant.getAnnotation())) {
                 if (score.getSource().equalsIgnoreCase(source)) {
->>>>>>> def4d6de
                     if (doublePredicate.test(score.getScore())) {
                         c++;
                     }
@@ -953,11 +770,7 @@
         while (iterator.hasNext()) {
             next = iterator.next();
             if (next.getChromosome().equals(prev.getChromosome())) {
-<<<<<<< HEAD
-                assertTrue(next + " <= " + prev, next.getStart() <= prev.getStart());
-=======
                 assertTrue(prev + " >= " + next, prev.getStart() >= next.getStart());
->>>>>>> def4d6de
             }
             prev = next;
         }
@@ -1058,16 +871,12 @@
     public void checkSamplesData(String samples, List<Variant> allVariants, Query query, QueryOptions options) {
         query.put(RETURNED_SAMPLES.key(), samples);
         queryResult = dbAdaptor.get(query, options);
-<<<<<<< HEAD
         List<String> samplesName;
         if (samples.isEmpty()) {
             samplesName = Collections.emptyList();
         } else {
             samplesName = query.getAsStringList(VariantDBAdaptor.VariantQueryParams.RETURNED_SAMPLES.key());
         }
-=======
-        List<String> samplesName = query.getAsStringList(RETURNED_SAMPLES.key());
->>>>>>> def4d6de
 
         Iterator<Variant> it_1 = allVariants.iterator();
         Iterator<Variant> it_2 = queryResult.getResult().iterator();
@@ -1127,13 +936,8 @@
         queryResult.getResult().forEach(v -> v.getStudiesMap().forEach((s, vse) -> assertEquals("1|1", vse.getSampleData("NA19600", "GT")
         )));
 
-<<<<<<< HEAD
-        query = new Query(GENOTYPE.key(), "NA19600:1|1").append(
-                STUDIES.key(), STUDY_NAME);
-=======
         query = new Query(GENOTYPE.key(), "NA19600:1|1")
                 .append(STUDIES.key(), STUDY_NAME);
->>>>>>> def4d6de
         queryResult = dbAdaptor.get(query, new QueryOptions());
         assertEquals(282, queryResult.getNumTotalResults());
         queryResult.getResult().forEach(v -> v.getStudiesMap().forEach((s, vse) -> assertEquals("1|1", vse.getSampleData("NA19600", "GT")
@@ -1158,21 +962,12 @@
         queryResult.getResult().forEach(v -> v.getStudiesMap().forEach((s, vse) -> assertEquals("./.", vse.getSampleData("NA19600", "GT")
         )));
 
-<<<<<<< HEAD
-        //This works, but is incorrect. Better use "./."
-        query = new Query(GENOTYPE.key(), na19600 + ":-1/-1");
-        queryResult = dbAdaptor.get(query, new QueryOptions());
-        assertEquals(9, queryResult.getNumTotalResults());
-        queryResult.getResult().forEach(v -> v.getStudiesMap().forEach((s, vse) -> assertEquals("./.", vse.getSampleData("NA19600", "GT")
-        )));
-=======
 //        //This works, but is incorrect. Better use "./."
 //        query = new Query(GENOTYPE.key(), na19600 + ":-1/-1");
 //        queryResult = dbAdaptor.get(query, new QueryOptions());
 //        assertEquals(9, queryResult.getNumTotalResults());
 //        queryResult.getResult().forEach(v -> v.getStudiesMap().forEach((s, vse) -> assertEquals("./.", vse.getSampleData("NA19600", "GT")
 //        )));
->>>>>>> def4d6de
 
 
         //Get all variants with 1|1 for na19600 and 0|0 or 1|0 for na19685
