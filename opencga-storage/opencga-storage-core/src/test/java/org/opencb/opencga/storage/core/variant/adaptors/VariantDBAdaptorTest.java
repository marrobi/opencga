--- conflicted
+++ resolved
@@ -148,12 +148,9 @@
                         System.out.println("no annotation for variant = " + variant);
                     }
                 }
-<<<<<<< HEAD
-=======
                 if (Objects.equals(annotated, all)) {
                     break;
                 }
->>>>>>> e2a2964c
             }
             if (params.getBoolean(VariantStorageManager.Options.ANNOTATE.key())) {
                 assertEquals(dbAdaptor.count(new Query(ANNOTATION_EXISTS.key(), true)).first(), dbAdaptor.count(new Query()).first());
@@ -774,7 +771,6 @@
         for (Map.Entry<String, Matcher<Double>> entry : queries.entrySet()) {
             String q = entry.getKey();
             Matcher<Double> m = entry.getValue();
-<<<<<<< HEAD
 
             System.out.println("q = " + q + " -> " + m);
             queryResult = dbAdaptor.get(new Query(ANNOT_SIFT.key(), q), null);
@@ -784,27 +780,6 @@
             assertThat(queryResult, everyResult(allVariants, hasAnnotation(hasAnyPolyphen(m))));
         }
 
-        for (String p : Arrays.asList("benign", "possibly damaging", "probably damaging", "unknown")) {
-            queryResult = dbAdaptor.get(new Query(ANNOT_POLYPHEN.key(), p), null);
-            assertThat(queryResult, everyResult(allVariants, hasAnnotation(hasAnySiftDesc(equalTo(p)))));
-        }
-
-        for (String s : Arrays.asList("deleterious", "tolerated")) {
-            queryResult = dbAdaptor.get(new Query(ANNOT_SIFT.key(), s), null);
-            assertThat(queryResult, everyResult(allVariants, hasAnnotation(hasAnyPolyphenDesc(equalTo(s)))));
-        }
-
-=======
-
-            System.out.println("q = " + q + " -> " + m);
-            queryResult = dbAdaptor.get(new Query(ANNOT_SIFT.key(), q), null);
-            assertThat(queryResult, everyResult(allVariants, hasAnnotation(hasAnySift(m))));
-
-            queryResult = dbAdaptor.get(new Query(ANNOT_POLYPHEN.key(), q), null);
-            assertThat(queryResult, everyResult(allVariants, hasAnnotation(hasAnyPolyphen(m))));
-        }
-
->>>>>>> e2a2964c
         Query query = new Query(ANNOT_POLYPHEN.key(), "sift>0.5");
         thrown.expect(VariantQueryException.class);
         dbAdaptor.get(query, null);
