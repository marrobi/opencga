--- conflicted
+++ resolved
@@ -136,16 +136,9 @@
             cohorts.put("cohort2", cohort2);
             metadataManager.registerCohorts(studyMetadata.getName(), cohorts);
 
-<<<<<<< HEAD
-            dbAdaptor.getMetadataManager().updateStudyConfiguration(studyConfiguration, QueryOptions.empty());
-
-            variantStorageEngine.calculateStats(studyConfiguration.getName(),
-                    new ArrayList<>(cohortIds.keySet()), options);
-=======
 
             this.variantStorageEngine.calculateStats(studyMetadata.getName(),
                     new ArrayList<>(cohorts.keySet()), options);
->>>>>>> 6c04fdf1
 
         }
         if (params.getBoolean(VariantStorageEngine.Options.ANNOTATE.key())) {
