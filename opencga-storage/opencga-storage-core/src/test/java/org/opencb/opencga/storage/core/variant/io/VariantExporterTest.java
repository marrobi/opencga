--- conflicted
+++ resolved
@@ -124,11 +124,7 @@
 
         assertEquals(0, failedVariants);
         // compare VCF_TEST_FILE_NAME and EXPORTED_FILE_NAME
-<<<<<<< HEAD
-        checkExportedVCF(Paths.get(getResourceUri("1-500.filtered.10k.chr22.phase3_shapeit2_mvncall_integrated_v5.20130502.genotypes.vcf" +
-=======
         checkExportedVCF(Paths.get(getResourceUri("1000g_batches/1-500.filtered.10k.chr22.phase3_shapeit2_mvncall_integrated_v5.20130502.genotypes.vcf" +
->>>>>>> ad26dc09
                 ".gz")), outputVcf, new Region("22"));
     }
 
