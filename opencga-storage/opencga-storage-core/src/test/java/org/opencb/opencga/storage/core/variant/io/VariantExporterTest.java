--- conflicted
+++ resolved
@@ -49,11 +49,7 @@
 
     @Before
     public void setUp() throws Exception {
-<<<<<<< HEAD
-        runDefaultETL(inputUri, variantStorageEngine, newStudyMetadata(),
-=======
         runDefaultETL(smallInputUri, variantStorageEngine, newStudyMetadata(),
->>>>>>> 6c04fdf1
                 new QueryOptions()
 //                        .append(VariantStorageEngine.Options.EXTRA_GENOTYPE_FIELDS.key(), "GL,DS")
                         .append(VariantStorageEngine.Options.ANNOTATE.key(), false));
