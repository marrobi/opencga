/*
 * Copyright 2015-2017 OpenCB
 *
 * Licensed under the Apache License, Version 2.0 (the "License");
 * you may not use this file except in compliance with the License.
 * You may obtain a copy of the License at
 *
 *     http://www.apache.org/licenses/LICENSE-2.0
 *
 * Unless required by applicable law or agreed to in writing, software
 * distributed under the License is distributed on an "AS IS" BASIS,
 * WITHOUT WARRANTIES OR CONDITIONS OF ANY KIND, either express or implied.
 * See the License for the specific language governing permissions and
 * limitations under the License.
 */

package org.opencb.opencga.storage.core.variant;

import org.apache.commons.lang3.RandomStringUtils;
import org.junit.*;
import org.junit.rules.ExpectedException;
import org.opencb.biodata.formats.io.FileFormatException;
import org.opencb.biodata.models.variant.Variant;
import org.opencb.commons.datastore.core.ObjectMap;
import org.opencb.commons.test.GenericTest;
import org.opencb.opencga.core.common.IOUtils;
import org.opencb.opencga.core.common.TimeUtils;
import org.opencb.opencga.storage.core.StoragePipelineResult;
import org.opencb.opencga.storage.core.exceptions.StorageEngineException;
<<<<<<< HEAD
import org.opencb.opencga.storage.core.metadata.StudyConfiguration;
import org.opencb.opencga.storage.core.metadata.VariantStorageMetadataManager;
import org.opencb.opencga.storage.core.metadata.models.StudyMetadata;
=======
import org.opencb.opencga.storage.core.metadata.VariantStorageMetadataManager;
import org.opencb.opencga.storage.core.metadata.models.StudyMetadata;
import org.opencb.opencga.storage.core.variant.annotation.DefaultVariantAnnotationManager;
>>>>>>> 6c04fdf1
import org.opencb.opencga.storage.core.variant.annotation.VariantAnnotationManager;
import org.slf4j.Logger;
import org.slf4j.LoggerFactory;

import java.io.IOException;
import java.io.InputStream;
import java.net.URI;
import java.net.URISyntaxException;
import java.nio.file.Files;
import java.nio.file.Path;
import java.nio.file.Paths;
import java.nio.file.StandardCopyOption;
import java.util.*;
import java.util.stream.Collectors;

/**
 * Created by jacobo on 31/05/15.
 */
@Ignore
public abstract class VariantStorageBaseTest extends GenericTest implements VariantStorageTest {

    public static final String VCF_TEST_FILE_NAME = "10k.chr22.phase3_shapeit2_mvncall_integrated_v5.20130502.genotypes.vcf.gz";
    public static final String SMALL_VCF_TEST_FILE_NAME = "variant-test-file.vcf.gz";
    public static final String VCF_CORRUPTED_FILE_NAME = "variant-test-file-corrupted.vcf";
    public static final int NUM_VARIANTS = 9792;
    @Deprecated public static final int STUDY_ID = 1;
    public static final String STUDY_NAME = "1000g";
    public static final String DB_NAME = "opencga_variants_test";
    @Deprecated public static final int FILE_ID = 1;
    public static final Set<String> VARIANTS_WITH_CONFLICTS = Collections.unmodifiableSet(new HashSet<>(Arrays.asList(
            "22:16050655-16063474:-:<CN0>",
            "22:16050655-16063474:-:<CN2>",
            "22:16050655-16063474:-:<CN3>",
            "22:16050655-16063474:-:<CN4>",
            "22:16050655:G:A", // Overlaps with a CNV
            "22:16080425:TA:-",
            "22:16080425:T:C",
            "22:16080426:A:G",
            "22:16136748:ATTA:-",
            "22:16136749:T:A",
            "22:16137302:G:C",
            "22:16137301:AG:-",
//            "22:16206615:C:A",
//            "22:16206615:-:C",
//            "22:16285168:-:CAAAC", // <-- This won't be a conflict with the new var end.
//            "22:16285169:T:G",
            "22:16464051:T:C",
            "22:16482314:C:T",
//            "22:16482314:C:-",
            "22:16532311:A:C",
            "22:16532321:A:T",
            "22:16538352:A:C",
            "22:16555584:CT:-",
            "22:16555584:C:T",
            "22:16556120:AGTGTTCTGGAATCCTATGTGAGGGACAAACACTCACACCCTCAGAGG:-",
            "22:16556162:C:T",
            "22:16592392:G:C",
            "22:16614404:G:A",
            "22:16616085:-:T",
            "22:16637481:A:T",
            "22:16616084:G:A"
    )));

    protected static URI inputUri;
    protected static URI smallInputUri;
    protected static URI corruptedInputUri;
    protected static URI outputUri;
    protected VariantStorageEngine variantStorageEngine;
    protected VariantStorageMetadataManager metadataManager;
    private static Logger logger = LoggerFactory.getLogger(VariantStorageBaseTest.class);
    private static Path rootDir = null;
    private static boolean cleanFirst = false;
//    private static AtomicInteger count = new AtomicInteger(0);

    @Rule
    public ExpectedException thrown = ExpectedException.none();

    @BeforeClass
    public static void _beforeClass() throws Exception {
//        System.setProperty(org.slf4j.impl.SimpleLogger.DEFAULT_LOG_LEVEL_KEY, "debug");
        newRootDir();
        if (rootDir.toFile().exists()) {
            IOUtils.deleteDirectory(rootDir);
            Files.createDirectories(rootDir);
        }
        Path inputPath = rootDir.resolve(VCF_TEST_FILE_NAME);
        Path smallInputPath = rootDir.resolve(SMALL_VCF_TEST_FILE_NAME);
        Path corruptedInputPath = rootDir.resolve(VCF_CORRUPTED_FILE_NAME);
        Files.copy(VariantStorageEngineTest.class.getClassLoader().getResourceAsStream(VCF_TEST_FILE_NAME), inputPath,
                StandardCopyOption.REPLACE_EXISTING);
        Files.copy(VariantStorageEngineTest.class.getClassLoader().getResourceAsStream(SMALL_VCF_TEST_FILE_NAME), smallInputPath,
                StandardCopyOption.REPLACE_EXISTING);
        Files.copy(VariantStorageEngineTest.class.getClassLoader().getResourceAsStream(VCF_CORRUPTED_FILE_NAME), corruptedInputPath,
                StandardCopyOption.REPLACE_EXISTING);

        inputUri = inputPath.toUri();
        smallInputUri = smallInputPath.toUri();
        corruptedInputUri = corruptedInputPath.toUri();
        outputUri = rootDir.toUri();
//        logger.info("count: " + count.getAndIncrement());

    }

    public static URI getResourceUri(String resourceName) throws IOException {
        return getResourceUri(resourceName, resourceName);
    }

    public static URI getResourceUri(String resourceName, String targetName) throws IOException {
        Path rootDir = getTmpRootDir();
        Path resourcePath = rootDir.resolve(targetName);
        if (!resourcePath.getParent().toFile().exists()) {
            Files.createDirectories(resourcePath.getParent());
        }
        if (!resourcePath.toFile().exists()) {
            InputStream stream = VariantStorageEngineTest.class.getClassLoader().getResourceAsStream(resourceName);
            Files.copy(stream, resourcePath, StandardCopyOption.REPLACE_EXISTING);
        }
        return resourcePath.toUri();
    }

    public static Path getTmpRootDir() throws IOException {
//        Path rootDir = Paths.get("/tmp", "VariantStorageManagerTest");

        if (rootDir == null) {
            newRootDir();
        }
        return rootDir;
    }

    public static URI getPlatinumFile(int fileId) throws IOException {
        String fileName;
        if (fileId < 17) {
            fileName = "1K.end.platinum-genomes-vcf-NA" + (fileId + 12877) + "_S1.genome.vcf.gz";
        } else if (fileId >= 12877 && fileId <= 12893){
            fileName = "1K.end.platinum-genomes-vcf-NA" + fileId + "_S1.genome.vcf.gz";
        } else {
            throw new IllegalArgumentException("Unknown platinum file " + fileId);
        }
        return getResourceUri("platinum/" + fileName);
    }


    private static void newRootDir() throws IOException {
        rootDir = Paths.get("target/test-data", "junit-opencga-storage-" + TimeUtils.getTimeMillis() + "_" + RandomStringUtils.randomAlphabetic(3));
        Files.createDirectories(rootDir);
    }

    public static void setRootDir(Path rootDir) {
        VariantStorageBaseTest.rootDir = rootDir;
    }

    public static URI newOutputUri() throws IOException {
        return newOutputUri(1, outputUri);
    }

    public static URI newOutputUri(int extraCalls) throws IOException {
        return newOutputUri(1 + extraCalls, outputUri);
    }

    public static URI newOutputUri(int extraCalls, URI outputUri) throws IOException {
        StackTraceElement[] stackTrace = Thread.currentThread().getStackTrace();
        // stackTrace[0] = "Thread.currentThread"
        // stackTrace[1] = "newOutputUri"
        // stackTrace[2] =  caller method
        String testName = stackTrace[2 + extraCalls].getMethodName();
        return newOutputUri(testName, outputUri);
    }

    protected static URI newOutputUri(String testName) throws IOException {
        return newOutputUri(testName, outputUri);
    }

    protected static URI newOutputUri(String testName, URI outputUri) throws IOException {
        int c = 0;
        URI finalOutputUri = outputUri.resolve("test_" + testName + "/");
        while (Paths.get(finalOutputUri).toFile().exists()) {
            finalOutputUri = outputUri.resolve("test_" + testName + "-" + ++c + "/");
        }
        Files.createDirectory(Paths.get(finalOutputUri));
        return finalOutputUri;
    }

//    private static File tempFile = null;
//    protected static Path getTmpRootDir() throws IOException {
//        if (tempFile == null) {
//            tempFile = File.createTempFile("opencga-variants-storage-test-", null);
//        }
//        return tempFile.toPath();
//    }

//    @ClassRule
//    public static TemporaryFolder temporaryFolder = new TemporaryFolder();
//
//    protected static Path getTmpRootDir() throws IOException {
//        return temporaryFolder.getRoot().toPath();
//    }

    @BeforeClass
    public static void beforeClass() throws Exception {
        cleanFirst = true;
    }

    @Before
    public void before() throws Exception {
        clearDB(DB_NAME);
    }

    @Before
    public final void _before() throws Exception {
        if (cleanFirst) {
            clearDB(DB_NAME);
            cleanFirst = false;
        }
        printActiveThreadsNumber();
        variantStorageEngine = getVariantStorageEngine();
        variantStorageEngine.getOptions().put(VariantStorageEngine.Options.LIMIT_DEFAULT.key(), 10000);
        variantStorageEngine.getOptions().put(VariantStorageEngine.Options.LIMIT_MAX.key(), 10000);
        variantStorageEngine.getOptions().put(VariantStorageEngine.Options.SAMPLE_LIMIT_DEFAULT.key(), 10000);
        variantStorageEngine.getOptions().put(VariantStorageEngine.Options.SAMPLE_LIMIT_MAX.key(), 10000);
<<<<<<< HEAD
=======
        variantStorageEngine.getOptions().put(DefaultVariantAnnotationManager.NUM_THREADS, 2);
>>>>>>> 6c04fdf1
        metadataManager = variantStorageEngine.getMetadataManager();
    }

    @After
    public final void _after() throws Exception {
        close();
    }


    /* ---------------------------------------------------- */
    /* Static methods to run a simple ETL to index Variants */
    /* ---------------------------------------------------- */


    public static StoragePipelineResult runETL(VariantStorageEngine variantStorageManager, ObjectMap options)
            throws IOException, FileFormatException, StorageEngineException {
        return runETL(variantStorageManager, options, true, true, true);
    }

    public static StoragePipelineResult runETL(VariantStorageEngine variantStorageManager, ObjectMap options,
                                               boolean doExtract,
                                               boolean doTransform,
                                               boolean doLoad)
            throws IOException, FileFormatException, StorageEngineException {
        return runETL(variantStorageManager, inputUri, outputUri, options, doExtract, doTransform, doLoad);
    }

    public static StoragePipelineResult runDefaultETL(VariantStorageEngine variantStorageManager, StudyMetadata studyMetadata)
            throws URISyntaxException, IOException, FileFormatException, StorageEngineException {
        return runDefaultETL(inputUri, variantStorageManager, studyMetadata);
    }

    public static StoragePipelineResult runDefaultETL(URI inputUri, VariantStorageEngine variantStorageManager, StudyMetadata studyMetadata)
            throws URISyntaxException, IOException, FileFormatException, StorageEngineException {
        return runDefaultETL(inputUri, variantStorageManager, studyMetadata, new ObjectMap());
    }

    public static StoragePipelineResult runDefaultETL(URI inputUri, VariantStorageEngine variantStorageManager,
                                                      StudyMetadata studyMetadata, ObjectMap params)
            throws URISyntaxException, IOException, FileFormatException, StorageEngineException {
        return runDefaultETL(inputUri, variantStorageManager, studyMetadata, params, true, true);
    }

    public static StoragePipelineResult runDefaultETL(URI inputUri, VariantStorageEngine variantStorageManager,
                                                      StudyMetadata studyMetadata, ObjectMap params, boolean doTransform, boolean doLoad)
            throws URISyntaxException, IOException, FileFormatException, StorageEngineException {

        ObjectMap newParams = new ObjectMap(params);

        if (studyMetadata == null) {
            newParams.putIfAbsent(VariantStorageEngine.Options.STUDY.key(), STUDY_NAME);
        } else {
            newParams.putIfAbsent(VariantStorageEngine.Options.AGGREGATED_TYPE.key(), studyMetadata.getAggregation());
            newParams.putIfAbsent(VariantStorageEngine.Options.STUDY.key(), studyMetadata.getName());
        }
//        newParams.putIfAbsent(VariantStorageEngine.Options.FILE_ID.key(), FILE_ID);
        // Default value is already avro
//        newParams.putIfAbsent(VariantStorageEngine.Options.TRANSFORM_FORMAT.key(), "avro");
        newParams.putIfAbsent(VariantStorageEngine.Options.ANNOTATE.key(), true);
        newParams.putIfAbsent(VariantAnnotationManager.SPECIES, "hsapiens");
        newParams.putIfAbsent(VariantAnnotationManager.ASSEMBLY, "GRch37");
        newParams.putIfAbsent(VariantStorageEngine.Options.CALCULATE_STATS.key(), true);

        StoragePipelineResult storagePipelineResult = runETL(variantStorageManager, inputUri, outputUri, newParams, true, doTransform, doLoad);

<<<<<<< HEAD
=======
        if (studyMetadata != null) {
            int studyId = variantStorageManager.getMetadataManager().getStudyId(studyMetadata.getName());
            studyMetadata.setId(studyId);
        }
>>>>>>> 6c04fdf1
//        try (VariantDBAdaptor dbAdaptor = variantStorageManager.getDBAdaptor()) {
//            StudyMetadata newStudyMetadata = dbAdaptor.getMetadataManager().getStudyMetadata(studyMetadata.getStudyName(), null).first();
//            if (newStudyMetadata != null) {
//                studyMetadata.copy(newStudyMetadata);
//            }
//        }

        return storagePipelineResult;
    }

    public static StoragePipelineResult runETL(VariantStorageEngine variantStorageManager, URI inputUri, URI outputUri,
                                               ObjectMap params,
                                               boolean doExtract,
                                               boolean doTransform,
                                               boolean doLoad)
            throws IOException, FileFormatException, StorageEngineException {


        variantStorageManager.getConfiguration()
                .getStorageEngine(variantStorageManager.getStorageEngineId()).getVariant().getOptions().putAll(params);
        StoragePipelineResult storagePipelineResult =
                variantStorageManager.index(Collections.singletonList(inputUri), outputUri, doExtract, doTransform, doLoad).get(0);

        checkFileExists(storagePipelineResult.getExtractResult());
        checkFileExists(storagePipelineResult.getPreTransformResult());
        checkFileExists(storagePipelineResult.getTransformResult());
        checkFileExists(storagePipelineResult.getPostTransformResult());
        checkFileExists(storagePipelineResult.getPreLoadResult());
        checkFileExists(storagePipelineResult.getLoadResult());
        checkFileExists(storagePipelineResult.getPostLoadResult());

        return storagePipelineResult;
    }

    public static void checkFileExists(URI uri) {
        if (uri != null && ( uri.getScheme() == null || Objects.equals(uri.getScheme(), "file") )) {
            Assert.assertTrue("Intermediary file " + uri + " does not exist", Paths.get(uri).toFile().exists());
        }
    }

<<<<<<< HEAD
    @Deprecated
    protected static StudyConfiguration newStudyConfiguration() {
        return new StudyConfiguration(STUDY_ID, STUDY_NAME);
=======
    protected static StudyMetadata newStudyMetadata() {
        return new StudyMetadata(STUDY_ID, STUDY_NAME);
>>>>>>> 6c04fdf1
    }

    protected static StudyMetadata newStudyMetadata() {
        return new StudyMetadata(STUDY_ID, STUDY_NAME);
    }

    public boolean assertWithConflicts(Variant variant, Runnable assertCondition) {
        try {
            assertCondition.run();
        } catch (AssertionError e) {
            if (VARIANTS_WITH_CONFLICTS.contains(variant.toString())) {
                logger.error(e.getMessage());
                return false;
            } else {
                throw e;
            }
        }
        return true;
    }

    public void printActiveThreadsNumber() {
        List<String> threads = Thread.getAllStackTraces()
                .keySet()
                .stream()
                .filter(t -> t.getThreadGroup() == null || !t.getThreadGroup().getName().equals("system"))
                .filter(t -> t.getState() != Thread.State.TERMINATED)
                .map(Thread::toString).collect(Collectors.toList());
        System.out.println("ActiveThreads: " + threads.size());
//        threads.forEach(s -> System.out.println("\t" + s));
    }

    public void printActiveThreads() {
        System.out.println("=========================================");
        System.out.println("Thread.activeCount() = " + Thread.activeCount());

        Map<Thread, StackTraceElement[]> allStackTraces = Thread.getAllStackTraces();
        Set<String> groups = allStackTraces.keySet()
                .stream()
                .filter(t -> t.getThreadGroup() == null || !t.getThreadGroup().getName().equals("system"))
                .map(t -> String.valueOf(t.getThreadGroup()))
                .collect(Collectors.toSet());

        for (String group : groups) {
            System.out.println("group = " + group);
            for (Map.Entry<Thread, StackTraceElement[]> entry : allStackTraces.entrySet()) {
                Thread thread = entry.getKey();
                if (String.valueOf(thread.getThreadGroup()).equals(group)) {
                    System.out.println("\t[" + thread.getId() + "] " + thread.toString() + ":" + thread.getState());
                }
            }
        }
        System.out.println("=========================================");
    }
}<|MERGE_RESOLUTION|>--- conflicted
+++ resolved
@@ -27,15 +27,9 @@
 import org.opencb.opencga.core.common.TimeUtils;
 import org.opencb.opencga.storage.core.StoragePipelineResult;
 import org.opencb.opencga.storage.core.exceptions.StorageEngineException;
-<<<<<<< HEAD
-import org.opencb.opencga.storage.core.metadata.StudyConfiguration;
-import org.opencb.opencga.storage.core.metadata.VariantStorageMetadataManager;
-import org.opencb.opencga.storage.core.metadata.models.StudyMetadata;
-=======
 import org.opencb.opencga.storage.core.metadata.VariantStorageMetadataManager;
 import org.opencb.opencga.storage.core.metadata.models.StudyMetadata;
 import org.opencb.opencga.storage.core.variant.annotation.DefaultVariantAnnotationManager;
->>>>>>> 6c04fdf1
 import org.opencb.opencga.storage.core.variant.annotation.VariantAnnotationManager;
 import org.slf4j.Logger;
 import org.slf4j.LoggerFactory;
@@ -255,10 +249,7 @@
         variantStorageEngine.getOptions().put(VariantStorageEngine.Options.LIMIT_MAX.key(), 10000);
         variantStorageEngine.getOptions().put(VariantStorageEngine.Options.SAMPLE_LIMIT_DEFAULT.key(), 10000);
         variantStorageEngine.getOptions().put(VariantStorageEngine.Options.SAMPLE_LIMIT_MAX.key(), 10000);
-<<<<<<< HEAD
-=======
         variantStorageEngine.getOptions().put(DefaultVariantAnnotationManager.NUM_THREADS, 2);
->>>>>>> 6c04fdf1
         metadataManager = variantStorageEngine.getMetadataManager();
     }
 
@@ -324,13 +315,10 @@
 
         StoragePipelineResult storagePipelineResult = runETL(variantStorageManager, inputUri, outputUri, newParams, true, doTransform, doLoad);
 
-<<<<<<< HEAD
-=======
         if (studyMetadata != null) {
             int studyId = variantStorageManager.getMetadataManager().getStudyId(studyMetadata.getName());
             studyMetadata.setId(studyId);
         }
->>>>>>> 6c04fdf1
 //        try (VariantDBAdaptor dbAdaptor = variantStorageManager.getDBAdaptor()) {
 //            StudyMetadata newStudyMetadata = dbAdaptor.getMetadataManager().getStudyMetadata(studyMetadata.getStudyName(), null).first();
 //            if (newStudyMetadata != null) {
@@ -369,16 +357,6 @@
         if (uri != null && ( uri.getScheme() == null || Objects.equals(uri.getScheme(), "file") )) {
             Assert.assertTrue("Intermediary file " + uri + " does not exist", Paths.get(uri).toFile().exists());
         }
-    }
-
-<<<<<<< HEAD
-    @Deprecated
-    protected static StudyConfiguration newStudyConfiguration() {
-        return new StudyConfiguration(STUDY_ID, STUDY_NAME);
-=======
-    protected static StudyMetadata newStudyMetadata() {
-        return new StudyMetadata(STUDY_ID, STUDY_NAME);
->>>>>>> 6c04fdf1
     }
 
     protected static StudyMetadata newStudyMetadata() {
