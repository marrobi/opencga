--- conflicted
+++ resolved
@@ -55,11 +55,7 @@
 
     protected VariantQueryResult<Variant> query(Query query, QueryOptions options) {
         try {
-<<<<<<< HEAD
-            query = preProcessQuery(query, options);
-=======
             query = variantStorageEngine.preProcessQuery(query, options);
->>>>>>> 6c04fdf1
             VariantStorageMetadataManager scm = dbAdaptor.getMetadataManager();
             String collection = VariantSearchUtils.inferSpecificSearchIndexSamplesCollection(query, options, scm, DB_NAME);
 
