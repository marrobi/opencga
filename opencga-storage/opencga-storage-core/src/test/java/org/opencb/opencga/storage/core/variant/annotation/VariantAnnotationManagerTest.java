package org.opencb.opencga.storage.core.variant.annotation;

import org.junit.Test;
import org.opencb.biodata.models.variant.Variant;
import org.opencb.biodata.models.variant.avro.AdditionalAttribute;
import org.opencb.biodata.models.variant.avro.ConsequenceType;
import org.opencb.biodata.models.variant.avro.VariantAnnotation;
import org.opencb.commons.datastore.core.ObjectMap;
import org.opencb.commons.datastore.core.Query;
import org.opencb.commons.datastore.core.QueryOptions;
import org.opencb.opencga.storage.core.config.StorageConfiguration;
import org.opencb.opencga.storage.core.exceptions.StorageEngineException;
import org.opencb.opencga.storage.core.metadata.models.ProjectMetadata;
import org.opencb.opencga.storage.core.variant.VariantStorageBaseTest;
import org.opencb.opencga.storage.core.variant.VariantStorageEngine;
import org.opencb.opencga.storage.core.variant.adaptors.VariantField;
import org.opencb.opencga.storage.core.variant.adaptors.VariantMatchers;
import org.opencb.opencga.storage.core.variant.adaptors.VariantQueryParam;
import org.opencb.opencga.storage.core.variant.annotation.annotators.VariantAnnotator;
import org.opencb.opencga.storage.core.variant.annotation.annotators.VariantAnnotatorFactory;

import java.io.IOException;
import java.util.Collections;
import java.util.List;
import java.util.stream.Collectors;

import static org.junit.Assert.*;
import static org.opencb.opencga.storage.core.variant.adaptors.VariantField.AdditionalAttributes.GROUP_NAME;
import static org.opencb.opencga.storage.core.variant.adaptors.VariantField.AdditionalAttributes.VARIANT_ID;
import static org.opencb.opencga.storage.core.variant.annotation.VariantAnnotationManager.*;

/**
 * Created on 24/04/18.
 *
 * @author Jacobo Coll &lt;jacobo167@gmail.com&gt;
 */
public abstract class VariantAnnotationManagerTest extends VariantStorageBaseTest {

    @Test
    public void testChangeAnnotator() throws Exception {
        VariantStorageEngine variantStorageEngine = getVariantStorageEngine();
        runDefaultETL(smallInputUri, variantStorageEngine, newStudyMetadata(),
                new ObjectMap(VariantStorageEngine.Options.ANNOTATE.key(), false));

        variantStorageEngine.getOptions()
                .append(VARIANT_ANNOTATOR_CLASSNAME, TestAnnotator.class.getName())
                .append(ANNOTATOR, VariantAnnotatorFactory.AnnotationSource.OTHER);

        // First annotation. Should run ok.
        variantStorageEngine.annotate(new Query(), new ObjectMap(TestAnnotator.ANNOT_KEY, "v1"));
        assertEquals("v1", variantStorageEngine.getMetadataManager().getProjectMetadata().getAnnotation().getCurrent().getAnnotator().getVersion());

        // Second annotation. New annotator. Overwrite. Should run ok.
        variantStorageEngine.annotate(new Query(), new ObjectMap(TestAnnotator.ANNOT_KEY, "v2").append(OVERWRITE_ANNOTATIONS, true));
        assertEquals("v2", variantStorageEngine.getMetadataManager().getProjectMetadata().getAnnotation().getCurrent().getAnnotator().getVersion());

        // Third annotation. New annotator. Do not overwrite. Should fail.
        thrown.expect(VariantAnnotatorException.class);
        variantStorageEngine.annotate(new Query(), new ObjectMap(TestAnnotator.ANNOT_KEY, "v3").append(OVERWRITE_ANNOTATIONS, false));
    }

    @Test
    public void testChangeAnnotatorFail() throws Exception {
        VariantStorageEngine variantStorageEngine = getVariantStorageEngine();
        runDefaultETL(smallInputUri, variantStorageEngine, newStudyMetadata(),
                new ObjectMap(VariantStorageEngine.Options.ANNOTATE.key(), false));

        variantStorageEngine.getOptions()
                .append(VARIANT_ANNOTATOR_CLASSNAME, TestAnnotator.class.getName())
                .append(ANNOTATOR, VariantAnnotatorFactory.AnnotationSource.OTHER);

        // First annotation. Should run ok.
        variantStorageEngine.annotate(new Query(), new ObjectMap(TestAnnotator.ANNOT_KEY, "v1"));

        try {
            // Second annotation. New annotator. Overwrite. Fail annotation
            variantStorageEngine.annotate(new Query(), new ObjectMap(TestAnnotator.ANNOT_KEY, "v2")
                    .append(TestAnnotator.FAIL, true)
                    .append(OVERWRITE_ANNOTATIONS, true));
            fail("Expected to fail!");
        } catch (VariantAnnotatorException e) {
            e.printStackTrace();
            // Annotator information does not change
            assertEquals("v1", variantStorageEngine.getMetadataManager().getProjectMetadata().getAnnotation().getCurrent().getAnnotator().getVersion());
        }


        // Second annotation bis. New annotator. Overwrite.
        variantStorageEngine.annotate(new Query(), new ObjectMap(TestAnnotator.ANNOT_KEY, "v2")
                .append(TestAnnotator.FAIL, false)
                .append(OVERWRITE_ANNOTATIONS, true));
        assertEquals("v2", variantStorageEngine.getMetadataManager().getProjectMetadata().getAnnotation().getCurrent().getAnnotator().getVersion());
    }

    @Test
    public void testMultiAnnotations() throws Exception {

        VariantStorageEngine variantStorageEngine = getVariantStorageEngine();
        runDefaultETL(smallInputUri, variantStorageEngine, newStudyMetadata(),
                new ObjectMap(VariantStorageEngine.Options.ANNOTATE.key(), false));

        variantStorageEngine.getOptions()
                .append(VARIANT_ANNOTATOR_CLASSNAME, TestAnnotator.class.getName())
                .append(ANNOTATOR, VariantAnnotatorFactory.AnnotationSource.OTHER);

        variantStorageEngine.saveAnnotation("v0", new ObjectMap());
        variantStorageEngine.annotate(new Query(), new ObjectMap(TestAnnotator.ANNOT_KEY, "v1").append(OVERWRITE_ANNOTATIONS, true));
        variantStorageEngine.saveAnnotation("v1", new ObjectMap());
        variantStorageEngine.annotate(new Query(), new ObjectMap(TestAnnotator.ANNOT_KEY, "v2").append(OVERWRITE_ANNOTATIONS, true));
        variantStorageEngine.saveAnnotation("v2", new ObjectMap());
        variantStorageEngine.annotate(new Query(VariantQueryParam.REGION.key(), "1"), new ObjectMap(TestAnnotator.ANNOT_KEY, "v3").append(OVERWRITE_ANNOTATIONS, true));

        assertEquals(0, variantStorageEngine.getAnnotation("v0", null, null).getResults().size());
        checkAnnotationSnapshot(variantStorageEngine, "v1", "v1");
        checkAnnotationSnapshot(variantStorageEngine, "v2", "v2");
        checkAnnotationSnapshot(variantStorageEngine, VariantAnnotationManager.CURRENT, VariantAnnotationManager.CURRENT, "v3", new Query(VariantQueryParam.REGION.key(), "1"));
        checkAnnotationSnapshot(variantStorageEngine, VariantAnnotationManager.CURRENT, "v2", "v2", new Query(VariantQueryParam.REGION.key(), "2"));

        variantStorageEngine.deleteAnnotation("v1", new ObjectMap());

        testQueries(variantStorageEngine);

    }

    public void testQueries(VariantStorageEngine variantStorageEngine) throws StorageEngineException {
        long count = variantStorageEngine.count(new Query()).first();
        long partialCount = 0;
        int batchSize = (int) Math.ceil(count / 10.0);
        for (int i = 0; i < 10; i++) {
            partialCount += variantStorageEngine.getAnnotation("v2", null, new QueryOptions(QueryOptions.LIMIT, batchSize)
                    .append(QueryOptions.SKIP, batchSize * i)).getResults().size();
        }
        assertEquals(count, partialCount);

        for (int chr = 1; chr < 22; chr += 2) {
            Query query = new Query(VariantQueryParam.REGION.key(), chr + "," + (chr + 1));
            count = variantStorageEngine.count(query).first();
            partialCount = variantStorageEngine.getAnnotation("v2", query, new QueryOptions()).getResults().size();
            assertEquals(count, partialCount);
        }

        String consequenceTypes = VariantField.ANNOTATION_CONSEQUENCE_TYPES.fieldName().replace(VariantField.ANNOTATION.fieldName() + ".", "");
        for (VariantAnnotation annotation : variantStorageEngine.getAnnotation("v2", null, new QueryOptions(QueryOptions.INCLUDE, consequenceTypes)).getResults()) {
            assertEquals(1, annotation.getConsequenceTypes().size());
        }
<<<<<<< HEAD
        for (VariantAnnotation annotation : variantStorageEngine.getAnnotation("v2", null, new QueryOptions(QueryOptions.EXCLUDE, consequenceTypes)).getResult()) {
            assertThat(annotation.getConsequenceTypes(), VariantMatchers.isEmpty());
=======
        for (VariantAnnotation annotation : variantStorageEngine.getAnnotation("v2", null, new QueryOptions(QueryOptions.EXCLUDE, consequenceTypes)).getResults()) {
            assertTrue(annotation.getConsequenceTypes() == null || annotation.getConsequenceTypes().isEmpty());
>>>>>>> 0bbd2981
        }


        // Get annotations from a deleted snapshot
        thrown.expectMessage("Variant Annotation snapshot \"v1\" not found!");
        assertEquals(0, variantStorageEngine.getAnnotation("v1", null, null).getResults().size());
    }

    public void checkAnnotationSnapshot(VariantStorageEngine variantStorageEngine, String annotationName, String expectedId) throws Exception {
        checkAnnotationSnapshot(variantStorageEngine, annotationName, annotationName, expectedId, null);
    }

    public void checkAnnotationSnapshot(VariantStorageEngine variantStorageEngine, String annotationName, String expectedAnnotationName, String expectedId, Query query) throws Exception {
        int count = 0;
        for (VariantAnnotation annotation: variantStorageEngine.getAnnotation(annotationName, query, null).getResults()) {
            assertEquals("an id -- " + expectedId, annotation.getId());
//            assertEquals("1", annotation.getAdditionalAttributes().get("opencga").getAttribute().get("release"));
            assertEquals(expectedAnnotationName, annotation.getAdditionalAttributes().get(GROUP_NAME.key())
                    .getAttribute().get(VariantField.AdditionalAttributes.ANNOTATION_ID.key()));
            count++;
        }
        assertEquals(count, variantStorageEngine.count(query).first().intValue());
    }

    public static class TestAnnotator extends VariantAnnotator {

        public static final String ANNOT_KEY = "ANNOT_KEY";
        public static final String FAIL = "ANNOT_FAIL";
        private final boolean fail;
        private String key;

        public TestAnnotator(StorageConfiguration configuration, ProjectMetadata projectMetadata, ObjectMap options) throws VariantAnnotatorException {
            super(configuration, projectMetadata, options);
            key = options.getString(ANNOT_KEY);
            fail = options.getBoolean(FAIL, false);
        }

        @Override
        public List<VariantAnnotation> annotate(List<Variant> variants) throws VariantAnnotatorException {
            if (fail) {
                throw new VariantAnnotatorException("Fail because reasons");
            }
            return variants.stream().map(v -> {
                VariantAnnotation a = new VariantAnnotation();
                a.setChromosome(v.getChromosome());
                a.setStart(v.getStart());
                a.setEnd(v.getEnd());
                a.setReference(v.getReference());
                a.setAlternate(v.getAlternate());
                a.setId("an id -- " + key);
                ConsequenceType ct = new ConsequenceType();
                ct.setGeneName("a gene");
                ct.setSequenceOntologyTerms(Collections.emptyList());
                ct.setExonOverlap(Collections.emptyList());
                ct.setTranscriptAnnotationFlags(Collections.emptyList());
                a.setConsequenceTypes(Collections.singletonList(ct));
                a.setAdditionalAttributes(
                        Collections.singletonMap(GROUP_NAME.key(),
                                new AdditionalAttribute(Collections.singletonMap(VARIANT_ID.key(), v.toString()))));
                return a;
            }).collect(Collectors.toList());
        }

        @Override
        public ProjectMetadata.VariantAnnotatorProgram getVariantAnnotatorProgram() throws IOException {
            return new ProjectMetadata.VariantAnnotatorProgram("MyAnnotator", key, null);
        }

        @Override
        public List<ObjectMap> getVariantAnnotatorSourceVersion() throws IOException {
            return Collections.singletonList(new ObjectMap("data", "genes"));
        }
    }

}<|MERGE_RESOLUTION|>--- conflicted
+++ resolved
@@ -143,13 +143,8 @@
         for (VariantAnnotation annotation : variantStorageEngine.getAnnotation("v2", null, new QueryOptions(QueryOptions.INCLUDE, consequenceTypes)).getResults()) {
             assertEquals(1, annotation.getConsequenceTypes().size());
         }
-<<<<<<< HEAD
-        for (VariantAnnotation annotation : variantStorageEngine.getAnnotation("v2", null, new QueryOptions(QueryOptions.EXCLUDE, consequenceTypes)).getResult()) {
+        for (VariantAnnotation annotation : variantStorageEngine.getAnnotation("v2", null, new QueryOptions(QueryOptions.EXCLUDE, consequenceTypes)).getResults()) {
             assertThat(annotation.getConsequenceTypes(), VariantMatchers.isEmpty());
-=======
-        for (VariantAnnotation annotation : variantStorageEngine.getAnnotation("v2", null, new QueryOptions(QueryOptions.EXCLUDE, consequenceTypes)).getResults()) {
-            assertTrue(annotation.getConsequenceTypes() == null || annotation.getConsequenceTypes().isEmpty());
->>>>>>> 0bbd2981
         }
 
 
