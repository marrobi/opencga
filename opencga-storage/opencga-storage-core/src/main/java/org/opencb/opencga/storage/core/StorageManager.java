/*
 * Copyright 2015 OpenCB
 *
 * Licensed under the Apache License, Version 2.0 (the "License");
 * you may not use this file except in compliance with the License.
 * You may obtain a copy of the License at
 *
 *     http://www.apache.org/licenses/LICENSE-2.0
 *
 * Unless required by applicable law or agreed to in writing, software
 * distributed under the License is distributed on an "AS IS" BASIS,
 * WITHOUT WARRANTIES OR CONDITIONS OF ANY KIND, either express or implied.
 * See the License for the specific language governing permissions and
 * limitations under the License.
 */

package org.opencb.opencga.storage.core;

import org.opencb.opencga.storage.core.config.StorageConfiguration;
import org.opencb.opencga.storage.core.exceptions.StorageETLException;
import org.opencb.opencga.storage.core.exceptions.StorageManagerException;
import org.slf4j.Logger;

import java.net.URI;
import java.util.ArrayList;
import java.util.List;

/**
 * @param <DBADAPTOR>
 * @author imedina
 */
public abstract class StorageManager<DBADAPTOR> {

    protected String storageEngineId;
    protected StorageConfiguration configuration;
    protected Logger logger;

    public StorageManager() {
    }

    public StorageManager(StorageConfiguration configuration) {
        this(configuration.getDefaultStorageEngineId(), configuration);
//        this.configuration = configuration;
    }

    public StorageManager(String storageEngineId, StorageConfiguration configuration) {
        this.storageEngineId = storageEngineId;
        this.configuration = configuration;
    }

    public void setConfiguration(StorageConfiguration configuration, String storageEngineId) {
        this.configuration = configuration;
        this.storageEngineId = storageEngineId;
    }

    public StorageConfiguration getConfiguration() {
        return configuration;
    }

    public String getStorageEngineId() {
        return storageEngineId;
    }

    public List<StorageETLResult> index(List<URI> inputFiles, URI outdirUri, boolean doExtract, boolean doTransform, boolean doLoad)
            throws StorageManagerException {

        List<StorageETLResult> results = new ArrayList<>(inputFiles.size());
        boolean abortOnFail = true;

        // Check the database connection before we start
        if (doLoad) {
            testConnection();
        }

        for (URI inputFile : inputFiles) {
            //Provide a connected storageETL if load is required.
            StorageETL storageETL = newStorageETL(doLoad);

            StorageETLResult etlResult = new StorageETLResult();
            results.add(etlResult);

            URI nextFileUri = inputFile;
            etlResult.setInput(inputFile);

            if (doExtract) {
                logger.info("Extract '{}'", inputFile);
                nextFileUri = storageETL.extract(inputFile, outdirUri);
                etlResult.setExtractResult(nextFileUri);
            }

            if (doTransform) {
                nextFileUri = transformFile(storageETL, etlResult, results, nextFileUri, outdirUri);
            }

            if (doLoad) {
                loadFile(storageETL, etlResult, results, nextFileUri, outdirUri);
            }
        }

        return results;
    }

    protected void loadFile(StorageETL storageETL, StorageETLResult etlResult, List<StorageETLResult> results,
                            URI inputFileUri, URI outdirUri) throws StorageETLException {
        etlResult.setLoadExecuted(true);
        long millis = System.currentTimeMillis();
        try {
            logger.info("PreLoad '{}'", inputFileUri);
            inputFileUri = storageETL.preLoad(inputFileUri, outdirUri);
            etlResult.setPreLoadResult(inputFileUri);

            logger.info("Load '{}'", inputFileUri);
            inputFileUri = storageETL.load(inputFileUri);
            etlResult.setLoadResult(inputFileUri);

            logger.info("PostLoad '{}'", inputFileUri);
            inputFileUri = storageETL.postLoad(inputFileUri, outdirUri);
            etlResult.setPostLoadResult(inputFileUri);
        } catch (Exception e) {
            etlResult.setLoadError(e);
            throw new StorageETLException("Exception executing load.", e, results);
        } finally {
            etlResult.setLoadTimeMillis(System.currentTimeMillis() - millis);
            etlResult.setLoadStats(storageETL.getLoadStats());
        }
    }

<<<<<<< HEAD
    /*
     * Storage Engines must implement these 2 methods in order to the ETL to be able to write and read from database:
     * - getDBWriter: this method returns a valid implementation of a DBWriter to write in the storage engine
     * - getDBAdaptor: a implemented instance of the corresponding DBAdaptor is returned to query the database.
     */
    @Deprecated
    public DBWRITER getDBWriter(String dbName) throws StorageManagerException {
        throw new UnsupportedOperationException();
=======
    protected URI transformFile(StorageETL storageETL, StorageETLResult etlResult, List<StorageETLResult> results,
                                URI inputFileUri, URI outdirUri) throws StorageETLException {
        etlResult.setTransformExecuted(true);
        long millis = System.currentTimeMillis();
        try {
            logger.info("PreTransform '{}'", inputFileUri);
            inputFileUri = storageETL.preTransform(inputFileUri);
            etlResult.setPreTransformResult(inputFileUri);

            logger.info("Transform '{}'", inputFileUri);
            inputFileUri = storageETL.transform(inputFileUri, null, outdirUri);
            etlResult.setTransformResult(inputFileUri);

            logger.info("PostTransform '{}'", inputFileUri);
            inputFileUri = storageETL.postTransform(inputFileUri);
            etlResult.setPostTransformResult(inputFileUri);
        } catch (Exception e) {
            etlResult.setTransformError(e);
            throw new StorageETLException("Exception executing transform.", e, results);
        } finally {
            etlResult.setTransformTimeMillis(System.currentTimeMillis() - millis);
            etlResult.setTransformStats(storageETL.getTransformStats());
        }
        return inputFileUri;
>>>>>>> 3f19ae5e
    }

    public abstract DBADAPTOR getDBAdaptor(String dbName) throws StorageManagerException;

    // TODO: Pending implementation
    public abstract void testConnection() throws StorageManagerException;

    /**
     * Creates a new {@link StorageETL} object.
     *
     * Each {@link StorageETL} should be used to index one single file.
     *
     * @param connected Specify if the provided object must be connected to the underlying database.
     * @return Created {@link StorageETL}
     * @throws StorageManagerException If there is any problem while creation
     */
    public abstract StorageETL newStorageETL(boolean connected) throws StorageManagerException;

}<|MERGE_RESOLUTION|>--- conflicted
+++ resolved
@@ -125,16 +125,6 @@
         }
     }
 
-<<<<<<< HEAD
-    /*
-     * Storage Engines must implement these 2 methods in order to the ETL to be able to write and read from database:
-     * - getDBWriter: this method returns a valid implementation of a DBWriter to write in the storage engine
-     * - getDBAdaptor: a implemented instance of the corresponding DBAdaptor is returned to query the database.
-     */
-    @Deprecated
-    public DBWRITER getDBWriter(String dbName) throws StorageManagerException {
-        throw new UnsupportedOperationException();
-=======
     protected URI transformFile(StorageETL storageETL, StorageETLResult etlResult, List<StorageETLResult> results,
                                 URI inputFileUri, URI outdirUri) throws StorageETLException {
         etlResult.setTransformExecuted(true);
@@ -159,7 +149,6 @@
             etlResult.setTransformStats(storageETL.getTransformStats());
         }
         return inputFileUri;
->>>>>>> 3f19ae5e
     }
 
     public abstract DBADAPTOR getDBAdaptor(String dbName) throws StorageManagerException;
