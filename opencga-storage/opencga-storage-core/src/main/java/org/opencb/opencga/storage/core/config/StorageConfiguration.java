--- conflicted
+++ resolved
@@ -102,21 +102,6 @@
                 break;
         }
 
-<<<<<<< HEAD
-        if(storageConfiguration != null) {
-//            if (storageConfiguration.getDefaultStorageEngineId() != null) {
-//                this.defaultStorageEngineId = storageConfiguration.getDefaultStorageEngineId();
-//            }
-//            if (storageConfiguration.get) {
-//                this.include = sto
-//                  for(conf.d) ...
-//            }
-//            for (StorageEngineConfiguration storageEngineConfiguration : storageConfiguration.getStorageEngine()) {
-//                this.storageEngines.add(storageEngineConfiguration);
-//            }
-        }
-=======
->>>>>>> 8f7d3079
         return storageConfiguration;
     }
 
