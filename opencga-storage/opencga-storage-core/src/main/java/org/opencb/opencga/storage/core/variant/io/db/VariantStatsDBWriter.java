--- conflicted
+++ resolved
@@ -17,10 +17,6 @@
 package org.opencb.opencga.storage.core.variant.io.db;
 
 import org.opencb.commons.ProgressLogger;
-<<<<<<< HEAD
-import org.opencb.commons.datastore.core.DataResult;
-=======
->>>>>>> 3d767522
 import org.opencb.commons.datastore.core.QueryOptions;
 import org.opencb.commons.io.DataWriter;
 import org.opencb.opencga.storage.core.metadata.models.StudyMetadata;
@@ -61,15 +57,8 @@
 
     @Override
     public boolean write(List<VariantStatsWrapper> batch) {
-<<<<<<< HEAD
-        DataResult writeResult = dbAdaptor.updateStats(batch, studyMetadata.getName(), timestamp, options);
-
-        numStats.addAndGet(batch.size());
-        numWrites.addAndGet(writeResult.getNumUpdated());
-=======
         numWrites.addAndGet(writeStats(batch));
         numStats.addAndGet(batch.size());
->>>>>>> 3d767522
 
         if (progressLogger != null) {
             progressLogger.increment(batch.size(), () -> ", up to position "
