/*
 * Copyright 2015 OpenCB
 *
 * Licensed under the Apache License, Version 2.0 (the "License");
 * you may not use this file except in compliance with the License.
 * You may obtain a copy of the License at
 *
 *     http://www.apache.org/licenses/LICENSE-2.0
 *
 * Unless required by applicable law or agreed to in writing, software
 * distributed under the License is distributed on an "AS IS" BASIS,
 * WITHOUT WARRANTIES OR CONDITIONS OF ANY KIND, either express or implied.
 * See the License for the specific language governing permissions and
 * limitations under the License.
 */

package org.opencb.opencga.storage.core;

import org.opencb.biodata.formats.io.FileFormatException;
import org.opencb.commons.datastore.core.ObjectMap;
import org.opencb.opencga.storage.core.exceptions.StorageManagerException;

import java.io.IOException;
import java.net.URI;

/**
 * ETL cycle consists of the following execution steps:
 *  - extract: fetch data from different sources to be processed, eg. remote servers (S3), move to HDFS, ...
 *  - pre-transform: data is prepared to be transformed, this may include data validation and uncompression
 *  - transform: business rules are applied and some integrity checks can be applied
 *  - post-transform: some cleaning, validation or other actions can be taken into account
 *  - pre-load: transformed data can be validated or converted to physical schema in this step
 *  - load: in this step a DBWriter from getDBWriter (see below) is used to load data in the storage engine
 *  - post-load: data can be cleaned and some database validations can be performed
 */
<<<<<<< HEAD
public interface StorageETL /* extends AutoClosable */ {
=======
public interface StorageETL extends AutoCloseable {
>>>>>>> a9c17156

    /*
     * This method extracts the data from the data source. This data source can be a database or a remote
     * file system. URI objects are used to allow all possibilities.
     *
     * @param input Data source origin
     * @param ouput Final location of data
     */
    URI extract(URI input, URI ouput) throws StorageManagerException;


    URI preTransform(URI input) throws IOException, FileFormatException, StorageManagerException;

    URI transform(URI input, URI pedigree, URI output) throws IOException, FileFormatException, StorageManagerException;

    URI postTransform(URI input) throws IOException, FileFormatException, StorageManagerException;

    default ObjectMap getTransformStats() {
        return new ObjectMap();
    }

    URI preLoad(URI input, URI output) throws IOException, StorageManagerException;

    /**
     * This method loads the transformed data file into a database, the database credentials are expected to be read
     * from configuration file.
     *
     * @param input The URI of the file to be loaded
     * @return The loaded file
     * @throws IOException If any IO problem occurs
     * @throws StorageManagerException If any other problem occurs
     */
    URI load(URI input) throws IOException, StorageManagerException;

    URI postLoad(URI input, URI output) throws IOException, StorageManagerException;

    default ObjectMap getLoadStats() {
        return new ObjectMap();
    }

<<<<<<< HEAD
=======
    @Override
    default void close() throws StorageManagerException {}

>>>>>>> a9c17156
}<|MERGE_RESOLUTION|>--- conflicted
+++ resolved
@@ -33,11 +33,7 @@
  *  - load: in this step a DBWriter from getDBWriter (see below) is used to load data in the storage engine
  *  - post-load: data can be cleaned and some database validations can be performed
  */
-<<<<<<< HEAD
-public interface StorageETL /* extends AutoClosable */ {
-=======
 public interface StorageETL extends AutoCloseable {
->>>>>>> a9c17156
 
     /*
      * This method extracts the data from the data source. This data source can be a database or a remote
@@ -78,10 +74,7 @@
         return new ObjectMap();
     }
 
-<<<<<<< HEAD
-=======
     @Override
     default void close() throws StorageManagerException {}
 
->>>>>>> a9c17156
 }