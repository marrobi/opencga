/*
 * Copyright 2015 OpenCB
 *
 * Licensed under the Apache License, Version 2.0 (the "License");
 * you may not use this file except in compliance with the License.
 * You may obtain a copy of the License at
 *
 *     http://www.apache.org/licenses/LICENSE-2.0
 *
 * Unless required by applicable law or agreed to in writing, software
 * distributed under the License is distributed on an "AS IS" BASIS,
 * WITHOUT WARRANTIES OR CONDITIONS OF ANY KIND, either express or implied.
 * See the License for the specific language governing permissions and
 * limitations under the License.
 */

package org.opencb.opencga.storage.core.variant.annotation;

import com.fasterxml.jackson.core.JsonFactory;
import com.fasterxml.jackson.core.JsonProcessingException;
import com.fasterxml.jackson.databind.MapperFeature;
import com.fasterxml.jackson.databind.ObjectMapper;
import org.opencb.biodata.models.variant.Variant;
import org.opencb.biodata.models.variant.avro.VariantAnnotation;
import org.opencb.cellbase.core.client.CellBaseClient;
<<<<<<< HEAD
import org.opencb.datastore.core.ObjectMap;
import org.opencb.datastore.core.QueryResult;
=======
import org.opencb.commons.datastore.core.QueryResult;
import org.opencb.datastore.core.ObjectMap;
import org.opencb.datastore.core.QueryOptions;
>>>>>>> 76b53473
import org.opencb.opencga.storage.core.config.StorageConfiguration;
import org.opencb.opencga.storage.core.variant.io.json.VariantAnnotationMixin;
import org.slf4j.Logger;
import org.slf4j.LoggerFactory;

import java.io.IOException;
import java.net.URI;
import java.net.URISyntaxException;
import java.util.*;
import java.util.stream.Collectors;

//import org.opencb.cellbase.core.db.DBAdaptorFactory;
//import org.opencb.cellbase.core.db.api.variation.VariantAnnotationDBAdaptor;
//import org.opencb.cellbase.core.db.api.variation.VariationDBAdaptor;

/**
 * Created by jacobo on 9/01/15.
 */
public class CellBaseVariantAnnotator extends VariantAnnotator {


    private final JsonFactory factory;
    private final org.opencb.commons.datastore.core.QueryOptions queryOptions = new org.opencb.commons.datastore.core.QueryOptions("post", true).append("exclude", "expression");
    //    private VariantAnnotationDBAdaptor variantAnnotationDBAdaptor = null;
//    private VariationDBAdaptor variationDBAdaptor = null;
//    private DBAdaptorFactory dbAdaptorFactory = null;
    private CellBaseClient cellBaseClient = null;
    private ObjectMapper jsonObjectMapper;

//    public static final String CELLBASE_VERSION = "CELLBASE.VERSION";
//    public static final String CELLBASE_REST_URL = "CELLBASE.REST.URL";
//
//    public static final String CELLBASE_DB_HOST = "CELLBASE.DB.HOST";
//    public static final String CELLBASE_DB_NAME = "CELLBASE.DB.NAME";
//    public static final String CELLBASE_DB_PORT = "CELLBASE.DB.PORT";
//    public static final String CELLBASE_DB_USER = "CELLBASE.DB.USER";
//    public static final String CELLBASE_DB_PASSWORD = "CELLBASE.DB.PASSWORD";
//    public static final String CELLBASE_DB_MAX_POOL_SIZE = "CELLBASE.DB.MAX_POOL_SIZE";
//    public static final String CELLBASE_DB_TIMEOUT = "CELLBASE.DB.TIMEOUT";



    protected static Logger logger = LoggerFactory.getLogger(CellBaseVariantAnnotator.class);

    public CellBaseVariantAnnotator(StorageConfiguration storageConfiguration, ObjectMap options) throws VariantAnnotatorException {
        this(storageConfiguration, options, true);
    }

    public CellBaseVariantAnnotator(StorageConfiguration storageConfiguration, ObjectMap options, boolean restConnection) throws VariantAnnotatorException {
        super(storageConfiguration, options);

        this.factory = new JsonFactory();
        this.jsonObjectMapper = new ObjectMapper(factory);
        jsonObjectMapper.addMixIn(VariantAnnotation.class, VariantAnnotationMixin.class);
        jsonObjectMapper.configure(MapperFeature.REQUIRE_SETTERS_FOR_GETTERS, true);

        if (restConnection) {
            String species = options.getString(VariantAnnotationManager.SPECIES);
            String assembly = options.getString(VariantAnnotationManager.ASSEMBLY);
            String cellbaseVersion = storageConfiguration.getCellbase().getVersion();
            List<String> hosts = storageConfiguration.getCellbase().getHosts();
            if (hosts.isEmpty()) {
                throw new VariantAnnotatorException("Missing defaultValue \"CellBase Hosts\"");
            }
            String cellbaseRest = hosts.get(0);

            checkNotNull(cellbaseVersion, "cellbase version");
            checkNotNull(cellbaseRest, "cellbase hosts");
            checkNotNull(species, "species");

            CellBaseClient cellBaseClient;
            try {
                URI url = new URI(cellbaseRest);
                cellBaseClient = new CellBaseClient(url, cellbaseVersion, species);
            } catch (URISyntaxException e) {
                e.printStackTrace();
                throw new VariantAnnotatorException("Invalid URL : " + cellbaseRest, e);
            }

            this.cellBaseClient = cellBaseClient;
            cellBaseClient.getObjectMapper().addMixIn(VariantAnnotation.class, VariantAnnotationMixin.class);
        } else {
            throw new UnsupportedOperationException("Unimplemented CellBase dbAdaptor connection. Use CellBaseClient instead");
//            String cellbaseHost = annotatorProperties.getProperty(CELLBASE_DB_HOST, "");
//            String cellbaseDatabase = annotatorProperties.getProperty(CELLBASE_DB_NAME, "");
//            int cellbasePort = Integer.parseInt(annotatorProperties.getProperty(CELLBASE_DB_PORT, "27017"));
//            String cellbaseUser = annotatorProperties.getProperty(CELLBASE_DB_USER, "");
//            String cellbasePassword = annotatorProperties.getProperty(CELLBASE_DB_PASSWORD, "");
//            int maxPoolSize = Integer.parseInt(annotatorProperties.getProperty(CELLBASE_DB_MAX_POOL_SIZE, "10"));
//            int timeout = Integer.parseInt(annotatorProperties.getProperty(CELLBASE_DB_TIMEOUT, "200"));
//
//            checkNotNull(cellbaseHost, CELLBASE_DB_HOST);
//            checkNotNull(cellbaseDatabase, CELLBASE_DB_NAME);
//            checkNotNull(cellbaseUser, CELLBASE_DB_USER);
//            checkNotNull(cellbasePassword, CELLBASE_DB_PASSWORD);
//
//
//            CellBaseConfiguration cellbaseConfiguration = new CellBaseConfiguration();
//            cellbaseConfiguration.addSpeciesConnection(
//                    species,
//                    assembly,
//                    cellbaseHost,
//                    cellbaseDatabase,
//                    cellbasePort,
//                    "mongo",    //TODO: Change to "mongodb"
//                    cellbaseUser,
//                    cellbasePassword,
//                    maxPoolSize,
//                    timeout);
//            cellbaseConfiguration.addSpeciesAlias(species, species);
//
//            return new CellBaseVariantAnnotator(cellbaseConfiguration, species, assembly);
        }
    }

//    public CellBaseVariantAnnotator(CellBaseConfiguration cellbaseConfiguration, String cellbaseSpecies, String cellbaseAssembly) {
//        this();
//        /**
//         * Connecting to CellBase database
//         */
//        dbAdaptorFactory = new MongoDBAdaptorFactory(cellbaseConfiguration);
//        variantAnnotationDBAdaptor = dbAdaptorFactory.getVariantAnnotationDBAdaptor(cellbaseSpecies, cellbaseAssembly);
//        variationDBAdaptor = dbAdaptorFactory.getVariationDBAdaptor(cellbaseSpecies, cellbaseAssembly);
//    }

    private static void checkNotNull(String value, String name) throws VariantAnnotatorException {
        if(value == null || value.isEmpty()) {
            throw new VariantAnnotatorException("Missing defaultValue: " + name);
        }
    }


    /////// CREATE ANNOTATION - AUX METHODS

    @Override
    public List<VariantAnnotation> annotate(List<Variant> variants) throws IOException {

        List<Variant> nonStructuralVariations = filterStructuralVariants(variants);

        if (cellBaseClient != null) {
            return getVariantAnnotationsREST(nonStructuralVariations);
        } else {
            return getVariantAnnotationsDbAdaptor(nonStructuralVariations);
        }
    }

    List<Variant> filterStructuralVariants(List<Variant> variants) {
        List<Variant> nonStructuralVariants = new ArrayList<>(variants.size());
        for (Variant variant : variants) {
            // If Variant is SV some work is needed
            if(variant.getAlternate().length() + variant.getReference().length() > Variant.SV_THRESHOLD*2) {       //TODO: Manage SV variants
//                logger.info("Skip variant! {}", genomicVariant);
                logger.info("Skip variant! {}", variant.getChromosome() + ":" +
                        variant.getStart() + ":" +
                        (variant.getReference().length() > 10? variant.getReference().substring(0,10) + "...[" + variant.getReference().length() + "]" : variant.getReference()) + ":" +
                        (variant.getAlternate().length() > 10? variant.getAlternate().substring(0,10) + "...[" + variant.getAlternate().length() + "]" : variant.getAlternate())
                );
                logger.debug("Skip variant! {}", variant);
            } else {
                nonStructuralVariants.add(variant);
            }
        }
        return nonStructuralVariants;
    }

    private List<VariantAnnotation> getVariantAnnotationsREST(List<Variant> variants) throws IOException {
<<<<<<< HEAD

        org.opencb.commons.datastore.core.QueryResponse<org.opencb.commons.datastore.core.QueryResult<VariantAnnotation>> queryResponse;
=======
        org.opencb.commons.datastore.core.QueryResponse<QueryResult<VariantAnnotation>> queryResponse;
>>>>>>> 76b53473

        boolean queryError = false;
        try {
//            queryResponse = cellBaseClient.nativeGet(
//                    CellBaseClient.Category.genomic.toString(),
//                    CellBaseClient.SubCategory.variant.toString(),
//                    variants.stream().map(Object::toString).collect(Collectors.joining(",")),
//                    "full_annotation",
//                    queryOptions, VariantAnnotation.class);
            queryResponse = cellBaseClient.getAnnotation(
                    CellBaseClient.Category.genomic,
                    CellBaseClient.SubCategory.variant,
                    variants,
<<<<<<< HEAD
                    queryOptions);

=======
                    new org.opencb.commons.datastore.core.QueryOptions(queryOptions));
>>>>>>> 76b53473
            if (queryResponse == null) {
                logger.warn("CellBase REST fail. Returned null. {} for variants {}", cellBaseClient.getLastQuery(),
                        variants.stream().map(Variant::toString).collect(Collectors.joining(",")));

                queryError = true;
            }
        } catch (JsonProcessingException | javax.ws.rs.ProcessingException e ) {
            logger.warn("CellBase REST fail. Error parsing " + cellBaseClient.getLastQuery() + " for variants "
                    + variants.stream().map(Variant::toString).collect(Collectors.joining(",")), e);
            queryError = true;
            queryResponse = null;
        }

        if(queryResponse != null && queryResponse.getResponse().size() != variants.size()) {
            logger.warn("QueryResult size (" + queryResponse.getResponse().size() + ") != variants size (" + variants.size() + ").");
            //throw new IOException("QueryResult size != " + variants.size() + ". " + queryResponse);
            queryError = true;
        }

        if(queryError) {
//            logger.warn("CellBase REST error. {}", cellBaseClient.getLastQuery());

            if (variants.size() == 1) {
                logger.error("CellBase REST error. Skipping variant. {}", variants.get(0));
                return Collections.emptyList();
            }

            List<VariantAnnotation> variantAnnotationList = new LinkedList<>();
            List<Variant> variants1 = variants.subList(0, variants.size() / 2);
            if (!variants1.isEmpty()) {
                variantAnnotationList.addAll(getVariantAnnotationsREST(variants1));
            }
            List<Variant> variants2 = variants.subList(variants.size() / 2, variants.size());
            if (!variants2.isEmpty()) {
                variantAnnotationList.addAll(getVariantAnnotationsREST(variants2));
            }
            return variantAnnotationList;
        }


        List<org.opencb.commons.datastore.core.QueryResult<VariantAnnotation>> queryResults = queryResponse.getResponse();

        List<VariantAnnotation> variantAnnotationList = new ArrayList<>(variants.size());
        for (org.opencb.commons.datastore.core.QueryResult<VariantAnnotation> queryResult : queryResults) {
            variantAnnotationList.addAll(queryResult.getResult());
        }
        return variantAnnotationList;
    }

    private List<VariantAnnotation> getVariantAnnotationsDbAdaptor(List<Variant> genomicVariantList) throws IOException {
//        QueryOptions queryOptions = new QueryOptions();
//
//        List<VariantAnnotation> variantAnnotationList = new ArrayList<>(genomicVariantList.size());
//        Map<String, List<ConsequenceType>> consequenceTypes = getConsequenceTypes(genomicVariantList, queryOptions);
//        Map<String, String> variantIds = getVariantId(genomicVariantList, queryOptions);
//        for (GenomicVariant genomicVariant : genomicVariantList) {
//            VariantAnnotation variantAnnotation = new VariantAnnotation(
//                    genomicVariant.getChromosome(),
//                    genomicVariant.getPosition(),
//                    genomicVariant.getPosition(),   //TODO: ¿?¿?
//                    genomicVariant.getReference(),
//                    genomicVariant.getAlternative());
//
//            String key = genomicVariant.toString();
//            variantAnnotation.setConsequenceTypes(consequenceTypes.get(key));
//            variantAnnotation.setId(variantIds.get(key));
//
//            variantAnnotationList.add(variantAnnotation);
//        }
//        return variantAnnotationList;
        throw new UnsupportedOperationException("Unsupported operation. Try with REST annotation");
    }
//
//    // FIXME To delete when available in cellbase
//    private Map<String, List<ConsequenceType>> getConsequenceTypes(List<GenomicVariant> genomicVariants,
//                                                                   QueryOptions queryOptions) throws IOException {
//        Map<String, List<ConsequenceType>> map = new HashMap<>(genomicVariants.size());
//        List<QueryResult> queryResultList = variantAnnotationDBAdaptor.getAllConsequenceTypesByVariantList(genomicVariants, queryOptions);
//        for (QueryResult queryResult : queryResultList) {
//            Object result = queryResult.getResult();
//            List list = result instanceof Collection ? new ArrayList((Collection) result) : Collections.singletonList(result);
//
//            if(list.get(0) instanceof ConsequenceType) {
//                map.put(queryResult.getId(), list);
//            } else {
//                throw new IOException("queryResult result : " + queryResult + " is not a ConsequenceType");
//            }
//        }
//        return map;
//    }
//
//    // FIXME To delete when available in cellbase
//    private Map<String, String> getVariantId(List<GenomicVariant> genomicVariant, QueryOptions queryOptions) throws IOException {
//        List<QueryResult> variationQueryResultList = variationDBAdaptor.getIdByVariantList(genomicVariant, queryOptions);
//        Map<String, String> map = new HashMap<>(genomicVariant.size());
//        for (QueryResult queryResult : variationQueryResultList) {
//            map.put(queryResult.getId(), queryResult.getResult().toString());
//        }
//        return map;
//    }
//

    /////// LOAD ANNOTATION

}<|MERGE_RESOLUTION|>--- conflicted
+++ resolved
@@ -23,14 +23,7 @@
 import org.opencb.biodata.models.variant.Variant;
 import org.opencb.biodata.models.variant.avro.VariantAnnotation;
 import org.opencb.cellbase.core.client.CellBaseClient;
-<<<<<<< HEAD
 import org.opencb.datastore.core.ObjectMap;
-import org.opencb.datastore.core.QueryResult;
-=======
-import org.opencb.commons.datastore.core.QueryResult;
-import org.opencb.datastore.core.ObjectMap;
-import org.opencb.datastore.core.QueryOptions;
->>>>>>> 76b53473
 import org.opencb.opencga.storage.core.config.StorageConfiguration;
 import org.opencb.opencga.storage.core.variant.io.json.VariantAnnotationMixin;
 import org.slf4j.Logger;
@@ -39,7 +32,10 @@
 import java.io.IOException;
 import java.net.URI;
 import java.net.URISyntaxException;
-import java.util.*;
+import java.util.ArrayList;
+import java.util.Collections;
+import java.util.LinkedList;
+import java.util.List;
 import java.util.stream.Collectors;
 
 //import org.opencb.cellbase.core.db.DBAdaptorFactory;
@@ -197,12 +193,8 @@
     }
 
     private List<VariantAnnotation> getVariantAnnotationsREST(List<Variant> variants) throws IOException {
-<<<<<<< HEAD
 
         org.opencb.commons.datastore.core.QueryResponse<org.opencb.commons.datastore.core.QueryResult<VariantAnnotation>> queryResponse;
-=======
-        org.opencb.commons.datastore.core.QueryResponse<QueryResult<VariantAnnotation>> queryResponse;
->>>>>>> 76b53473
 
         boolean queryError = false;
         try {
@@ -216,12 +208,7 @@
                     CellBaseClient.Category.genomic,
                     CellBaseClient.SubCategory.variant,
                     variants,
-<<<<<<< HEAD
-                    queryOptions);
-
-=======
                     new org.opencb.commons.datastore.core.QueryOptions(queryOptions));
->>>>>>> 76b53473
             if (queryResponse == null) {
                 logger.warn("CellBase REST fail. Returned null. {} for variants {}", cellBaseClient.getLastQuery(),
                         variants.stream().map(Variant::toString).collect(Collectors.joining(",")));
