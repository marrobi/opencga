--- conflicted
+++ resolved
@@ -179,44 +179,6 @@
             filterList.add(parsePopValue("stats", query.getString(key)));
         }
 
-<<<<<<< HEAD
-//        solrQuery.setQuery(queryString.toString());
-=======
-        //-------------------------------------
-        // Facet processing
-        //-------------------------------------
-
-        if (query.containsKey("facet.field")) {
-            solrQuery.addFacetField((query.get("facet.field").toString()));
-        }
-
-        if (query.containsKey("facet.fields")) {
-            solrQuery.addFacetField((query.get("facet.fields").toString().split(",")));
-        }
-
-        if (query.containsKey("facet.query")) {
-            solrQuery.addFacetQuery(query.get("facet.query").toString());
-        }
-
-        if (query.containsKey("facet.prefix")) {
-            solrQuery.setFacetPrefix(query.get("facet.prefix").toString());
-        }
-
-        if (query.containsKey("facet.range")) {
-
-            Map<String, Map<String, Number>> rangeFields = (Map<String, Map<String, Number>>) query.get("facet.range");
-
-            for (String k : rangeFields.keySet()) {
-                Number rangeStart = rangeFields.get(k).get("facet.range.start");
-                Number rangeEnd = rangeFields.get(k).get("facet.range.end");
-                Number rangeGap = rangeFields.get(k).get("facet.range.gap");
-                solrQuery.addNumericRangeFacet(k, rangeStart, rangeEnd, rangeGap);
-            }
-        }
-
-        logger.debug("query = {}\n", query.toJson());
-
->>>>>>> c2242b0c
         solrQuery.setQuery("*:*");
         filterList.forEach(filter -> {
             solrQuery.addFilterQuery(filter);
