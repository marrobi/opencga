--- conflicted
+++ resolved
@@ -106,13 +106,8 @@
         // consequence types (cts)
         if (query.containsKey(VariantDBAdaptor.VariantQueryParams.ANNOT_CONSEQUENCE_TYPE.key())
                 && StringUtils.isNotEmpty(query.getString(VariantDBAdaptor.VariantQueryParams.ANNOT_CONSEQUENCE_TYPE.key()))) {
-<<<<<<< HEAD
-            consequenceTypes = Arrays.asList(query.getString(
-                    VariantDBAdaptor.VariantQueryParams.ANNOT_CONSEQUENCE_TYPE.key()).split("[,;]"));
-=======
             consequenceTypes = Arrays.asList(query.getString(VariantDBAdaptor.VariantQueryParams.ANNOT_CONSEQUENCE_TYPE.key())
                     .split("[,;]"));
->>>>>>> 462afd08
         }
 
         // goal: [((xrefs OR regions) AND cts) OR (genes AND cts)] AND ... AND ...
