/*
 * Copyright 2015-2016 OpenCB
 *
 * Licensed under the Apache License, Version 2.0 (the "License");
 * you may not use this file except in compliance with the License.
 * You may obtain a copy of the License at
 *
 *     http://www.apache.org/licenses/LICENSE-2.0
 *
 * Unless required by applicable law or agreed to in writing, software
 * distributed under the License is distributed on an "AS IS" BASIS,
 * WITHOUT WARRANTIES OR CONDITIONS OF ANY KIND, either express or implied.
 * See the License for the specific language governing permissions and
 * limitations under the License.
 */

package org.opencb.opencga.storage.core.local.variant.operations;

import org.apache.commons.lang3.StringUtils;
import org.opencb.biodata.models.variant.StudyEntry;
import org.opencb.biodata.models.variant.VariantSource.Aggregation;
import org.opencb.biodata.tools.variant.stats.VariantAggregatedStatsCalculator;
import org.opencb.commons.datastore.core.ObjectMap;
import org.opencb.commons.datastore.core.QueryOptions;
import org.opencb.commons.datastore.core.QueryResult;
import org.opencb.commons.utils.FileUtils;
import org.opencb.opencga.catalog.db.api.StudyDBAdaptor;
import org.opencb.opencga.catalog.exceptions.CatalogException;
import org.opencb.opencga.catalog.managers.CatalogManager;
import org.opencb.opencga.catalog.models.*;
import org.opencb.opencga.core.common.UriUtils;
import org.opencb.opencga.storage.core.StorageManagerFactory;
import org.opencb.opencga.storage.core.config.StorageConfiguration;
import org.opencb.opencga.storage.core.exceptions.StorageManagerException;
import org.opencb.opencga.storage.core.metadata.StudyConfiguration;
import org.opencb.opencga.storage.core.variant.VariantStorageManager;
import org.opencb.opencga.storage.core.variant.adaptors.VariantDBAdaptor;
import org.opencb.opencga.storage.core.variant.stats.DefaultVariantStatisticsManager;
import org.slf4j.LoggerFactory;

import java.io.IOException;
import java.io.InputStream;
import java.net.URI;
import java.net.URISyntaxException;
import java.nio.file.Path;
import java.nio.file.Paths;
import java.util.*;
import java.util.stream.Collectors;

import static org.apache.commons.lang3.StringUtils.isBlank;
import static org.apache.commons.lang3.StringUtils.isNotEmpty;
import static org.opencb.opencga.storage.core.variant.VariantStorageManager.Options;

/**
 * Created by jacobo on 06/03/15.
 */
public class VariantStatsStorageOperation extends StorageOperation {

    public VariantStatsStorageOperation(CatalogManager catalogManager, StorageConfiguration storageConfiguration) {
        super(catalogManager, StorageManagerFactory.get(storageConfiguration), LoggerFactory.getLogger(VariantStatsStorageOperation.class));
    }

    public void calculateStats(long studyId, List<String> cohorts, String outdirStr, String catalogOutDirIdStr,
                               QueryOptions options, String sessionId)
            throws CatalogException, IOException, URISyntaxException, StorageManagerException {
        Job.Type step = Job.Type.COHORT_STATS;
        String fileIdStr = options.getString(Options.FILE_ID.key(), null);
        boolean overwriteStats = options.getBoolean(Options.OVERWRITE_STATS.key(), false);
        boolean updateStats = options.getBoolean(Options.UPDATE_STATS.key(), false);
<<<<<<< HEAD
        final Long fileId = fileIdStr == null ? null : catalogManager.getFileId(fileIdStr, Long.toString(studyId), sessionId);
=======
        boolean resume = options.getBoolean(Options.RESUME.key(), Options.RESUME.defaultValue());
        final Long fileId = fileIdStr == null ? null : catalogManager.getFileId(fileIdStr, sessionId);
>>>>>>> fb162de6


        // Outdir must be empty
        URI outdirUri = UriUtils.createDirectoryUri(outdirStr);
        final Path outdir = Paths.get(outdirUri);
        outdirMustBeEmpty(outdir);

        Aggregation aggregation = getAggregation(studyId, options, sessionId);
        List<Long> cohortIds = checkCohorts(studyId, aggregation, cohorts, options, sessionId);
        Map<Long, Cohort> cohortsMap = checkCanCalculateCohorts(studyId, cohortIds, updateStats, resume, sessionId);


        String region = options.getString(VariantDBAdaptor.VariantQueryParams.REGION.key());
        String outputFileName = buildOutputFileName(cohortIds, options, cohortsMap, region);

        Long catalogOutDirId = getCatalogOutdirId(studyId, catalogOutDirIdStr, sessionId);

        QueryOptions calculateStatsOptions = new QueryOptions(options)
//                .append(VariantStorageManager.Options.LOAD_BATCH_SIZE.key(), 100)
//                .append(VariantStorageManager.Options.LOAD_THREADS.key(), 6)
                .append(Options.OVERWRITE_STATS.key(), overwriteStats)
                .append(Options.UPDATE_STATS.key(), updateStats)
                .append(Options.RESUME.key(), resume);
        calculateStatsOptions.putIfNotNull(Options.FILE_ID.key(), fileId);
        calculateStatsOptions.putIfNotEmpty(VariantDBAdaptor.VariantQueryParams.REGION.key(), region);

        // if the study is aggregated and a mapping file is provided, pass it to storage
        // and create in catalog the cohorts described in the mapping file
        String aggregationMappingFile = options.getString(Options.AGGREGATION_MAPPING_PROPERTIES.key());
        if (Aggregation.isAggregated(aggregation) && StringUtils.isNotEmpty(aggregationMappingFile)) {
            Properties mappingFile = readAggregationMappingFile(aggregationMappingFile);
            calculateStatsOptions.append(Options.AGGREGATION_MAPPING_PROPERTIES.key(), mappingFile);
        }

        DataStore dataStore = StorageOperation.getDataStore(catalogManager, studyId, File.Bioformat.VARIANT, sessionId);
        StudyConfiguration studyConfiguration = updateStudyConfiguration(sessionId, studyId, dataStore);

        Thread hook = buildHook(cohortIds, sessionId, outdir);
        writeJobStatus(outdir, new Job.JobStatus(Job.JobStatus.RUNNING, "Job has just started"));
        Runtime.getRuntime().addShutdownHook(hook);
        // Up to this point, catalog has not been modified
        try {
            // Modify cohort status to "CALCULATING"
            updateCohorts(cohortIds, sessionId, Cohort.CohortStatus.CALCULATING, "Start calculating stats");

            calculateStatsOptions.put(DefaultVariantStatisticsManager.OUTPUT, outdirUri.resolve(outputFileName));
            VariantStorageManager variantStorageManager
                    = storageManagerFactory.getVariantStorageManager(dataStore.getStorageEngine());
            List<String> cohortsName = cohortsMap.values().stream().map(Cohort::getName).collect(Collectors.toList());
            variantStorageManager.calculateStats(studyConfiguration.getStudyName(), cohortsName, dataStore.getDbName(),
                    calculateStatsOptions);

//            DefaultVariantStatisticsManager variantStatisticsManager = new DefaultVariantStatisticsManager(dbAdaptor);
//
//            VariantDBAdaptor dbAdaptor = variantStorageManager.getDBAdaptor(dataStore.getDbName());
//            Map<String, Integer> cohortNameIdMap = new HashMap<>(cohortIds.size());
//            Map<String, Set<String>> cohortSamplesMap = new HashMap<>(cohortIds.size());
//            for (Map.Entry<Long, Cohort> entry : cohortsMap.entrySet()) {
//                cohortNameIdMap.put(entry.getValue().getName(), entry.getKey().intValue());
//                cohortSamplesMap.put(entry.getValue().getName(), entry.getValue().getSamples()
//                        .stream()
//                        .map(sampleId -> {
//                            return studyConfiguration.getSampleIds().inverse().get(sampleId.intValue());
//                        })
//                        .collect(Collectors.toSet()));
//            }
//            URI stats = variantStatisticsManager.createStats(dbAdaptor, outdirUri.resolve(outputFileName), cohortSamplesMap,
//                    cohortNameIdMap, studyConfiguration, calculateStatsOptions);
//
//            writeJobStatus(outdir, new Job.JobStatus(Job.JobStatus.RUNNING, "Job still running. Statistics created."));
//            variantStatisticsManager.loadStats(dbAdaptor, stats, studyConfiguration, options);

            if (catalogOutDirId != null) {
                copyResults(Paths.get(outdirUri), catalogOutDirId, sessionId);
            }

            writeJobStatus(outdir, new Job.JobStatus(Job.JobStatus.DONE, "Job completed"));
            // Modify cohort status to "READY"
            updateCohorts(cohortIds, sessionId, Cohort.CohortStatus.READY, "");
        } catch (Exception e) {
            // Error!
            logger.error("Error executing stats. Set cohorts status to " + Cohort.CohortStatus.INVALID, e);
            writeJobStatus(outdir, new Job.JobStatus(Job.JobStatus.ERROR, "Job with error : " + e.getMessage()));
            // Modify to "INVALID"
            updateCohorts(cohortIds, sessionId, Cohort.CohortStatus.INVALID, "Error calculating stats: " + e.getMessage());
            throw new StorageManagerException("Error calculating statistics.", e);
        } finally {
            // Remove hook
            Runtime.getRuntime().removeShutdownHook(hook);
        }

    }


    protected Thread buildHook(List<Long> cohortIds, String sessionId, Path outdir) {
        return buildHook(outdir, () -> {
            try {
                updateCohorts(cohortIds, sessionId, Cohort.CohortStatus.INVALID, "");
            } catch (CatalogException e) {
                logger.error("Error updating cohorts " + cohortIds + " to status " + Cohort.CohortStatus.INVALID, e);
            }
        });
    }

    protected String buildOutputFileName(List<Long> cohortIds, QueryOptions options, Map<Long, Cohort> cohortsMap, String region) {
        final String outputFileName;
        if (isNotEmpty(options.getString(DefaultVariantStatisticsManager.OUTPUT_FILE_NAME))) {
            outputFileName = options.getString(DefaultVariantStatisticsManager.OUTPUT_FILE_NAME);
        } else {
            StringBuilder outputFileNameBuilder;
            outputFileNameBuilder = new StringBuilder("stats_");
            if (isNotEmpty(region)) {
                outputFileNameBuilder.append(region).append("_");
            }
            for (Iterator<Long> iterator = cohortIds.iterator(); iterator.hasNext();) {
                Long cohortId = iterator.next();
                outputFileNameBuilder.append(cohortsMap.get(cohortId).getName());
                if (iterator.hasNext()) {
                    outputFileNameBuilder.append('_');
                }
            }
            outputFileName = outputFileNameBuilder.toString();
        }
        return outputFileName;
    }

    /**
     * Must provide a list of cohorts or a aggregation_mapping_properties file.
     * @param studyId   StudyId
     * @param aggregation Aggregation type for this study. {@link #getAggregation}
     * @param cohorts   List of cohorts
     * @param options   Options, where the aggregation mapping properties file will be
     * @param sessionId User's sessionId
     * @return          Checked list of cohorts
     * @throws CatalogException if an error on Catalog
     * @throws IOException if an IO error reading the aggregation map file (if any)
     */
    protected List<Long> checkCohorts(long studyId, Aggregation aggregation, List<String> cohorts, QueryOptions options, String sessionId)
            throws CatalogException, IOException {
        List<Long> cohortIds;

        // Check aggregation mapping properties
        String tagMap = options.getString(Options.AGGREGATION_MAPPING_PROPERTIES.key());
        List<Long> cohortsByAggregationMapFile = Collections.emptyList();
        if (!isBlank(tagMap)) {
            if (!Aggregation.isAggregated(aggregation)) {
                throw nonAggregatedWithMappingFile();
            }
            cohortsByAggregationMapFile = createCohortsByAggregationMapFile(studyId, tagMap, sessionId);
        } else if (Aggregation.isAggregated(aggregation)) {
            if (aggregation.equals(Aggregation.BASIC)) {
                cohortsByAggregationMapFile = createCohortsIfNeeded(studyId, Collections.singleton(StudyEntry.DEFAULT_COHORT), sessionId);
            } else {
                throw missingAggregationMappingFile(aggregation);
            }
        }

        if (cohorts == null || cohorts.isEmpty()) {
            // If no aggregation map file provided
            if (cohortsByAggregationMapFile.isEmpty()) {
                throw missingCohorts();
            } else {
                cohortIds = cohortsByAggregationMapFile;
            }
        } else {
            cohortIds = new ArrayList<>(cohorts.size());
            for (String cohort : cohorts) {
                if (!cohort.contains(":")) {
                    cohort = studyId + ":" + cohort;
                }
                long cohortId = catalogManager.getCohortId(cohort, sessionId);
                if (cohortId < 0) {
                    throw new CatalogException("Cohort '" + cohort + "' not found");
                }
                cohortIds.add(cohortId);
            }
            if (!cohortsByAggregationMapFile.isEmpty()) {
                if (cohortIds.size() != cohortsByAggregationMapFile.size() || !cohortIds.containsAll(cohortsByAggregationMapFile)) {
                    throw differentCohortsThanMappingFile();
                }
            }
        }
        return cohortIds;
    }

    private List<Long> createCohortsByAggregationMapFile(long studyId, String aggregationMapFile, String sessionId)
            throws IOException, CatalogException {
        Properties tagmap = readAggregationMappingFile(aggregationMapFile);
        Set<String> cohortNames = VariantAggregatedStatsCalculator.getCohorts(tagmap);
        return createCohortsIfNeeded(studyId, cohortNames, sessionId);
    }

    private Properties readAggregationMappingFile(String aggregationMapFile) throws IOException {
        Properties tagmap = new Properties();
        try (InputStream is = FileUtils.newInputStream(Paths.get(aggregationMapFile))) {
            tagmap.load(is);
        }
        return tagmap;
    }

    private List<Long> createCohortsIfNeeded(long studyId, Set<String> cohortNames, String sessionId) throws CatalogException {
        List<Long> cohorts = new ArrayList<>();
        Map<String, Long> catalogCohorts = catalogManager.getAllCohorts(studyId, null,
                new QueryOptions(QueryOptions.INCLUDE, "name,id"), sessionId).getResult()
                .stream()
                .collect(Collectors.toMap(Cohort::getName, Cohort::getId));
        for (String cohortName : cohortNames) {
            if (!catalogCohorts.containsKey(cohortName)) {
                QueryResult<Cohort> cohort = catalogManager
                        .createCohort(studyId, cohortName, Study.Type.COLLECTION, "", Collections.emptyList(), null, sessionId);
                logger.info("Creating cohort {}", cohortName);
                cohorts.add(cohort.first().getId());
            } else {
                logger.debug("cohort {} was already created", cohortName);
                cohorts.add(catalogCohorts.get(cohortName));
            }
        }
        return cohorts;
    }

    /**
     * If the study is aggregated and a mapping file is provided, pass it to
     * and create in catalog the cohorts described in the mapping file.
     *
     * If the study aggregation was not defined, updateStudy with the provided aggregation type
     *
     * @param studyId   StudyId where calculate stats
     * @param options   Options
     * @param sessionId Users sessionId
     * @return          Effective study aggregation type
     * @throws CatalogException if something is wrong with catalog
     */
    public Aggregation getAggregation(long studyId, QueryOptions options, String sessionId) throws CatalogException {
        QueryOptions include = new QueryOptions(QueryOptions.INCLUDE, StudyDBAdaptor.QueryParams.ATTRIBUTES.key());
        Study study = catalogManager.getStudy(studyId, include, sessionId).first();
        Aggregation argsAggregation = options.get(Options.AGGREGATED_TYPE.key(), Aggregation.class, Aggregation.NONE);
        Object studyAggregationObj = study.getAttributes().get(Options.AGGREGATED_TYPE.key());
        Aggregation studyAggregation = null;
        if (studyAggregationObj != null) {
            studyAggregation = Aggregation.valueOf(studyAggregationObj.toString());
        }

        final Aggregation aggregation;
        if (Aggregation.isAggregated(argsAggregation)) {
            if (studyAggregation != null && !studyAggregation.equals(argsAggregation)) {
                // FIXME: Throw an exception?
                logger.warn("Calculating statistics with aggregation " + argsAggregation + " instead of " + studyAggregation);
            }
            aggregation = argsAggregation;
            // If studyAggregation is not define, update study aggregation
            if (studyAggregation == null) {
                //update study aggregation
                Map<String, Aggregation> attributes = Collections.singletonMap(Options.AGGREGATED_TYPE.key(), argsAggregation);
                ObjectMap parameters = new ObjectMap("attributes", attributes);
                catalogManager.modifyStudy(studyId, parameters, sessionId);
            }
        } else {
            if (studyAggregation == null) {
                aggregation = Aggregation.NONE;
            } else {
                aggregation = studyAggregation;
            }
        }
        return aggregation;
    }

    /**
     * Check if a set of given cohorts are available to calculate statistics.
     *
     * @param studyId       Study id
     * @param cohortIds     Set of cohorts
     * @param updateStats   Update already existing stats
     * @param resume        Resume statistics calculation
     * @param sessionId     User's sessionId
     * @return Map from cohortId to Cohort
     * @throws CatalogException if an error on Catalog
     */
    protected Map<Long, Cohort> checkCanCalculateCohorts(long studyId, List<Long> cohortIds,
                                                         boolean updateStats, boolean resume, String sessionId)
            throws CatalogException {
        Set<Long> studyIdSet = new HashSet<>();
        Map<Long, Cohort> cohortMap = new HashMap<>(cohortIds.size());
        for (Long cohortId : cohortIds) {
            Cohort cohort = catalogManager.getCohort(cohortId, null, sessionId).first();
            long studyIdByCohortId = catalogManager.getStudyIdByCohortId(cohortId);
            studyIdSet.add(studyIdByCohortId);
            switch (cohort.getStatus().getName()) {
                case Cohort.CohortStatus.NONE:
                case Cohort.CohortStatus.INVALID:
                    break;
                case Cohort.CohortStatus.READY:
                    if (updateStats) {
                        catalogManager.getCohortManager().setStatus(cohortId.toString(), Cohort.CohortStatus.INVALID, "", sessionId);
                        break;
                    } else {
                        // If not updating the stats or resuming, can't calculate statistics for a cohort READY
                        if (!resume) {
                            throw unableToCalculateCohortReady(cohort);
                        }
                    }
                    break;
                case Cohort.CohortStatus.CALCULATING:
                    if (!resume) {
                        throw unableToCalculateCohortCalculating(cohort);
                    }
                    break;
                default:
                    throw new IllegalStateException("Unknown status " + cohort.getStatus().getName());
            }
            cohortMap.put(cohortId, cohort);
//            QueryResult<Sample> sampleQueryResult = catalogManager.getAllSamples(studyIdByCohortId, new Query("id", cohort.getSamples()),
//                      new QueryOptions(), sessionId);
        }

        // Check that all cohorts are from the same study
        if (studyIdSet.size() != 1) {
            throw new CatalogException("Error: CohortIds are from multiple studies: " + studyIdSet.toString());
        }
        if (!new ArrayList<>(studyIdSet).get(0).equals(studyId)) {
            throw new CatalogException("Error: CohortIds are from a different study than provided: " + studyIdSet.toString());
        }

        return cohortMap;
    }

    protected void updateCohorts(List<Long> cohortIds, String sessionId, String status, String message) throws CatalogException {
        for (Long cohortId : cohortIds) {
            catalogManager.getCohortManager().setStatus(cohortId.toString(), status, message, sessionId);
        }
    }

    static CatalogException differentCohortsThanMappingFile() throws CatalogException {
        return new CatalogException("Given cohorts (if any) must match with cohorts in the aggregation mapping file.");
    }

    static CatalogException missingCohorts() throws CatalogException {
        return new CatalogException("Cohort list null or empty");
    }

    static IllegalArgumentException missingAggregationMappingFile(Aggregation aggregation) {
        return new IllegalArgumentException("Unable to calculate statistics for an aggregated study of type "
                + "\"" + aggregation + "\" without an aggregation mapping file.");
    }

    static IllegalArgumentException nonAggregatedWithMappingFile() {
        return new IllegalArgumentException("Unable to use an aggregation mapping file for non aggregated study");
    }


    static CatalogException unableToCalculateCohortReady(Cohort cohort) {
        return new CatalogException("Unable to calculate stats for cohort "
                + "{ id: " + cohort.getId() + " name: \"" + cohort.getName() + "\" }"
                + " with status \"" + cohort.getStatus().getName() + "\". "
                + "Resume or update stats for continue calculation");
    }

    static CatalogException unableToCalculateCohortCalculating(Cohort cohort) {
        return new CatalogException("Unable to calculate stats for cohort "
                + "{ id: " + cohort.getId() + " name: \"" + cohort.getName() + "\" }"
                + " with status \"" + cohort.getStatus().getName() + "\". "
                + "Resume for continue calculation.");
    }

}<|MERGE_RESOLUTION|>--- conflicted
+++ resolved
@@ -67,12 +67,8 @@
         String fileIdStr = options.getString(Options.FILE_ID.key(), null);
         boolean overwriteStats = options.getBoolean(Options.OVERWRITE_STATS.key(), false);
         boolean updateStats = options.getBoolean(Options.UPDATE_STATS.key(), false);
-<<<<<<< HEAD
+        boolean resume = options.getBoolean(Options.RESUME.key(), Options.RESUME.defaultValue());
         final Long fileId = fileIdStr == null ? null : catalogManager.getFileId(fileIdStr, Long.toString(studyId), sessionId);
-=======
-        boolean resume = options.getBoolean(Options.RESUME.key(), Options.RESUME.defaultValue());
-        final Long fileId = fileIdStr == null ? null : catalogManager.getFileId(fileIdStr, sessionId);
->>>>>>> fb162de6
 
 
         // Outdir must be empty
