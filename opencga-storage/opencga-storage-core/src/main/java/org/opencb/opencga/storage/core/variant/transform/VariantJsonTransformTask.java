/*
 * Copyright 2015 OpenCB
 *
 * Licensed under the Apache License, Version 2.0 (the "License");
 * you may not use this file except in compliance with the License.
 * You may obtain a copy of the License at
 *
 *     http://www.apache.org/licenses/LICENSE-2.0
 *
 * Unless required by applicable law or agreed to in writing, software
 * distributed under the License is distributed on an "AS IS" BASIS,
 * WITHOUT WARRANTIES OR CONDITIONS OF ANY KIND, either express or implied.
 * See the License for the specific language governing permissions and
 * limitations under the License.
 */

package org.opencb.opencga.storage.core.variant.transform;

import htsjdk.variant.vcf.VCFHeader;
import htsjdk.variant.vcf.VCFHeaderVersion;
import org.opencb.biodata.models.variant.Variant;
import org.opencb.biodata.models.variant.VariantFactory;
import org.opencb.biodata.models.variant.VariantSource;
import org.opencb.biodata.tools.variant.stats.VariantGlobalStatsCalculator;
<<<<<<< HEAD
import org.opencb.commons.run.ParallelTaskRunner;
import org.opencb.opencga.storage.core.runner.StringDataWriter;
import org.opencb.opencga.storage.core.variant.io.json.*;
import org.slf4j.Logger;
import org.slf4j.LoggerFactory;
=======
>>>>>>> 31e29d09

import java.nio.file.Path;
import java.util.ArrayList;
import java.util.List;

/**
 * @author Jacobo Coll <jacobo167@gmail.com>
 */
public class VariantJsonTransformTask extends VariantTransformTask<String> {

<<<<<<< HEAD
    private final VariantFactory factory;
    private final ObjectWriter objectWriter;
    private final VariantSource source;
    private final ObjectMapper jsonObjectMapper;
    private final Path outputFileJsonFile;
    protected static Logger logger = LoggerFactory.getLogger(VariantJsonTransformTask.class);
    @Deprecated
    private boolean includeSrc = false;
    private final VariantGlobalStatsCalculator variantStatsTask;

    public VariantJsonTransformTask(VariantFactory factory, VariantSource source, Path outputFileJsonFile) {
        this.factory = factory;
        this.source = source;
        this.outputFileJsonFile = outputFileJsonFile;

        JsonFactory jsonFactory = new JsonFactory();
        ObjectMapper jsonObjectMapper = new ObjectMapper(jsonFactory);
        jsonObjectMapper.addMixIn(StudyEntry.class, VariantSourceEntryJsonMixin.class);
        jsonObjectMapper.addMixIn(Genotype.class, GenotypeJsonMixin.class);
        jsonObjectMapper.addMixIn(VariantStats.class, VariantStatsJsonMixin.class);
        jsonObjectMapper.addMixIn(VariantSource.class, VariantSourceJsonMixin.class);
        jsonObjectMapper.addMixIn(VariantAnnotation.class, VariantAnnotationMixin.class);
        jsonObjectMapper.addMixIn(GenericRecord.class, GenericRecordAvroJsonMixin.class);

        this.jsonObjectMapper = jsonObjectMapper;
        this.objectWriter = jsonObjectMapper.writerFor(Variant.class);
        variantStatsTask = new VariantGlobalStatsCalculator(source);
=======
    public VariantJsonTransformTask(VariantFactory factory, VariantSource source, Path outputFileJsonFile,
                                    VariantGlobalStatsCalculator variantStatsTask, boolean includesrc) {
        super(factory, source, outputFileJsonFile, variantStatsTask, includesrc);
>>>>>>> 31e29d09
    }

    public VariantJsonTransformTask(VCFHeader header, VCFHeaderVersion version, VariantSource source, Path outputFileJsonFile,
                                    VariantGlobalStatsCalculator variantStatsTask, boolean includeSrc) {
        super(header, version, source, outputFileJsonFile, variantStatsTask, includeSrc);
    }

    @Override
    protected List<String> encodeVariants(List<Variant> variants) {
        List<String> outputBatch = new ArrayList<>(variants.size() * 2);

        for (Variant variant : variants) {
            try {
                String e = variant.toJson();
                outputBatch.add(e);
                outputBatch.add("\n");
            }  catch (Exception e) {
                logger.error("Error parsing variant: {}", variant);
                throw e;
            }
<<<<<<< HEAD
            for (Variant variant : variants) {
                try {
                    if (!includeSrc) {
                        for (StudyEntry studyEntry : variant.getStudies()) {
                            for (FileEntry fileEntry : studyEntry.getFiles()) {
                                if (fileEntry.getAttributes().containsKey(VariantVcfFactory.SRC)) {
                                    fileEntry.getAttributes().remove(VariantVcfFactory.SRC);
                                }
                            }
                        }
                    }
                    String e = variant.toJson();
                    outputBatch.add(e);
                    outputBatch.add("\n");
                } catch (Exception e) {
                    logger.error("Error parsing line: {}", line);
                    throw e;
                }
            }

            variantStatsTask.apply(variants);

=======
>>>>>>> 31e29d09
        }
        return outputBatch;
    }

}<|MERGE_RESOLUTION|>--- conflicted
+++ resolved
@@ -22,14 +22,7 @@
 import org.opencb.biodata.models.variant.VariantFactory;
 import org.opencb.biodata.models.variant.VariantSource;
 import org.opencb.biodata.tools.variant.stats.VariantGlobalStatsCalculator;
-<<<<<<< HEAD
-import org.opencb.commons.run.ParallelTaskRunner;
-import org.opencb.opencga.storage.core.runner.StringDataWriter;
-import org.opencb.opencga.storage.core.variant.io.json.*;
-import org.slf4j.Logger;
-import org.slf4j.LoggerFactory;
-=======
->>>>>>> 31e29d09
+
 
 import java.nio.file.Path;
 import java.util.ArrayList;
@@ -40,39 +33,9 @@
  */
 public class VariantJsonTransformTask extends VariantTransformTask<String> {
 
-<<<<<<< HEAD
-    private final VariantFactory factory;
-    private final ObjectWriter objectWriter;
-    private final VariantSource source;
-    private final ObjectMapper jsonObjectMapper;
-    private final Path outputFileJsonFile;
-    protected static Logger logger = LoggerFactory.getLogger(VariantJsonTransformTask.class);
-    @Deprecated
-    private boolean includeSrc = false;
-    private final VariantGlobalStatsCalculator variantStatsTask;
-
-    public VariantJsonTransformTask(VariantFactory factory, VariantSource source, Path outputFileJsonFile) {
-        this.factory = factory;
-        this.source = source;
-        this.outputFileJsonFile = outputFileJsonFile;
-
-        JsonFactory jsonFactory = new JsonFactory();
-        ObjectMapper jsonObjectMapper = new ObjectMapper(jsonFactory);
-        jsonObjectMapper.addMixIn(StudyEntry.class, VariantSourceEntryJsonMixin.class);
-        jsonObjectMapper.addMixIn(Genotype.class, GenotypeJsonMixin.class);
-        jsonObjectMapper.addMixIn(VariantStats.class, VariantStatsJsonMixin.class);
-        jsonObjectMapper.addMixIn(VariantSource.class, VariantSourceJsonMixin.class);
-        jsonObjectMapper.addMixIn(VariantAnnotation.class, VariantAnnotationMixin.class);
-        jsonObjectMapper.addMixIn(GenericRecord.class, GenericRecordAvroJsonMixin.class);
-
-        this.jsonObjectMapper = jsonObjectMapper;
-        this.objectWriter = jsonObjectMapper.writerFor(Variant.class);
-        variantStatsTask = new VariantGlobalStatsCalculator(source);
-=======
     public VariantJsonTransformTask(VariantFactory factory, VariantSource source, Path outputFileJsonFile,
                                     VariantGlobalStatsCalculator variantStatsTask, boolean includesrc) {
         super(factory, source, outputFileJsonFile, variantStatsTask, includesrc);
->>>>>>> 31e29d09
     }
 
     public VariantJsonTransformTask(VCFHeader header, VCFHeaderVersion version, VariantSource source, Path outputFileJsonFile,
@@ -93,31 +56,6 @@
                 logger.error("Error parsing variant: {}", variant);
                 throw e;
             }
-<<<<<<< HEAD
-            for (Variant variant : variants) {
-                try {
-                    if (!includeSrc) {
-                        for (StudyEntry studyEntry : variant.getStudies()) {
-                            for (FileEntry fileEntry : studyEntry.getFiles()) {
-                                if (fileEntry.getAttributes().containsKey(VariantVcfFactory.SRC)) {
-                                    fileEntry.getAttributes().remove(VariantVcfFactory.SRC);
-                                }
-                            }
-                        }
-                    }
-                    String e = variant.toJson();
-                    outputBatch.add(e);
-                    outputBatch.add("\n");
-                } catch (Exception e) {
-                    logger.error("Error parsing line: {}", line);
-                    throw e;
-                }
-            }
-
-            variantStatsTask.apply(variants);
-
-=======
->>>>>>> 31e29d09
         }
         return outputBatch;
     }
