/*
 * Copyright 2015 OpenCB
 *
 * Licensed under the Apache License, Version 2.0 (the "License");
 * you may not use this file except in compliance with the License.
 * You may obtain a copy of the License at
 *
 *     http://www.apache.org/licenses/LICENSE-2.0
 *
 * Unless required by applicable law or agreed to in writing, software
 * distributed under the License is distributed on an "AS IS" BASIS,
 * WITHOUT WARRANTIES OR CONDITIONS OF ANY KIND, either express or implied.
 * See the License for the specific language governing permissions and
 * limitations under the License.
 */

package org.opencb.opencga.storage.core.variant.adaptors;

<<<<<<< HEAD
import org.opencb.biodata.models.variant.stats.VariantSourceStats;
import org.opencb.commons.datastore.core.QueryOptions;
import org.opencb.commons.datastore.core.QueryResult;
import org.opencb.opencga.storage.core.StudyConfiguration;

import java.util.List;
=======
import org.opencb.biodata.models.variant.VariantSource;
import org.opencb.biodata.models.variant.stats.VariantSourceStats;
import org.opencb.commons.datastore.core.Query;
import org.opencb.commons.datastore.core.QueryOptions;
import org.opencb.commons.datastore.core.QueryParam;
import org.opencb.commons.datastore.core.QueryResult;
import org.opencb.opencga.storage.core.StudyConfiguration;

import java.io.IOException;
import java.util.Iterator;
>>>>>>> ad26dc09

/**
 * @author Cristina Yenyxe Gonzalez Garcia <cyenyxe@ebi.ac.uk>
 */
public interface VariantSourceDBAdaptor extends AutoCloseable {


    enum VariantSourceQueryParam implements QueryParam {
        STUDY_ID("studyId", Type.INTEGER_ARRAY),
        FILE_ID("fileId", Type.INTEGER_ARRAY);

        private final String key;
        private final Type type;

<<<<<<< HEAD
    QueryResult getAllSources(QueryOptions options);

    QueryResult getAllSourcesByStudyId(String studyId, QueryOptions options);

    QueryResult getAllSourcesByStudyIds(List<String> studyIds, QueryOptions options);

    QueryResult getSamplesBySource(String fileId, QueryOptions options);
=======
        VariantSourceQueryParam(String key, Type type) {
            this.key = key;
            this.type = type;
        }

        @Override
        public String key() {
            return key;
        }
>>>>>>> ad26dc09

        @Override
        public Type type() {
            return type;
        }

        @Override
        public String description() {
            return "";
        }
    }

    QueryResult<Long> count();

    void updateVariantSource(VariantSource variantSource);

    Iterator<VariantSource> iterator(Query query, QueryOptions options);

//    QueryResult<String> getSamplesBySource(String fileId, QueryOptions options);

//    QueryResult<String> getSamplesBySources(List<String> fileIds, QueryOptions options);

    QueryResult updateSourceStats(VariantSourceStats variantSourceStats, StudyConfiguration studyConfiguration, QueryOptions queryOptions);

<<<<<<< HEAD
    boolean close();
=======
    void close() throws IOException;
>>>>>>> ad26dc09

}<|MERGE_RESOLUTION|>--- conflicted
+++ resolved
@@ -16,14 +16,6 @@
 
 package org.opencb.opencga.storage.core.variant.adaptors;
 
-<<<<<<< HEAD
-import org.opencb.biodata.models.variant.stats.VariantSourceStats;
-import org.opencb.commons.datastore.core.QueryOptions;
-import org.opencb.commons.datastore.core.QueryResult;
-import org.opencb.opencga.storage.core.StudyConfiguration;
-
-import java.util.List;
-=======
 import org.opencb.biodata.models.variant.VariantSource;
 import org.opencb.biodata.models.variant.stats.VariantSourceStats;
 import org.opencb.commons.datastore.core.Query;
@@ -34,7 +26,6 @@
 
 import java.io.IOException;
 import java.util.Iterator;
->>>>>>> ad26dc09
 
 /**
  * @author Cristina Yenyxe Gonzalez Garcia <cyenyxe@ebi.ac.uk>
@@ -49,15 +40,6 @@
         private final String key;
         private final Type type;
 
-<<<<<<< HEAD
-    QueryResult getAllSources(QueryOptions options);
-
-    QueryResult getAllSourcesByStudyId(String studyId, QueryOptions options);
-
-    QueryResult getAllSourcesByStudyIds(List<String> studyIds, QueryOptions options);
-
-    QueryResult getSamplesBySource(String fileId, QueryOptions options);
-=======
         VariantSourceQueryParam(String key, Type type) {
             this.key = key;
             this.type = type;
@@ -67,7 +49,6 @@
         public String key() {
             return key;
         }
->>>>>>> ad26dc09
 
         @Override
         public Type type() {
@@ -92,10 +73,6 @@
 
     QueryResult updateSourceStats(VariantSourceStats variantSourceStats, StudyConfiguration studyConfiguration, QueryOptions queryOptions);
 
-<<<<<<< HEAD
-    boolean close();
-=======
     void close() throws IOException;
->>>>>>> ad26dc09
 
 }