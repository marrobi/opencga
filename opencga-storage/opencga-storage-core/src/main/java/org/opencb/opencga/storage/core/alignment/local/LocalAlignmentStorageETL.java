--- conflicted
+++ resolved
@@ -1,22 +1,40 @@
 package org.opencb.opencga.storage.core.alignment.local;
 
+import com.fasterxml.jackson.databind.ObjectMapper;
+import com.fasterxml.jackson.databind.ObjectWriter;
+import htsjdk.samtools.SAMFileHeader;
+import htsjdk.samtools.SAMSequenceRecord;
 import org.opencb.biodata.formats.io.FileFormatException;
+import org.opencb.biodata.models.alignment.RegionCoverage;
+import org.opencb.biodata.models.core.Region;
+import org.opencb.biodata.tools.alignment.AlignmentOptions;
 import org.opencb.biodata.tools.alignment.BamManager;
 import org.opencb.biodata.tools.alignment.BamUtils;
+import org.opencb.biodata.tools.alignment.stats.AlignmentGlobalStats;
 import org.opencb.commons.utils.FileUtils;
 import org.opencb.opencga.storage.core.StorageETL;
 import org.opencb.opencga.storage.core.exceptions.StorageManagerException;
 
+import java.io.BufferedReader;
 import java.io.FileInputStream;
 import java.io.IOException;
+import java.io.PrintWriter;
 import java.net.URI;
+import java.nio.ByteBuffer;
 import java.nio.file.Path;
 import java.nio.file.Paths;
+import java.sql.*;
+import java.util.*;
 
 /**
  * Created by pfurio on 31/10/16.
  */
 public class LocalAlignmentStorageETL implements StorageETL {
+
+    private static final String COVERAGE_SUFFIX = ".coverage";
+    private static final String COVERAGE_DATABASE_NAME = "coverage.db";
+
+    private static final int MINOR_CHUNK_SIZE = 1000;
 
     public LocalAlignmentStorageETL() {
         super();
@@ -49,15 +67,13 @@
         if (!path.getParent().resolve(path.getFileName().toString() + ".bai").toFile().exists()) {
             bamManager.createIndex();
         }
-<<<<<<< HEAD
-=======
 
         // 2. Calculate stats and store in a file
         Path statsPath = workspace.resolve(path.getFileName() + ".stats");
         if (!statsPath.toFile().exists()) {
             AlignmentGlobalStats stats = bamManager.stats();
             ObjectMapper objectMapper = new ObjectMapper();
-            ObjectWriter objectWriter = objectMapper.typedWriter(AlignmentGlobalStats.class);
+            ObjectWriter objectWriter = objectMapper.writerFor(AlignmentGlobalStats.class);
             objectWriter.writeValue(statsPath.toFile(), stats);
         }
 
@@ -109,7 +125,6 @@
         insertCoverageDB(path, workspace);
 //        System.out.println("SQLite database population, in " + ((System.currentTimeMillis() - start) / 1000.0f) + " s.");
 
->>>>>>> 02195014
         return input;
     }
 
@@ -132,4 +147,218 @@
     public URI postLoad(URI input, URI output) throws IOException, StorageManagerException {
         return null;
     }
+
+    private void initDatabase(List<SAMSequenceRecord> sequenceRecordList, Path workspace) {
+        Path coverageDBPath = workspace.toAbsolutePath().resolve(COVERAGE_DATABASE_NAME);
+        if (!coverageDBPath.toFile().exists()) {
+            Statement stmt;
+            try {
+                Class.forName("org.sqlite.JDBC");
+                Connection connection = DriverManager.getConnection("jdbc:sqlite:" + coverageDBPath);
+
+                // Create tables
+                stmt = connection.createStatement();
+                String sql = "CREATE TABLE chunk "
+                        + "(id INTEGER PRIMARY KEY AUTOINCREMENT,"
+                        + "chunk_id VARCHAR NOT NULL,"
+                        + "chromosome VARCHAR NOT NULL, "
+                        + "start INT NOT NULL, "
+                        + "end INT NOT NULL); "
+                        + "CREATE UNIQUE INDEX chunk_id_idx ON chunk (chunk_id);"
+                        + "CREATE INDEX chrom_start_end_idx ON chunk (chromosome, start, end);";
+                stmt.executeUpdate(sql);
+
+                sql = "CREATE TABLE file "
+                        + "(id INTEGER PRIMARY KEY AUTOINCREMENT,"
+                        + "path VARCHAR NOT NULL,"
+                        + "name VARCHAR NOT NULL);"
+                        + "CREATE UNIQUE INDEX path_idx ON file (path);";
+                stmt.executeUpdate(sql);
+
+                sql = "CREATE TABLE mean_coverage "
+                        + "(chunk_id INTEGER,"
+                        + "file_id INTEGER,"
+                        + "v1 INTEGER, "
+                        + "v2 INTEGER, "
+                        + "v3 INTEGER, "
+                        + "v4 INTEGER, "
+                        + "v5 INTEGER, "
+                        + "v6 INTEGER, "
+                        + "v7 INTEGER, "
+                        + "v8 INTEGER,"
+                        + "PRIMARY KEY(chunk_id, file_id));";
+                stmt.executeUpdate(sql);
+
+                // Insert all the chunks
+                String minorChunkSuffix = (MINOR_CHUNK_SIZE / 1000) * 64 + "k";
+
+                PreparedStatement insertChunk = connection.prepareStatement("insert into chunk (chunk_id, chromosome, start, end) "
+                        + "values (?, ?, ?, ?)");
+                connection.setAutoCommit(false);
+
+                for (SAMSequenceRecord samSequenceRecord : sequenceRecordList) {
+                    String chromosome = samSequenceRecord.getSequenceName();
+                    int sequenceLength = samSequenceRecord.getSequenceLength();
+
+                    int cont = 0;
+                    for (int i = 0; i < sequenceLength; i += 64 * MINOR_CHUNK_SIZE) {
+                        String chunkId = chromosome + "_" + cont + "_" + minorChunkSuffix;
+                        insertChunk.setString(1, chunkId);
+                        insertChunk.setString(2, chromosome);
+                        insertChunk.setInt(3, i + 1);
+                        insertChunk.setInt(4, i + 64 * MINOR_CHUNK_SIZE);
+                        insertChunk.addBatch();
+                        cont++;
+                    }
+                    insertChunk.executeBatch();
+                }
+
+                connection.commit();
+                stmt.close();
+                connection.close();
+            } catch (Exception e) {
+                System.err.println(e.getClass().getName() + ": " + e.getMessage());
+                System.exit(0);
+            }
+            System.out.println("Opened database successfully");
+        }
+    }
+
+    private void insertCoverageDB(Path bamPath, Path workspace) throws IOException {
+        FileUtils.checkFile(bamPath);
+        String absoluteBamPath = bamPath.toFile().getAbsolutePath();
+        Path coveragePath = workspace.toAbsolutePath().resolve(bamPath.getFileName() + COVERAGE_SUFFIX);
+
+        String fileName = bamPath.toFile().getName();
+
+        Path coverageDBPath = workspace.toAbsolutePath().resolve("coverage.db");
+        try {
+            // Insert into file table
+            Class.forName("org.sqlite.JDBC");
+            Connection connection = DriverManager.getConnection("jdbc:sqlite:" + coverageDBPath);
+            Statement stmt = connection.createStatement();
+            String insertFileSql = "insert into file (path, name) values ('" + absoluteBamPath + "', '" + fileName + "');";
+            stmt.executeUpdate(insertFileSql);
+            stmt.close();
+
+            ResultSet rs = stmt.executeQuery("SELECT id FROM file where path = '" + absoluteBamPath + "';");
+            int fileId = -1;
+            while (rs.next()) {
+                fileId = rs.getInt("id");
+            }
+
+            if (fileId != -1) {
+                Map chunkIdMap = new HashMap<String, Integer>();
+                String sql = "SELECT id, chromosome, start FROM chunk";
+//                        System.out.println(sql);
+                rs = stmt.executeQuery(sql);
+                while (rs.next()) {
+                    chunkIdMap.put(rs.getString("chromosome") + "_" + rs.getInt("start"), rs.getInt("id"));
+                }
+
+                // Iterate file
+                PreparedStatement insertCoverage = connection.prepareStatement("insert into mean_coverage (chunk_id, "
+                        + " file_id, v1, v2, v3, v4, v5, v6, v7, v8) values (?, ?, ?, ?, ?, ?, ?, ?, ?, ?)");
+                connection.setAutoCommit(false);
+
+                BufferedReader bufferedReader = FileUtils.newBufferedReader(coveragePath);
+                // Checkstyle plugin is not happy with assignations inside while/for
+                int chunkId = -1;
+
+                byte[] meanCoverages = new byte[8]; // contains 8 coverages
+                long[] packedCoverages = new long[8]; // contains 8 x 8 coverages
+                int counter1 = 0; // counter for 8-byte mean coverages array
+                int counter2 = 0; // counter for 8-long packed coverages array
+                String prevChromosome = null;
+
+                String line = bufferedReader.readLine();
+                while (line != null) {
+                    String[] fields = line.split("\t");
+
+                    if (prevChromosome == null) {
+                        prevChromosome = fields[1];
+                        System.out.println("Processing chromosome " + prevChromosome + "...");
+                    } else if (!prevChromosome.equals(fields[1])) {
+                        // we have to write the current results into the DB
+                        if (counter1 > 0 || counter2 > 0) {
+                            packedCoverages[counter2] = bytesToLong(meanCoverages);
+                            insertPackedCoverages(insertCoverage, chunkId, fileId, packedCoverages);
+                        }
+                        prevChromosome = fields[1];
+                        System.out.println("Processing chromosome " + prevChromosome + "...");
+
+                        // reset arrays, counters,...
+                        Arrays.fill(meanCoverages, (byte) 0);
+                        Arrays.fill(packedCoverages, 0);
+                        counter2 = 0;
+                        counter1 = 0;
+                        chunkId = -1;
+                    }
+                    if (chunkId == -1) {
+                        String key = fields[1] + "_" + fields[2];
+                        if (chunkIdMap.containsKey(key)) {
+                            chunkId = (int) chunkIdMap.get(key);
+                        } else {
+                            throw new SQLException("Internal error: coverage chunk " + fields[1]
+                                    + ":" + fields[2] + "-, not found in database");
+                        }
+                    }
+                    meanCoverages[counter1] = (byte) Integer.parseInt(fields[4]);
+                    if (++counter1 == 8) {
+                        // packed mean coverages and save into the packed coverages array
+                        packedCoverages[counter2] = bytesToLong(meanCoverages);
+                        if (++counter2 == 8) {
+                            // write packed coverages array to DB
+                            insertPackedCoverages(insertCoverage, chunkId, fileId, packedCoverages);
+
+                            // reset packed coverages array and counter2
+                            Arrays.fill(packedCoverages, 0);
+                            counter2 = 0;
+                            chunkId = -1;
+                        }
+                        // reset mean coverages array and counter1
+                        counter1 = 0;
+                        Arrays.fill(meanCoverages, (byte) 0);
+                    }
+
+                    line = bufferedReader.readLine();
+                }
+                bufferedReader.close();
+
+                if (counter1 > 0 || counter2 > 0) {
+                    packedCoverages[counter2] = bytesToLong(meanCoverages);
+                    insertPackedCoverages(insertCoverage, chunkId, fileId, packedCoverages);
+                }
+
+                // insert batch to the DB
+                insertCoverage.executeBatch();
+            }
+            connection.commit();
+            stmt.close();
+            connection.close();
+        } catch (ClassNotFoundException e) {
+            e.printStackTrace();
+        } catch (SQLException e) {
+            e.printStackTrace();
+        }
+    }
+
+    private void insertPackedCoverages(PreparedStatement insertCoverage, int chunkId, int fileId,
+                                       long[] packedCoverages) throws SQLException {
+        assert(chunkId != -1);
+
+        insertCoverage.setInt(1, chunkId);
+        insertCoverage.setInt(2, fileId);
+        for (int i = 0; i < 8; i++) {
+            insertCoverage.setLong(i + 3, packedCoverages[i]);
+        }
+        insertCoverage.addBatch();
+    }
+
+    private long bytesToLong(byte[] bytes) {
+        ByteBuffer buffer = ByteBuffer.allocate(Long.BYTES);
+        buffer.put(bytes);
+        buffer.flip(); // need flip
+        return buffer.getLong();
+    }
 }