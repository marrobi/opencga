/*
 * Copyright 2015 OpenCB
 *
 * Licensed under the Apache License, Version 2.0 (the "License");
 * you may not use this file except in compliance with the License.
 * You may obtain a copy of the License at
 *
 *     http://www.apache.org/licenses/LICENSE-2.0
 *
 * Unless required by applicable law or agreed to in writing, software
 * distributed under the License is distributed on an "AS IS" BASIS,
 * WITHOUT WARRANTIES OR CONDITIONS OF ANY KIND, either express or implied.
 * See the License for the specific language governing permissions and
 * limitations under the License.
 */

package org.opencb.opencga.storage.core.benchmark;

<<<<<<< HEAD
import java.util.HashMap;
=======
import java.util.ArrayList;
import java.util.HashMap;
import java.util.List;
import java.util.Map;
>>>>>>> abb9f1be

/**
 * Created by imedina on 16/06/15.
 */
public class BenchmarkStats extends HashMap{

    private HashMap<String, List<Integer>> counters;

    public BenchmarkStats() {
        counters = new HashMap<>();
    }

    public void addTime(String counter, int time) {
        if (!counters.containsKey(counter)) {
            counters.put(counter, new ArrayList<>());
        }
        counters.get(counter).add(time);
    }

    public double avg(String counter) {
        if (counter != null && counters.get(counter) != null) {
            List<Integer> integers = counters.get(counter);
            double total = 0;
            for (Integer integer : integers) {
                total += integer.doubleValue();
            }
            return total / integers.size();
        }
        return 0.0f;
    }

    public void printSummary() {

    }
}<|MERGE_RESOLUTION|>--- conflicted
+++ resolved
@@ -16,19 +16,15 @@
 
 package org.opencb.opencga.storage.core.benchmark;
 
-<<<<<<< HEAD
-import java.util.HashMap;
-=======
 import java.util.ArrayList;
 import java.util.HashMap;
 import java.util.List;
 import java.util.Map;
->>>>>>> abb9f1be
 
 /**
  * Created by imedina on 16/06/15.
  */
-public class BenchmarkStats extends HashMap{
+public class BenchmarkStats {
 
     private HashMap<String, List<Integer>> counters;
 
