--- conflicted
+++ resolved
@@ -111,14 +111,11 @@
                 "List of gene trait association id. e.g. \"umls:C0007222\" , \"OMIM:269600\""),
         ANNOT_GENE_TRAITS_NAME("annot-gene-trait-name", TEXT_ARRAY,
                 "List of gene trait association names. e.g. \"Cardiovascular Diseases\""),
-<<<<<<< HEAD
         ANNOT_HPO("annot-hpo", TEXT_ARRAY,
                 "List of HPO terms. e.g. \"HP:0000545\""),
         ANNOT_GO("annot-go", TEXT_ARRAY,
                 "List of GO (Genome Ontology) terms. e.g. \"GO:0002020\""),
         ANNOT_EXPRESSION("annot-expression", TEXT_ARRAY, "List of tissues of interest. e.g. \"tongue\""),
-=======
->>>>>>> def4d6de
         ANNOT_PROTEIN_KEYWORDS("annot-protein-keywords", TEXT_ARRAY,
                 "List of protein variant annotation keywords"),
         ANNOT_DRUG("annot-drug", TEXT_ARRAY,
