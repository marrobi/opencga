--- conflicted
+++ resolved
@@ -33,7 +33,6 @@
  */
 public interface VariantDBAdaptor extends Iterable<Variant> {
 
-<<<<<<< HEAD
     String ID = "ids";
     String REGION = "region";
     String CHROMOSOME = "chromosome";
@@ -58,42 +57,12 @@
     String SIFT = "sift";
     String PROTEIN_SUBSTITUTION = "protein_substitution";
     String CONSERVED_REGION = "conserved_region";
+    String ALTERNATE_FREQUENCY = "alternate_frequency";
+    String REFERENCE_FREQUENCY = "reference_frequency";
     String MERGE = "merge";
     String SORT = "sort";
 
     class QueryParams {
-=======
-    public static final String ID = "ids";
-    public static final String REGION = "region";
-    public static final String CHROMOSOME = "chromosome";
-    public static final String GENE = "gene";
-    public static final String TYPE = "type";
-    public static final String REFERENCE = "reference";
-    public static final String ALTERNATE = "alternate";
-    public static final String EFFECT = "effect";
-    public static final String STUDIES = "studies";
-    public static final String FILES = "files";
-    public static final String FILE_ID = "fileId";
-    public static final String MAF = "maf";
-    public static final String MGF = "mgf";
-    public static final String MISSING_ALLELES = "missingAlleles";
-    public static final String MISSING_GENOTYPES = "missingGenotypes";
-    public static final String ANNOTATION_EXISTS = "annotationExists";
-    public static final String GENOTYPE = "genotype";
-    public static final String ANNOT_CONSEQUENCE_TYPE = "annot-ct";
-    public static final String ANNOT_XREF = "annot-xref";
-    public static final String ANNOT_BIOTYPE = "annot-biotype";
-    public static final String POLYPHEN = "polyphen";
-    public static final String SIFT = "sift";
-    public static final String PROTEIN_SUBSTITUTION = "protein_substitution";
-    public static final String CONSERVED_REGION = "conserved_region";
-    public static final String ALTERNATE_FREQUENCY = "alternate_frequency";
-    public static final String REFERENCE_FREQUENCY = "reference_frequency";
-    public static final String MERGE = "merge";
-    public static final String SORT = "sort";
-
-    static public class QueryParams {
->>>>>>> 13de2a66
         public static final Set<String> acceptedValues;
         static {
             acceptedValues = new HashSet<>();
