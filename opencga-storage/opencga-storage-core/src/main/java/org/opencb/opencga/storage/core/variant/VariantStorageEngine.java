/*
 * Copyright 2015-2017 OpenCB
 *
 * Licensed under the Apache License, Version 2.0 (the "License");
 * you may not use this file except in compliance with the License.
 * You may obtain a copy of the License at
 *
 *     http://www.apache.org/licenses/LICENSE-2.0
 *
 * Unless required by applicable law or agreed to in writing, software
 * distributed under the License is distributed on an "AS IS" BASIS,
 * WITHOUT WARRANTIES OR CONDITIONS OF ANY KIND, either express or implied.
 * See the License for the specific language governing permissions and
 * limitations under the License.
 */

package org.opencb.opencga.storage.core.variant;

import com.google.common.base.Throwables;
import com.google.common.collect.Iterators;
import org.apache.commons.lang3.StringUtils;
import org.apache.commons.lang3.time.StopWatch;
import org.opencb.biodata.models.core.Region;
import org.opencb.biodata.models.metadata.SampleSetType;
import org.opencb.biodata.models.variant.StudyEntry;
import org.opencb.biodata.models.variant.Variant;
import org.opencb.biodata.models.variant.metadata.Aggregation;
import org.opencb.biodata.models.variant.metadata.VariantMetadata;
import org.opencb.cellbase.client.config.ClientConfiguration;
import org.opencb.cellbase.client.rest.CellBaseClient;
import org.opencb.commons.ProgressLogger;
import org.opencb.commons.datastore.core.ObjectMap;
import org.opencb.commons.datastore.core.Query;
import org.opencb.commons.datastore.core.QueryOptions;
import org.opencb.commons.datastore.core.QueryResult;
import org.opencb.commons.datastore.core.result.FacetedQueryResult;
import org.opencb.opencga.core.common.TimeUtils;
import org.opencb.opencga.core.results.VariantQueryResult;
import org.opencb.opencga.storage.core.StorageEngine;
import org.opencb.opencga.storage.core.StoragePipelineResult;
import org.opencb.opencga.storage.core.config.StorageConfiguration;
import org.opencb.opencga.storage.core.exceptions.StorageEngineException;
import org.opencb.opencga.storage.core.exceptions.StoragePipelineException;
import org.opencb.opencga.storage.core.exceptions.VariantSearchException;
import org.opencb.opencga.storage.core.metadata.*;
import org.opencb.opencga.storage.core.utils.CellBaseUtils;
import org.opencb.opencga.storage.core.variant.adaptors.*;
import org.opencb.opencga.storage.core.variant.annotation.DefaultVariantAnnotationManager;
import org.opencb.opencga.storage.core.variant.annotation.VariantAnnotationManager;
import org.opencb.opencga.storage.core.variant.annotation.VariantAnnotatorException;
import org.opencb.opencga.storage.core.variant.annotation.annotators.AbstractCellBaseVariantAnnotator;
import org.opencb.opencga.storage.core.variant.annotation.annotators.VariantAnnotator;
import org.opencb.opencga.storage.core.variant.annotation.annotators.VariantAnnotatorFactory;
import org.opencb.opencga.storage.core.variant.io.VariantExporter;
import org.opencb.opencga.storage.core.variant.io.VariantImporter;
import org.opencb.opencga.storage.core.variant.io.VariantReaderUtils;
import org.opencb.opencga.storage.core.variant.io.VariantWriterFactory.VariantOutputFormat;
import org.opencb.opencga.storage.core.variant.search.VariantSearchModel;
import org.opencb.opencga.storage.core.variant.search.solr.VariantSearchIterator;
import org.opencb.opencga.storage.core.variant.search.solr.VariantSearchManager;
import org.opencb.opencga.storage.core.variant.search.solr.VariantSearchManager.UseSearchIndex;
import org.opencb.opencga.storage.core.variant.stats.DefaultVariantStatisticsManager;
import org.opencb.opencga.storage.core.variant.stats.VariantStatisticsManager;
import org.slf4j.Logger;
import org.slf4j.LoggerFactory;

import java.io.IOException;
import java.net.URI;
import java.util.*;
import java.util.concurrent.TimeUnit;
import java.util.concurrent.atomic.AtomicLong;
import java.util.concurrent.atomic.AtomicReference;
import java.util.stream.Collectors;

import static org.opencb.opencga.storage.core.variant.VariantStorageEngine.Options.*;
import static org.opencb.opencga.storage.core.variant.adaptors.VariantQueryParam.ID;
<<<<<<< HEAD
=======
import static org.opencb.opencga.storage.core.variant.search.solr.VariantSearchManager.QUERY_INTERSECT;
import static org.opencb.opencga.storage.core.variant.search.solr.VariantSearchManager.SEARCH_ENGINE_ID;
import static org.opencb.opencga.storage.core.variant.search.solr.VariantSearchManager.SKIP_SEARCH;
>>>>>>> 91d53c39
import static org.opencb.opencga.storage.core.variant.search.solr.VariantSearchUtils.*;

/**
 * Created by imedina on 13/08/14.
 */
public abstract class VariantStorageEngine extends StorageEngine<VariantDBAdaptor> {

    public static final String REMOVE_OPERATION_NAME = BatchFileOperation.Type.REMOVE.name().toLowerCase();
    private final AtomicReference<VariantSearchManager> variantSearchManager = new AtomicReference<>();
    private Logger logger = LoggerFactory.getLogger(VariantStorageEngine.class);
    private CellBaseUtils cellBaseUtils;

    public enum MergeMode {
        BASIC,
        ADVANCED;

        public static MergeMode from(ObjectMap options) {
            String mergeModeStr = options.getString(Options.MERGE_MODE.key(), Options.MERGE_MODE.defaultValue().toString());
            return MergeMode.valueOf(mergeModeStr.toUpperCase());
        }
    }

    public enum Options {
        INCLUDE_STATS("include.stats", true),              //Include existing stats on the original file.
        //        @Deprecated
//        INCLUDE_GENOTYPES("include.genotypes", true),      //Include sample information (genotypes)
        EXTRA_GENOTYPE_FIELDS("include.extra-fields", ""),  //Include other sample information (like DP, GQ, ...)
        EXTRA_GENOTYPE_FIELDS_TYPE("include.extra-fields-format", ""),  //Other sample information format (String, Integer, Float)
        EXTRA_GENOTYPE_FIELDS_COMPRESS("extra-fields.compress", true),    //Compress with gzip other sample information
        //        @Deprecated
//        INCLUDE_SRC("include.src", false),                  //Include original source file on the transformed file and the final db
//        COMPRESS_GENOTYPES ("compressGenotypes", true),    //Stores sample information as compressed genotypes
        EXCLUDE_GENOTYPES("exclude.genotypes", false),              //Do not store genotypes from samples

        STUDY_CONFIGURATION("studyConfiguration", ""),      //

        STUDY_TYPE("studyType", SampleSetType.CASE_CONTROL),
        AGGREGATED_TYPE("aggregatedType", Aggregation.NONE),
        STUDY_NAME("studyName", "default"),
        STUDY_ID("studyId", -1),
        FILE_ID("fileId", -1),
        OVERRIDE_FILE_ID("overrideFileId", false),
        SAMPLE_IDS("sampleIds", ""),
        GVCF("gvcf", false),
        ISOLATE_FILE_FROM_STUDY_CONFIGURATION("isolateStudyConfiguration", false),
        TRANSFORM_FAIL_ON_MALFORMED_VARIANT("transform.fail.on.malformed", false),

        COMPRESS_METHOD("compressMethod", "gzip"),
        AGGREGATION_MAPPING_PROPERTIES("aggregationMappingFile", null),
        @Deprecated
        DB_NAME("database.name", "opencga"),

        TRANSFORM_BATCH_SIZE("transform.batch.size", 200),
        TRANSFORM_THREADS("transform.threads", 4),
        TRANSFORM_FORMAT("transform.format", "avro"),
        LOAD_BATCH_SIZE("load.batch.size", 100),
        LOAD_THREADS("load.threads", 6),
        LOAD_SPLIT_DATA("load.split-data", false),

        MERGE_MODE("merge.mode", MergeMode.ADVANCED),

        CALCULATE_STATS("calculateStats", false),          //Calculate stats on the postLoad step
        OVERWRITE_STATS("overwriteStats", false),          //Overwrite stats already present
        UPDATE_STATS("updateStats", false),                //Calculate missing stats
        ANNOTATE("annotate", false),

        RESUME("resume", false),

        DEFAULT_TIMEOUT("dbadaptor.default_timeout", 10000), // Default timeout for DBAdaptor operations. Only used if none is provided.
        MAX_TIMEOUT("dbadaptor.max_timeout", 30000),         // Max allowed timeout for DBAdaptor operations

        // Intersect options
        INTERSECT_ACTIVE("search.intersect.active", true),                       // Allow intersect queries with the SearchEngine (Solr)
        INTERSECT_ALWAYS("search.intersect.always", false),                      // Force intersect queries
        INTERSECT_PARAMS_THRESHOLD("search.intersect.params.threshold", 3),      // Minimum number of QueryParams in the query to intersect

        APPROXIMATE_COUNT_SAMPLING_SIZE("approximateCountSamplingSize", 1000),
        APPROXIMATE_COUNT("approximateCount", false);

        private final String key;
        private final Object value;

        Options(String key, Object value) {
            this.key = key;
            this.value = value;
        }

        public String key() {
            return key;
        }

        @SuppressWarnings("unchecked")
        public <T> T defaultValue() {
            return (T) value;
        }

    }

    @Deprecated
    public VariantStorageEngine() {}

    public VariantStorageEngine(StorageConfiguration configuration) {
        this(configuration.getDefaultStorageEngineId(), configuration);
    }

    public VariantStorageEngine(String storageEngineId, StorageConfiguration configuration) {
        super(storageEngineId, configuration);
    }

    /**
     * Loads the given file into an empty database.
     *
     * The input file should have, in the same directory, a metadata file, with the same name ended with
     * {@link VariantExporter#METADATA_FILE_EXTENSION}
     *
     * @param inputFile     Variants input file in avro format.
     * @param params       Other options
     * @throws IOException      if there is any I/O error
     * @throws StorageEngineException  if there si any error loading the variants
     * */
    public void importData(URI inputFile, ObjectMap params) throws StorageEngineException, IOException {
        VariantImporter variantImporter = newVariantImporter();
        variantImporter.importData(inputFile);
    }

    /**
     * Loads the given file into an empty database.
     *
     * @param inputFile     Variants input file in avro format.
     * @param metadata      Metadata related with the data to be loaded.
     * @param studies       Already processed StudyConfigurations
     * @param params        Other options
     * @throws IOException      if there is any I/O error
     * @throws StorageEngineException  if there si any error loading the variants
     * */
    public void importData(URI inputFile, VariantMetadata metadata, List<StudyConfiguration> studies, ObjectMap params)
            throws StorageEngineException, IOException {
        VariantImporter variantImporter = newVariantImporter();
        variantImporter.importData(inputFile, metadata, studies);
    }

    /**
     * Creates a new {@link VariantImporter} for the current backend.
     *
     * There is no default VariantImporter.
     *
     * @return              new VariantImporter
     * @throws StorageEngineException  if there is an error creating the VariantImporter
     */
    protected VariantImporter newVariantImporter() throws StorageEngineException {
        throw new UnsupportedOperationException();
    }

    /**
     * Exports the result of the given query and the associated metadata.
     * @param outputFile    Optional output file. If null or empty, will print into the Standard output. Won't export any metadata.
     * @param outputFormat  Variant output format
     * @param query         Query with the variants to export
     * @param queryOptions  Query options
     * @throws IOException  If there is any IO error
     * @throws StorageEngineException  If there is any error exporting variants
     */
    public void exportData(URI outputFile, VariantOutputFormat outputFormat, Query query, QueryOptions queryOptions)
            throws IOException, StorageEngineException {
        exportData(outputFile, outputFormat, new VariantMetadataFactory(getStudyConfigurationManager(),
                getDBAdaptor().getVariantFileMetadataDBAdaptor()), query, queryOptions);
    }

    /**
     * Exports the result of the given query and the associated metadata.
     * @param outputFile       Optional output file. If null or empty, will print into the Standard output. Won't export any metadata.
     * @param outputFormat     Variant output format
     * @param metadataFactory  Metadata factory. Metadata will only be generated if the outputFile is defined.
     * @param query            Query with the variants to export
     * @param queryOptions     Query options
     * @throws IOException  If there is any IO error
     * @throws StorageEngineException  If there is any error exporting variants
     */
    public void exportData(URI outputFile, VariantOutputFormat outputFormat, VariantMetadataFactory metadataFactory,
                           Query query, QueryOptions queryOptions)
            throws IOException, StorageEngineException {
        VariantExporter exporter = newVariantExporter(metadataFactory);
        exporter.export(outputFile, outputFormat, query, queryOptions);
    }

    /**
     * Creates a new {@link VariantExporter} for the current backend.
     * The default implementation iterates locally through the database.
     *
     * @param metadataFactory metadataFactory
     * @return              new VariantExporter
     * @throws StorageEngineException  if there is an error creating the VariantExporter
     */
    protected VariantExporter newVariantExporter(VariantMetadataFactory metadataFactory) throws StorageEngineException {
        return new VariantExporter(this, metadataFactory);
    }

    /**
     * Index the given input files. By default, executes the steps in {@link VariantStoragePipeline}.
     *
     * Will create a {@link #newStoragePipeline} for each input file.
     *
     * @param inputFiles    Input files to index
     * @param outdirUri     Output directory for possible intermediate files
     * @param doExtract     Execute extract step {@link VariantStoragePipeline#extract}
     * @param doTransform   Execute transform step {@link VariantStoragePipeline#transform}
     * @param doLoad        Execute load step {@link VariantStoragePipeline#load}
     * @return              List of {@link StoragePipelineResult}, one for each input file.
     * @throws StorageEngineException      If there is any problem related with the StorageEngine
     */
    @Override
    public List<StoragePipelineResult> index(List<URI> inputFiles, URI outdirUri, boolean doExtract, boolean doTransform, boolean doLoad)
            throws StorageEngineException {
        List<StoragePipelineResult> results = super.index(inputFiles, outdirUri, doExtract, doTransform, doLoad);
        if (doLoad) {
            annotateLoadedFiles(outdirUri, inputFiles, results, getOptions());
            calculateStatsForLoadedFiles(outdirUri, inputFiles, results, getOptions());
        }
        return results;
    }

    @Override
    public abstract VariantStoragePipeline newStoragePipeline(boolean connected) throws StorageEngineException;

    /**
     * Given a dbName, calculates the annotation for all the variants that matches with a given query, and loads them into the database.
     *
     * @param query     Query to select variants to annotate
     * @param params    Other params
     * @throws VariantAnnotatorException    If the annotation goes wrong
     * @throws StorageEngineException       If there is any problem related with the StorageEngine
     * @throws IOException                  If there is any IO problem
     */
    public void annotate(Query query, ObjectMap params)
            throws VariantAnnotatorException, StorageEngineException, IOException {
        VariantAnnotator annotator = VariantAnnotatorFactory.buildVariantAnnotator(configuration, getStorageEngineId(), params);
        VariantAnnotationManager annotationManager = newVariantAnnotationManager(annotator);
        annotationManager.annotate(query, params);
    }

    /**
     * Annotate loaded files. Used only to annotate recently loaded files, after the {@link #index}.
     *
     * @param outdirUri     Index output directory
     * @param files         Indexed files
     * @param results       StorageETLResults
     * @param options       Other options
     * @throws StoragePipelineException  If there is any problem related with the StorageEngine
     */
    protected void annotateLoadedFiles(URI outdirUri, List<URI> files, List<StoragePipelineResult> results, ObjectMap options)
            throws StoragePipelineException {

        if (!files.isEmpty() && options.getBoolean(Options.ANNOTATE.key(), Options.ANNOTATE.defaultValue())) {
            try {
                VariantDBAdaptor dbAdaptor = getDBAdaptor();
                int studyId = options.getInt(Options.STUDY_ID.key());
                StudyConfiguration studyConfiguration = dbAdaptor.getStudyConfigurationManager()
                        .getStudyConfiguration(studyId, new QueryOptions(options)).first();

                List<Integer> fileIds = new ArrayList<>();
                for (URI uri : files) {
                    String fileName = VariantReaderUtils.getOriginalFromTransformedFile(uri);
                    fileIds.add(studyConfiguration.getFileIds().get(fileName));
                }

                Query annotationQuery = new Query();
                if (!options.getBoolean(VariantAnnotationManager.OVERWRITE_ANNOTATIONS, false)) {
                    annotationQuery.put(VariantQueryParam.ANNOTATION_EXISTS.key(), false);
                }
                annotationQuery.put(VariantQueryParam.STUDY.key(),
                        Collections.singletonList(studyId));    // annotate just the indexed variants
                // annotate just the indexed variants
                annotationQuery.put(VariantQueryParam.FILE.key(), fileIds);

                QueryOptions annotationOptions = new QueryOptions()
                        .append(DefaultVariantAnnotationManager.OUT_DIR, outdirUri.getPath())
                        .append(DefaultVariantAnnotationManager.FILE_NAME, dbName + "." + TimeUtils.getTime());

                annotate(annotationQuery, annotationOptions);
            } catch (RuntimeException | StorageEngineException | VariantAnnotatorException | IOException e) {
                throw new StoragePipelineException("Error annotating.", e, results);
            }
        }
    }

    /**
     * Provide a new VariantAnnotationManager for creating and loading annotations.
     *
     * @param annotator     VariantAnnotator to use for creating the new annotations
     * @return              A new instance of VariantAnnotationManager
     * @throws StorageEngineException  if there is an error creating the VariantAnnotationManager
     */
    protected VariantAnnotationManager newVariantAnnotationManager(VariantAnnotator annotator) throws StorageEngineException {
        return new DefaultVariantAnnotationManager(annotator, getDBAdaptor());
    }

    /**
     *
     * @param study     Study
     * @param cohorts   Cohorts to calculate stats
     * @param options   Other options
     *                  {@link Options#AGGREGATION_MAPPING_PROPERTIES}
     *                  {@link Options#OVERWRITE_STATS}
     *                  {@link Options#UPDATE_STATS}
     *                  {@link Options#LOAD_THREADS}
     *                  {@link Options#LOAD_BATCH_SIZE}
     *                  {@link VariantQueryParam#REGION}
     *
     * @throws StorageEngineException      If there is any problem related with the StorageEngine
     * @throws IOException                  If there is any IO problem
     */
    public void calculateStats(String study, List<String> cohorts, QueryOptions options)
            throws StorageEngineException, IOException {
        VariantStatisticsManager statisticsManager = newVariantStatisticsManager();
        statisticsManager.calculateStatistics(study, cohorts, options);
    }

    /**
     * Calculate stats for loaded files. Used to calculate statistics for cohort ALL from recently loaded files, after the {@link #index}.
     *
     * @param output     Index output directory
     * @param files         Indexed files
     * @param results       StorageETLResults
     * @param options       Other options
     * @throws StoragePipelineException  If there is any problem related with the StorageEngine
     */
    protected void calculateStatsForLoadedFiles(URI output, List<URI> files, List<StoragePipelineResult> results, ObjectMap options)
            throws StoragePipelineException {

        if (options.getBoolean(Options.CALCULATE_STATS.key(), Options.CALCULATE_STATS.defaultValue())) {
            // TODO add filters
            try {
                VariantDBAdaptor dbAdaptor = getDBAdaptor();
                logger.debug("about to calculate stats");

                int studyId = options.getInt(Options.STUDY_ID.key());
                QueryOptions statsOptions = new QueryOptions(options);
                StudyConfiguration studyConfiguration = dbAdaptor.getStudyConfigurationManager()
                        .getStudyConfiguration(studyId, new QueryOptions()).first();

                List<Integer> fileIds = new ArrayList<>();
                for (URI uri : files) {
                    String fileName = VariantReaderUtils.getOriginalFromTransformedFile(uri);
                    fileIds.add(studyConfiguration.getFileIds().get(fileName));
                }
                Integer defaultCohortId = studyConfiguration.getCohortIds().get(StudyEntry.DEFAULT_COHORT);
                if (studyConfiguration.getCalculatedStats().contains(defaultCohortId)) {
                    logger.debug("Cohort \"{}\":{} was already calculated. Just update stats.", StudyEntry.DEFAULT_COHORT, defaultCohortId);
                    statsOptions.append(Options.UPDATE_STATS.key(), true);
                }
                URI statsOutputUri = output.resolve(VariantStoragePipeline.buildFilename(studyConfiguration.getStudyName(), fileIds.get(0))
                        + "." + TimeUtils.getTime());
                statsOptions.put(DefaultVariantStatisticsManager.OUTPUT, statsOutputUri.toString());

                statsOptions.remove(Options.FILE_ID.key());

                List<String> cohorts = Collections.singletonList(StudyEntry.DEFAULT_COHORT);
                calculateStats(studyConfiguration.getStudyName(), cohorts, statsOptions);
            } catch (Exception e) {
                throw new StoragePipelineException("Can't calculate stats.", e, results);
            }
        }
    }

    /**
     * Provide a new VariantAnnotationManager for creating and loading annotations.
     *
     * @return              A new instance of VariantAnnotationManager
     * @throws StorageEngineException  if there is an error creating the VariantStatisticsManager
     */
    public VariantStatisticsManager newVariantStatisticsManager() throws StorageEngineException {
        return new DefaultVariantStatisticsManager(getDBAdaptor());
    }

    /**
     *
     * @param study     Study
     * @param samples   Samples to fill gaps
     * @param options   Other options
     * @throws StorageEngineException if there is any error
     */
    public void fillGaps(String study, List<String> samples, ObjectMap options)
            throws StorageEngineException {
        throw new UnsupportedOperationException();
    }

    public void searchIndex() throws StorageEngineException, IOException, VariantSearchException {
        searchIndex(new Query(), new QueryOptions());
    }

    public void searchIndex(Query query, QueryOptions queryOptions) throws StorageEngineException, IOException,
            VariantSearchException {

        VariantDBAdaptor dbAdaptor = getDBAdaptor();
        StudyConfigurationManager studyConfigurationManager = getStudyConfigurationManager();

        VariantSearchManager variantSearchManager = getVariantSearchManager();
        // first, create the collection it it does not exist
        variantSearchManager.create(dbName);
        if (configuration.getSearch().getActive() && variantSearchManager.isAlive(dbName)) {

            // then, load variants
            queryOptions = new QueryOptions();
            queryOptions.put(QueryOptions.EXCLUDE, Arrays.asList(VariantField.STUDIES_SAMPLES_DATA, VariantField.STUDIES_FILES));
            VariantDBIterator iterator = dbAdaptor.iterator(query, queryOptions);
            ProgressLogger progressLogger = new ProgressLogger("Variants loaded in Solr:", () -> dbAdaptor.count(query).first(), 200);
            variantSearchManager.load(dbName, iterator, progressLogger);
        } else {
            throw new StorageEngineException("Solr is not alive!");
        }
        dbAdaptor.close();
    }

    /**
     * Removes a file from the Variant Storage.
     *
     * @param study  StudyName or StudyId
     * @param fileId FileId
     * @throws StorageEngineException If the file can not be removed or there was some problem deleting it.
     */
    public void removeFile(String study, int fileId) throws StorageEngineException {
        removeFiles(study, Collections.singletonList(String.valueOf(fileId)));
    }

    /**
     * Removes a file from the Variant Storage.
     *
     * @param study  StudyName or StudyId
     * @param files Files to remove
     * @throws StorageEngineException If the file can not be removed  or there was some problem deleting it.
     */
    public abstract void removeFiles(String study, List<String> files) throws StorageEngineException;

    /**
     * Atomically updates the studyConfiguration before removing samples.
     *
     * @param study    Study
     * @param files    Files to remove
     * @return FileIds to remove
     * @throws StorageEngineException StorageEngineException
     */
    protected List<Integer> preRemoveFiles(String study, List<String> files) throws StorageEngineException {
        List<Integer> fileIds = new ArrayList<>();
        getStudyConfigurationManager().lockAndUpdate(study, studyConfiguration -> {
            fileIds.addAll(getStudyConfigurationManager().getFileIdsFromStudy(files, studyConfiguration));

            boolean resume = getOptions().getBoolean(RESUME.key(), RESUME.defaultValue());
            StudyConfigurationManager.addBatchOperation(studyConfiguration, REMOVE_OPERATION_NAME, fileIds, resume,
                    BatchFileOperation.Type.REMOVE);

            if (!studyConfiguration.getIndexedFiles().containsAll(fileIds)) {
                // Remove indexed files to get non indexed files
                fileIds.removeAll(studyConfiguration.getIndexedFiles());
                throw new StorageEngineException("Unable to remove non indexed files: " + fileIds);
            }

            return studyConfiguration;
        });
        return fileIds;
    }

    /**
     * Atomically updates the StudyConfiguration after removing samples.
     *
     * If success:
     *    Updates remove status with READY
     *    Removes the files from indexed files list
     *    Removes the samples removed from the default cohort {@link StudyEntry#DEFAULT_COHORT}
     *      * Be aware that some samples can be in multiple files.
     *    Invalidates the cohorts with removed samples
     * If error:
     *    Updates remove status with ERROR
     *
     * @param study    Study
     * @param fileIds  Removed file ids
     * @param error    If the remove operation succeeded
     * @throws StorageEngineException StorageEngineException
     */
    protected void postRemoveFiles(String study, List<Integer> fileIds, boolean error) throws StorageEngineException {
        getStudyConfigurationManager().lockAndUpdate(study, studyConfiguration -> {
            if (error) {
                StudyConfigurationManager.setStatus(studyConfiguration, BatchFileOperation.Status.ERROR, REMOVE_OPERATION_NAME, fileIds);
            } else {
                for (Integer fileId : fileIds) {
                    try {
                        getDBAdaptor().getVariantFileMetadataDBAdaptor().delete(studyConfiguration.getStudyId(), fileId);
                    } catch (IOException e) {
                        throw new StorageEngineException("Unable to remove VariantFileMetadata from file " + fileId, e);
                    }
                }

                StudyConfigurationManager.setStatus(studyConfiguration, BatchFileOperation.Status.READY, REMOVE_OPERATION_NAME, fileIds);
                studyConfiguration.getIndexedFiles().removeAll(fileIds);
                Set<Integer> removedSamples = new HashSet<>();
                for (Integer fileId : fileIds) {
                    removedSamples.addAll(studyConfiguration.getSamplesInFiles().get(fileId));
                }
                List<Integer> invalidCohorts = new ArrayList<>();
                for (Integer cohortId : studyConfiguration.getCalculatedStats()) {
                    Set<Integer> cohort = studyConfiguration.getCohorts().get(cohortId);
                    for (Integer removedSample : removedSamples) {
                        if (cohort.contains(removedSample)) {
                            logger.info("Invalidating statistics of cohort "
                                    + studyConfiguration.getCohortIds().inverse().get(cohortId)
                                    + " (" + cohortId + ')');
                            invalidCohorts.add(cohortId);
                            break;
                        }
                    }
                }
                studyConfiguration.getCalculatedStats().removeAll(invalidCohorts);
                studyConfiguration.getInvalidStats().addAll(invalidCohorts);

                // Restore default cohort with indexed samples
                Integer defaultCohort = studyConfiguration.getCohortIds().get(StudyEntry.DEFAULT_COHORT);
                studyConfiguration.getCohorts()
                        .put(defaultCohort, StudyConfiguration.getIndexedSamples(studyConfiguration).values());
            }
            return studyConfiguration;
        });
    }

    /**
     * Remove a whole study from the Variant Storage.
     *
     * @param study  StudyName or StudyId
     * @throws StorageEngineException If the file can not be removed or there was some problem deleting it.
     */
    public abstract void removeStudy(String study) throws StorageEngineException;

    @Override
    public void testConnection() throws StorageEngineException {}

    public CellBaseUtils getCellBaseUtils() throws StorageEngineException {
        if (cellBaseUtils == null) {
            StudyConfigurationManager studyConfigurationManager = getStudyConfigurationManager();
            List<String> studyNames = studyConfigurationManager.getStudyNames(QueryOptions.empty());
            String species = getOptions().getString(VariantAnnotationManager.SPECIES);
            String assembly = getOptions().getString(VariantAnnotationManager.ASSEMBLY);
            if (!studyNames.isEmpty()) {
                StudyConfiguration sc = studyConfigurationManager
                        .getStudyConfiguration(studyNames.get(0), QueryOptions.empty()).first();
                species = sc.getAttributes().getString(VariantAnnotationManager.SPECIES, species);
                assembly= sc.getAttributes().getString(VariantAnnotationManager.ASSEMBLY, assembly);
            }
            ClientConfiguration clientConfiguration = configuration.getCellbase().toClientConfiguration();
            if (StringUtils.isEmpty(species)) {
                species = clientConfiguration.getDefaultSpecies();
            }
            species = AbstractCellBaseVariantAnnotator.toCellBaseSpeciesName(species);
            cellBaseUtils = new CellBaseUtils(new CellBaseClient(species, assembly, clientConfiguration));
        }
        return cellBaseUtils;
    }

    public ObjectMap getOptions() {
        return configuration.getStorageEngine(storageEngineId).getVariant().getOptions();
    }

    public VariantReaderUtils getVariantReaderUtils() {
        return new VariantReaderUtils();
    }

    /**
     * Build the default StudyConfigurationManager. This method could be override by children classes if they want to use other class.
     *
     * @return A StudyConfigurationManager object
     * @throws StorageEngineException If object is null
     */
    public StudyConfigurationManager getStudyConfigurationManager() throws StorageEngineException {
        return new StudyConfigurationManager(new FileStudyConfigurationAdaptor());
    }

    public VariantSearchManager getVariantSearchManager() throws StorageEngineException {
        if (variantSearchManager.get() == null) {
            synchronized (variantSearchManager) {
                if (variantSearchManager.get() == null) {
                    variantSearchManager.set(new VariantSearchManager(getStudyConfigurationManager(), configuration));
                }
            }
        }
        return variantSearchManager.get();
    }

    public VariantQueryResult<Variant> getPhased(String variant, String studyName, String sampleName, QueryOptions options, int windowsSize)
            throws StorageEngineException {
        setDefaultTimeout(options);
        return getDBAdaptor().getPhased(variant, studyName, sampleName, options, windowsSize);
    }

    protected void setDefaultTimeout(QueryOptions options) {
        int defaultTimeout = getOptions().getInt(DEFAULT_TIMEOUT.key(), DEFAULT_TIMEOUT.defaultValue());
        int maxTimeout = getOptions().getInt(MAX_TIMEOUT.key(), MAX_TIMEOUT.defaultValue());
        int timeout = options.getInt(QueryOptions.TIMEOUT, defaultTimeout);
        if (timeout > maxTimeout || timeout < 0) {
            timeout = maxTimeout;
        }
        options.put(QueryOptions.TIMEOUT, timeout);
    }

    public VariantQueryResult<Variant> get(Query query, QueryOptions options) throws StorageEngineException {
        return (VariantQueryResult<Variant>) getOrIterator(query, options, false);
    }

    public VariantDBIterator iterator(Query query, QueryOptions options) throws StorageEngineException {
        return (VariantDBIterator) getOrIterator(query, options, true);
    }

    protected Object getOrIterator(Query query, QueryOptions options, boolean iterator) throws StorageEngineException {
        if (options == null) {
            options = QueryOptions.empty();
        }
        // TODO: Use CacheManager ?
        query = preProcessQuery(query, getStudyConfigurationManager());
        if (doQuerySearchManager(query, options)) {
            try {
                if (iterator) {
                    return getVariantSearchManager().iterator(dbName, query, options);
                } else {
                    return getVariantSearchManager().query(dbName, query, options);
                }
            } catch (IOException | VariantSearchException e) {
                throw new VariantQueryException("Error querying Solr", e);
            }
        } else {
            VariantDBAdaptor dbAdaptor = getDBAdaptor();
            if (doIntersectWithSearch(query, options)) {
                // Intersect Solr+Engine

                int limit = options.getInt(QueryOptions.LIMIT, 0);
                int skip = options.getInt(QueryOptions.SKIP, 0);
                boolean pagination = skip > 0 || limit > 0;

                Iterator<?> variantsIterator;
                Number numTotalResults = null;
                AtomicLong searchCount = null;
                Boolean approxCount = null;
                Integer approxCountSamplingSize = null;

                // Do not count for iterator
                if (!iterator) {
                    if (isQueryCovered(query)) {
                        // If the query is fully covered, the numTotalResults from solr is correct.
                        searchCount = new AtomicLong();
                        numTotalResults = searchCount;
                        // Skip count in storage. We already know the numTotalResults
                        options.put(QueryOptions.SKIP_COUNT, true);
                        approxCount = false;
<<<<<<< HEAD
                    } else if (options.getBoolean(APPROXIMATE_COUNT.key(), APPROXIMATE_COUNT.defaultValue())) {
                        options.put(QueryOptions.SKIP_COUNT, true);
                        VariantQueryResult<Long> result = approximateCount(query, options);
                        numTotalResults = result.first();
                        approxCount = result.getApproximateCount();
=======
                    } else {
                        if (options.getBoolean(APPROX_COUNT)) {
                            options.put(QueryOptions.SKIP_COUNT, true);
                            VariantQueryResult<Long> result = approxCount(query, options);
                            numTotalResults = result.first();
                            approxCount = result.getApproximateCount();
                            approxCountSamplingSize = result.getApproximateCountSamplingSize();
                        }
>>>>>>> 91d53c39
                    }
                }

                if (pagination) {
                    if (isQueryCovered(query)) {
                        // We can use limit+skip directly in solr
                        variantsIterator = variantIdIteratorFromSearch(query, limit, skip, searchCount);

                        // Remove limit and skip from Options for storage. The Search Engine already knows the pagination.
                        options = new QueryOptions(options);
                        options.remove(QueryOptions.LIMIT);
                        options.remove(QueryOptions.SKIP);
                    } else {
                        logger.debug("Client side pagination. limit : {} , skip : {}", limit, skip);
                        // Can't limit+skip only from solr. Need to limit+skip also in client side
                        variantsIterator = variantIdIteratorFromSearch(query);
                    }
                } else {
                    variantsIterator = variantIdIteratorFromSearch(query, Integer.MAX_VALUE, 0, searchCount);
                }
                Query engineQuery = getEngineQuery(query, options, getStudyConfigurationManager());

                logger.debug("Intersect query " + engineQuery.toJson() + " options " + options.toJson());
                if (iterator) {
                    return dbAdaptor.iterator(variantsIterator, engineQuery, options);
                } else {
                    setDefaultTimeout(options);
                    VariantQueryResult<Variant> queryResult = dbAdaptor.get(variantsIterator, engineQuery, options);
                    if (numTotalResults != null) {
                        queryResult.setApproximateCount(approxCount);
                        queryResult.setApproximateCountSamplingSize(approxCountSamplingSize);
                        queryResult.setNumTotalResults(numTotalResults.longValue());
                    }
                    queryResult.setSource(SEARCH_ENGINE_ID + '+' + getStorageEngineId());
                    return queryResult;
                }
            } else {
                if (iterator) {
                    return dbAdaptor.iterator(query, options);
                } else {
                    setDefaultTimeout(options);
                    return dbAdaptor.get(query, options).setSource(getStorageEngineId());
                }
            }
        }
    }

    protected Query preProcessQuery(Query query, StudyConfigurationManager studyConfigurationManager) throws StorageEngineException {
        return query;
    }

    /**
     * Decide if a query should be resolved using SearchManager or not.
     *
     * @param query     Query
     * @param options   QueryOptions
     * @return          true if should resolve only with SearchManager
     * @throws StorageEngineException StorageEngineException
     */
    protected boolean doQuerySearchManager(Query query, QueryOptions options) throws StorageEngineException {
        return !UseSearchIndex.from(options).equals(UseSearchIndex.NO) // YES or AUTO
                && isQueryCovered(query)
                && (options.getBoolean(QueryOptions.COUNT) || isIncludeCovered(options))
                && searchActiveAndAlive();
    }

    /**
     * Decide if a query should be resolved intersecting with SearchManager or not.
     *
     * @param query       Query
     * @param options     QueryOptions
     * @return            true if should intersect
     * @throws StorageEngineException StorageEngineException
     */
    protected boolean doIntersectWithSearch(Query query, QueryOptions options)
            throws StorageEngineException {
        UseSearchIndex useSearchIndex = UseSearchIndex.from(options);

        if (!getOptions().getBoolean(INTERSECT_ACTIVE.key(), INTERSECT_ACTIVE.defaultValue())
                || useSearchIndex.equals(UseSearchIndex.NO)) {
            // If intersect is not active, do not intersect.
            return false;
        } else if (getOptions().getBoolean(INTERSECT_ALWAYS.key(), INTERSECT_ALWAYS.defaultValue())
                || useSearchIndex.equals(UseSearchIndex.YES)) {
            return searchActiveAndAlive();
        }
        // UseSearchIndex == AUTO

        // TODO: Improve this heuristic
        // Count only real params
        Collection<VariantQueryParam> coveredParams = coveredParams(query);
        int intersectParamsThreshold = getOptions().getInt(INTERSECT_PARAMS_THRESHOLD.key(), INTERSECT_PARAMS_THRESHOLD.defaultValue());
        return searchActiveAndAlive()
                && (coveredParams.size() >= intersectParamsThreshold);
    }

    public QueryResult distinct(Query query, String field) throws StorageEngineException {
        return getDBAdaptor().distinct(query, field);
    }

    public QueryResult rank(Query query, String field, int numResults, boolean asc) throws StorageEngineException {
        return getDBAdaptor().rank(query, field, numResults, asc);
    }

    public QueryResult getFrequency(Query query, Region region, int regionIntervalSize) throws StorageEngineException {
        return getDBAdaptor().getFrequency(query, region, regionIntervalSize);
    }

    public QueryResult groupBy(Query query, String field, QueryOptions options) throws StorageEngineException {
        return getDBAdaptor().groupBy(query, field, options);
    }

    public QueryResult groupBy(Query query, List<String> fields, QueryOptions options) throws StorageEngineException {
        return getDBAdaptor().groupBy(query, fields, options);
    }

    public QueryResult<Long> count(Query query) throws StorageEngineException {
        query = preProcessQuery(query, getStudyConfigurationManager());
        if (!doQuerySearchManager(query, new QueryOptions(QueryOptions.COUNT, true))) {
            return getDBAdaptor().count(query);
        } else {
            try {
                StopWatch watch = StopWatch.createStarted();
                long count = getVariantSearchManager().query(dbName, query, new QueryOptions(QueryOptions.LIMIT, 0)).getNumTotalResults();
                int time = (int) watch.getTime(TimeUnit.MILLISECONDS);
                return new QueryResult<>("count", time, 1, 1, "", "", Collections.singletonList(count));
            } catch (IOException | VariantSearchException e) {
                throw new VariantQueryException("Error querying Solr", e);
            }
        }
    }

    public VariantQueryResult<Long> approximateCount(Query query, QueryOptions options) throws StorageEngineException {
        long count;
        boolean approxCount = true;
        int numSamples = 0;
        StopWatch watch = StopWatch.createStarted();
        try {
            if (doQuerySearchManager(query, new QueryOptions(QueryOptions.COUNT, true))) {
                approxCount = false;
                count = getVariantSearchManager().query(dbName, query, new QueryOptions(QueryOptions.LIMIT, 0)).getNumTotalResults();
            } else {
<<<<<<< HEAD
                int sampling = options.getInt(APPROXIMATE_COUNT_SAMPLING_SIZE.key(),
                        getOptions().getInt(APPROXIMATE_COUNT_SAMPLING_SIZE.key(), APPROXIMATE_COUNT_SAMPLING_SIZE.defaultValue()));
                QueryOptions queryOptions = new QueryOptions(QueryOptions.INCLUDE, VariantField.ID).append(QueryOptions.LIMIT, sampling);
=======
                numSamples = options.getInt(NUM_SAMPLES.key(), getOptions().getInt(NUM_SAMPLES.key(), NUM_SAMPLES.defaultValue()));
                QueryOptions queryOptions = new QueryOptions(QueryOptions.INCLUDE, VariantField.ID).append(QueryOptions.LIMIT, numSamples);
>>>>>>> 91d53c39

                VariantQueryResult<VariantSearchModel> nativeResult = getVariantSearchManager().nativeQuery(dbName, query, queryOptions);
                List<String> variantIds = nativeResult.getResult().stream().map(VariantSearchModel::getId).collect(Collectors.toList());
                // Adjust numSamples if the results from SearchManager is smaller than numSamples
                // If this happens, the count is not approximated
                if (variantIds.size() < sampling) {
                    approxCount = false;
                    sampling = variantIds.size();
                }
                long numSearchResults = nativeResult.getNumTotalResults();

                Query engineQuery = getEngineQuery(query, options, getStudyConfigurationManager());

                engineQuery.put(ID.key(), variantIds);
                long numResults = getDBAdaptor().count(engineQuery).first();
                logger.debug("NumResults: {}, NumSearchResults: {}, NumSamples: {}", numResults, numSearchResults, sampling);
                if (approxCount) {
                    count = (long) ((numResults / (float) sampling) * numSearchResults);
                } else {
                    count = numResults;
                }
            }
        } catch (IOException | VariantSearchException e) {
            throw new VariantQueryException("Error querying Solr", e);
        }
        int time = (int) watch.getTime(TimeUnit.MILLISECONDS);
        return new VariantQueryResult<>("count", time, 1, 1, "", "", Collections.singletonList(count), null,
                SEARCH_ENGINE_ID + '+' + getStorageEngineId(), approxCount, approxCount ? numSamples : null);
    }

    /**
     * Fetch facet (i.e., counts) resulting of executing the query in the database.
     *
     * @param query          Query to be executed in the database to filter variants
     * @param options        Query modifiers, accepted values are: facet fields and facet ranges
     * @return               A FacetedQueryResult with the result of the query
     */
    public FacetedQueryResult facet(Query query, QueryOptions options) {

        if (query == null) {
            query = new Query();
        }
        if (options == null) {
            options = new QueryOptions();
        }

        FacetedQueryResult queryResult;
        try {
            queryResult = getVariantSearchManager().facetedQuery(dbName, query, options);
        } catch (IOException | VariantSearchException | StorageEngineException e) {
            throw Throwables.propagate(e);
        }

        return queryResult;
    }

    protected boolean searchActiveAndAlive() throws StorageEngineException {
        return configuration.getSearch().getActive() && getVariantSearchManager() != null && getVariantSearchManager().isAlive(dbName);
    }


    protected Iterator<String> variantIdIteratorFromSearch(Query query) throws StorageEngineException {
        return variantIdIteratorFromSearch(query, Integer.MAX_VALUE, 0, null);
    }

    protected Iterator<String> variantIdIteratorFromSearch(Query query, int limit, int skip, AtomicLong numTotalResults)
            throws StorageEngineException {
        Iterator<String> variantsIterator;
        QueryOptions queryOptions = new QueryOptions()
                .append(QueryOptions.LIMIT, limit)
                .append(QueryOptions.SKIP, skip)
                .append(QueryOptions.INCLUDE, VariantField.ID.fieldName());
        try {
            // Do not iterate for small queries
            if (limit < 10000) {
                VariantQueryResult<VariantSearchModel> nativeResult = getVariantSearchManager().nativeQuery(dbName, query, queryOptions);
                if (numTotalResults != null) {
                    numTotalResults.set(nativeResult.getNumTotalResults());
                }
                variantsIterator = nativeResult.getResult()
                        .stream()
                        .map(VariantSearchModel::getId)
                        .iterator();
            } else {
                VariantSearchIterator nativeIterator = getVariantSearchManager().nativeIterator(dbName, query, queryOptions);
                if (numTotalResults != null) {
                    numTotalResults.set(nativeIterator.getNumFound());
                }
                variantsIterator = Iterators.transform(nativeIterator, VariantSearchModel::getId);
            }
        } catch (VariantSearchException | IOException e) {
            throw new VariantQueryException("Error querying Solr", e);
        }
        return variantsIterator;
    }

    @Override
    public void close() throws IOException {
        cellBaseUtils = null;
    }
}<|MERGE_RESOLUTION|>--- conflicted
+++ resolved
@@ -74,12 +74,7 @@
 
 import static org.opencb.opencga.storage.core.variant.VariantStorageEngine.Options.*;
 import static org.opencb.opencga.storage.core.variant.adaptors.VariantQueryParam.ID;
-<<<<<<< HEAD
-=======
-import static org.opencb.opencga.storage.core.variant.search.solr.VariantSearchManager.QUERY_INTERSECT;
 import static org.opencb.opencga.storage.core.variant.search.solr.VariantSearchManager.SEARCH_ENGINE_ID;
-import static org.opencb.opencga.storage.core.variant.search.solr.VariantSearchManager.SKIP_SEARCH;
->>>>>>> 91d53c39
 import static org.opencb.opencga.storage.core.variant.search.solr.VariantSearchUtils.*;
 
 /**
@@ -728,22 +723,12 @@
                         // Skip count in storage. We already know the numTotalResults
                         options.put(QueryOptions.SKIP_COUNT, true);
                         approxCount = false;
-<<<<<<< HEAD
                     } else if (options.getBoolean(APPROXIMATE_COUNT.key(), APPROXIMATE_COUNT.defaultValue())) {
                         options.put(QueryOptions.SKIP_COUNT, true);
                         VariantQueryResult<Long> result = approximateCount(query, options);
                         numTotalResults = result.first();
                         approxCount = result.getApproximateCount();
-=======
-                    } else {
-                        if (options.getBoolean(APPROX_COUNT)) {
-                            options.put(QueryOptions.SKIP_COUNT, true);
-                            VariantQueryResult<Long> result = approxCount(query, options);
-                            numTotalResults = result.first();
-                            approxCount = result.getApproximateCount();
-                            approxCountSamplingSize = result.getApproximateCountSamplingSize();
-                        }
->>>>>>> 91d53c39
+                        approxCountSamplingSize = result.getApproximateCountSamplingSize();
                     }
                 }
 
@@ -879,21 +864,16 @@
     public VariantQueryResult<Long> approximateCount(Query query, QueryOptions options) throws StorageEngineException {
         long count;
         boolean approxCount = true;
-        int numSamples = 0;
+        int sampling = 0;
         StopWatch watch = StopWatch.createStarted();
         try {
             if (doQuerySearchManager(query, new QueryOptions(QueryOptions.COUNT, true))) {
                 approxCount = false;
                 count = getVariantSearchManager().query(dbName, query, new QueryOptions(QueryOptions.LIMIT, 0)).getNumTotalResults();
             } else {
-<<<<<<< HEAD
-                int sampling = options.getInt(APPROXIMATE_COUNT_SAMPLING_SIZE.key(),
+                sampling = options.getInt(APPROXIMATE_COUNT_SAMPLING_SIZE.key(),
                         getOptions().getInt(APPROXIMATE_COUNT_SAMPLING_SIZE.key(), APPROXIMATE_COUNT_SAMPLING_SIZE.defaultValue()));
                 QueryOptions queryOptions = new QueryOptions(QueryOptions.INCLUDE, VariantField.ID).append(QueryOptions.LIMIT, sampling);
-=======
-                numSamples = options.getInt(NUM_SAMPLES.key(), getOptions().getInt(NUM_SAMPLES.key(), NUM_SAMPLES.defaultValue()));
-                QueryOptions queryOptions = new QueryOptions(QueryOptions.INCLUDE, VariantField.ID).append(QueryOptions.LIMIT, numSamples);
->>>>>>> 91d53c39
 
                 VariantQueryResult<VariantSearchModel> nativeResult = getVariantSearchManager().nativeQuery(dbName, query, queryOptions);
                 List<String> variantIds = nativeResult.getResult().stream().map(VariantSearchModel::getId).collect(Collectors.toList());
@@ -921,7 +901,7 @@
         }
         int time = (int) watch.getTime(TimeUnit.MILLISECONDS);
         return new VariantQueryResult<>("count", time, 1, 1, "", "", Collections.singletonList(count), null,
-                SEARCH_ENGINE_ID + '+' + getStorageEngineId(), approxCount, approxCount ? numSamples : null);
+                SEARCH_ENGINE_ID + '+' + getStorageEngineId(), approxCount, approxCount ? sampling : null);
     }
 
     /**
