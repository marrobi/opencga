
/*
 * Copyright 2015-2017 OpenCB
 *
 * Licensed under the Apache License, Version 2.0 (the "License");
 * you may not use this file except in compliance with the License.
 * You may obtain a copy of the License at
 *
 *     http://www.apache.org/licenses/LICENSE-2.0
 *
 * Unless required by applicable law or agreed to in writing, software
 * distributed under the License is distributed on an "AS IS" BASIS,
 * WITHOUT WARRANTIES OR CONDITIONS OF ANY KIND, either express or implied.
 * See the License for the specific language governing permissions and
 * limitations under the License.
 */

package org.opencb.opencga.storage.core.manager.variant.metadata;

import com.google.common.collect.BiMap;
import com.google.common.collect.HashBiMap;
import org.apache.commons.collections.CollectionUtils;
import org.opencb.biodata.models.variant.StudyEntry;
import org.opencb.commons.datastore.core.ObjectMap;
import org.opencb.commons.datastore.core.Query;
import org.opencb.commons.datastore.core.QueryOptions;
import org.opencb.opencga.catalog.db.api.CohortDBAdaptor;
import org.opencb.opencga.catalog.db.api.DBIterator;
import org.opencb.opencga.catalog.db.api.FileDBAdaptor;
import org.opencb.opencga.catalog.exceptions.CatalogException;
import org.opencb.opencga.catalog.managers.CatalogManager;
import org.opencb.opencga.core.models.Cohort;
import org.opencb.opencga.core.models.File;
import org.opencb.opencga.core.models.FileIndex;
import org.opencb.opencga.core.models.FileIndex.IndexStatus;
import org.opencb.opencga.core.models.Sample;
import org.opencb.opencga.storage.core.metadata.VariantStorageMetadataManager;
import org.opencb.opencga.storage.core.metadata.models.CohortMetadata;
import org.opencb.opencga.storage.core.metadata.models.FileMetadata;
import org.opencb.opencga.storage.core.metadata.models.StudyMetadata;
import org.opencb.opencga.storage.core.metadata.models.TaskMetadata;
import org.slf4j.Logger;
import org.slf4j.LoggerFactory;

import java.nio.file.Paths;
import java.util.*;
import java.util.stream.Collectors;

import static org.opencb.opencga.catalog.db.api.FileDBAdaptor.QueryParams.*;

/**
 * @author Jacobo Coll &lt;jacobo167@gmail.com&gt;
 */
public class CatalogStorageMetadataSynchronizer {

    public static final QueryOptions INDEXED_FILES_QUERY_OPTIONS = new QueryOptions(QueryOptions.INCLUDE, Arrays.asList(
            FileDBAdaptor.QueryParams.NAME.key(),
            FileDBAdaptor.QueryParams.PATH.key(),
            FileDBAdaptor.QueryParams.INDEX.key(),
            FileDBAdaptor.QueryParams.STUDY_UID.key()));
    public static final Query INDEXED_FILES_QUERY = new Query()
            .append(FileDBAdaptor.QueryParams.INDEX_STATUS_NAME.key(), IndexStatus.READY)
            .append(FileDBAdaptor.QueryParams.BIOFORMAT.key(), File.Bioformat.VARIANT)
            .append(FileDBAdaptor.QueryParams.FORMAT.key(), Arrays.asList(File.Format.VCF.toString(), File.Format.GVCF.toString()));

    public static final Query RUNNING_INDEX_FILES_QUERY = new Query()
            .append(FileDBAdaptor.QueryParams.INDEX_STATUS_NAME.key(), Arrays.asList(IndexStatus.LOADING, IndexStatus.INDEXING))
            .append(FileDBAdaptor.QueryParams.BIOFORMAT.key(), File.Bioformat.VARIANT)
            .append(FileDBAdaptor.QueryParams.FORMAT.key(), Arrays.asList(File.Format.VCF.toString(), File.Format.GVCF.toString()));

    protected static Logger logger = LoggerFactory.getLogger(CatalogStorageMetadataSynchronizer.class);

    private final CatalogManager catalogManager;
    private final VariantStorageMetadataManager metadataManager;


    public CatalogStorageMetadataSynchronizer(CatalogManager catalogManager, VariantStorageMetadataManager metadataManager) {
        this.catalogManager = catalogManager;
        this.metadataManager = metadataManager;
    }

    public StudyMetadata getStudyMetadata(String study) throws CatalogException {
        return metadataManager.getStudyMetadata(study);
    }

    /**
     * Updates catalog metadata from storage metadata.
     *
     * @param study                 StudyMetadata
     * @param files                 Files to update
     * @param sessionId             User session id
     * @throws CatalogException     if there is an error with catalog
     */
    public void synchronizeCatalogFilesFromStorage(StudyMetadata study, List<File> files, String sessionId)
            throws CatalogException {
        logger.info("Synchronizing study " + study.getName());

        if (files != null && files.isEmpty()) {
            files = null;
        }
        synchronizeFiles(study, files, sessionId);
    }

    /**
     * Updates catalog metadata from storage metadata.
     *
     * 1) Update cohort ALL
     * 2) Update cohort status (calculating / invalid)
     * 3) Update file status
     *
     *
     * @param study                 StudyMetadata
     * @param sessionId             User session id
     * @throws CatalogException     if there is an error with catalog
     */
    public void synchronizeCatalogStudyFromStorage(StudyMetadata study, String sessionId)
            throws CatalogException {
        logger.info("Synchronizing study " + study.getName());

<<<<<<< HEAD
        logger.info("Updating study " + study.getId());
=======
        synchronizeCohorts(study, sessionId);

        synchronizeFiles(study, null, sessionId);
    }

    protected void synchronizeCohorts(StudyMetadata study, String sessionId) throws CatalogException {
        Map<Integer, String> sampleNameMap = new HashMap<>();
        metadataManager.sampleMetadataIterator(study.getId()).forEachRemaining(sampleMetadata -> {
            sampleNameMap.put(sampleMetadata.getId(), sampleMetadata.getName());
        });
>>>>>>> 2fcc4f48

        //Check if cohort ALL has been modified
        String defaultCohortName = StudyEntry.DEFAULT_COHORT;
        CohortMetadata defaultCohortStorage = metadataManager.getCohortMetadata(study.getId(), defaultCohortName);
        if (defaultCohortStorage != null) {
            Set<String> cohortFromStorage = defaultCohortStorage.getSamples()
                    .stream()
                    .map(sampleNameMap::get)
                    .collect(Collectors.toSet());
            Cohort defaultCohort = catalogManager.getCohortManager()
                    .get(study.getName(), defaultCohortName, null, sessionId).first();
            List<String> cohortFromCatalog = defaultCohort
                    .getSamples()
                    .stream()
                    .map(Sample::getId)
                    .collect(Collectors.toList());

            if (cohortFromCatalog.size() != cohortFromStorage.size() || !cohortFromStorage.containsAll(cohortFromCatalog)) {
                if (defaultCohort.getStatus().getName().equals(Cohort.CohortStatus.CALCULATING)) {
                    String status;
                    if (defaultCohortStorage.isInvalid()) {
                        status = Cohort.CohortStatus.INVALID;
                    } else if (defaultCohortStorage.isStatsReady()) {
                        status = Cohort.CohortStatus.READY;
                    } else {
                        status = Cohort.CohortStatus.NONE;
                    }
                    catalogManager.getCohortManager().setStatus(study.getName(), defaultCohortName, status, null, sessionId);
                }
                catalogManager.getCohortManager().update(study.getName(), defaultCohortName,
                        new ObjectMap(CohortDBAdaptor.QueryParams.SAMPLES.key(), cohortFromStorage),
                        true, null, sessionId);
            }
        }

        Map<String, CohortMetadata> calculatedStats = new HashMap<>();
        for (CohortMetadata cohortMetadata : metadataManager.getCalculatedCohorts(study.getId())) {
            calculatedStats.put(cohortMetadata.getName(), cohortMetadata);
        }
        //Check if any cohort stat has been updated
        if (!calculatedStats.isEmpty()) {
            Query query = new Query(CohortDBAdaptor.QueryParams.ID.key(), calculatedStats.keySet());

            try (DBIterator<Cohort> iterator = catalogManager.getCohortManager().iterator(study.getName(),
                    query, new QueryOptions(), sessionId)) {
                while (iterator.hasNext()) {
                    Cohort cohort = iterator.next();
                    CohortMetadata storageCohort = calculatedStats.get(cohort.getId());
                    if (cohort.getStatus() != null && cohort.getStatus().getName().equals(Cohort.CohortStatus.INVALID)) {
                        if (cohort.getSamples().size() != storageCohort.getSamples().size()) {
                            // Skip this cohort. This cohort should remain as invalid
                            logger.debug("Skip " + cohort.getId());
                            continue;
                        }

                        Set<String> cohortFromCatalog = cohort.getSamples()
                                .stream()
                                .map(Sample::getId)
                                .collect(Collectors.toSet());
                        Set<String> cohortFromStorage = storageCohort.getSamples()
                                .stream()
//                                .map(s -> metadataManager.getSampleName(study.getId(), s))
                                .map(sampleNameMap::get)
                                .collect(Collectors.toSet());
                        if (!cohortFromCatalog.equals(cohortFromStorage)) {
                            // Skip this cohort. This cohort should remain as invalid
                            logger.debug("Skip " + cohort.getId());
                            continue;
                        }
                    }
                    if (cohort.getStatus() == null || !cohort.getStatus().getName().equals(Cohort.CohortStatus.READY)) {
                        logger.debug("Cohort \"{}\" change status from {} to {}",
                                cohort.getId(), cohort.getStats(), Cohort.CohortStatus.READY);
                        catalogManager.getCohortManager().setStatus(study.getName(), cohort.getId(),
                                Cohort.CohortStatus.READY, "Update status from Storage", sessionId);
                    }
                }
            }
        }

        Map<String, CohortMetadata> invalidStats = new HashMap<>();
        for (CohortMetadata cohortMetadata : metadataManager.getInvalidCohorts(study.getId())) {
            invalidStats.put(cohortMetadata.getName(), cohortMetadata);
        }
        //Check if any cohort stat has been invalidated
        if (!invalidStats.isEmpty()) {
            Query query = new Query(CohortDBAdaptor.QueryParams.ID.key(), invalidStats.keySet());
            try (DBIterator<Cohort> iterator = catalogManager.getCohortManager().iterator(study.getName(),
                    query,
                    new QueryOptions(), sessionId)) {
                while (iterator.hasNext()) {
                    Cohort cohort = iterator.next();
                    if (cohort.getStatus() == null || !cohort.getStatus().getName().equals(Cohort.CohortStatus.INVALID)) {
                        logger.debug("Cohort \"{}\" change status from {} to {}",
                                cohort.getId(), cohort.getStats(), Cohort.CohortStatus.INVALID);
                        catalogManager.getCohortManager().setStatus(study.getName(), cohort.getId(),
                                Cohort.CohortStatus.INVALID, "Update status from Storage", sessionId);
                    }
                }
            }
        }
    }

    protected void synchronizeFiles(StudyMetadata study, List<File> files, String sessionId) throws CatalogException {
        BiMap<Integer, String> fileNameMap = HashBiMap.create();
        Map<Integer, String> filePathMap = new HashMap<>();
        LinkedHashSet<Integer> indexedFiles;
        if (CollectionUtils.isEmpty(files)) {
            metadataManager.fileMetadataIterator(study.getId()).forEachRemaining(fileMetadata -> {
                fileNameMap.put(fileMetadata.getId(), fileMetadata.getName());
                filePathMap.put(fileMetadata.getId(), fileMetadata.getPath());
            });
            indexedFiles = metadataManager.getIndexedFiles(study.getId());
        } else {
            indexedFiles = new LinkedHashSet<>();
            for (File file : files) {
                FileMetadata fileMetadata = metadataManager.getFileMetadata(study.getId(), file.getName());
                if (fileMetadata != null) {
                    fileNameMap.put(fileMetadata.getId(), fileMetadata.getName());
                    filePathMap.put(fileMetadata.getId(), fileMetadata.getPath());
                    if (fileMetadata.isIndexed()) {
                        indexedFiles.add(fileMetadata.getId());
                    }
                }
            }
        }

        if (!indexedFiles.isEmpty()) {
            List<String> list = new ArrayList<>();
            for (Integer fileId : indexedFiles) {
                String path = filePathMap.get(fileId);
                list.add(toUri(path));
            }
            Query query = new Query(FileDBAdaptor.QueryParams.URI.key(), list);

            try (DBIterator<File> iterator = catalogManager.getFileManager().iterator(study.getName(),
                    query,
                    new QueryOptions(QueryOptions.INCLUDE, Arrays.asList(NAME.key(), PATH.key(), INDEX.key())), sessionId)) {
                int numFiles = 0;
                while (iterator.hasNext()) {
                    numFiles++;
                    File file = iterator.next();
                    String status = file.getIndex() == null || file.getIndex().getStatus() == null
                            ? IndexStatus.NONE
                            : file.getIndex().getStatus().getName();
                    if (!status.equals(IndexStatus.READY)) {
                        final FileIndex index;
                        index = file.getIndex() == null ? new FileIndex() : file.getIndex();
                        if (index.getStatus() == null) {
                            index.setStatus(new IndexStatus());
                        }
                        logger.debug("File \"{}\" change status from {} to {}", file.getName(),
                                file.getIndex().getStatus().getName(), IndexStatus.READY);
                        index.getStatus().setName(IndexStatus.READY);
                        catalogManager.getFileManager().setFileIndex(study.getName(), file.getPath(), index, sessionId);
                    }
                }
                if (numFiles != indexedFiles.size()) {
                    logger.warn("Some files were not found in catalog given their file uri");
                }
            }
        }

        // Update READY files
        Query indexedFilesQuery;
        if (CollectionUtils.isEmpty(files)) {
            indexedFilesQuery = INDEXED_FILES_QUERY;
        } else {
            List<String> catalogFileIds = files.stream()
                    .map(File::getId)
                    .collect(Collectors.toList());
            indexedFilesQuery = new Query(INDEXED_FILES_QUERY).append(ID.key(), catalogFileIds);
        }
        try (DBIterator<File> iterator = catalogManager.getFileManager()
                .iterator(study.getName(), indexedFilesQuery, INDEXED_FILES_QUERY_OPTIONS, sessionId)) {
            while (iterator.hasNext()) {
                File file = iterator.next();
                Integer fileId = fileNameMap.inverse().get(file.getName());
                if (fileId == null || !indexedFiles.contains(fileId)) {
                    String newStatus;
                    if (hasTransformedFile(file.getIndex())) {
                        newStatus = IndexStatus.TRANSFORMED;
                    } else {
                        newStatus = IndexStatus.NONE;
                    }
                    logger.info("File \"{}\" change status from {} to {}", file.getName(),
                            IndexStatus.READY, newStatus);
                    catalogManager.getFileManager()
                            .updateFileIndexStatus(file, newStatus, "Not indexed, regarding Storage Metadata", sessionId);
                }
            }
        }

        Set<String> loadingFilesRegardingCatalog = new HashSet<>();

        // Update ongoing files
        Query runningIndexFilesQuery;
        if (CollectionUtils.isEmpty(files)) {
            runningIndexFilesQuery = RUNNING_INDEX_FILES_QUERY;
        } else {
            List<String> catalogFileIds = files.stream()
                    .map(File::getId)
                    .collect(Collectors.toList());
            runningIndexFilesQuery = new Query(RUNNING_INDEX_FILES_QUERY).append(ID.key(), catalogFileIds);
        }
        try (DBIterator<File> iterator = catalogManager.getFileManager()
                .iterator(study.getName(), runningIndexFilesQuery, INDEXED_FILES_QUERY_OPTIONS, sessionId)) {
            while (iterator.hasNext()) {
                File file = iterator.next();
                Integer fileId = fileNameMap.inverse().get(file.getName());
                FileMetadata fileMetadata;
                if (fileId == null) {
                    fileMetadata = null;
                } else {
                    fileMetadata = metadataManager.getFileMetadata(study.getId(), fileId);
                }

                // If last LOAD operation is ERROR or there is no LOAD operation
                if (fileMetadata != null && fileMetadata.getIndexStatus().equals(TaskMetadata.Status.ERROR)) {
                    final FileIndex index;
                    index = file.getIndex() == null ? new FileIndex() : file.getIndex();
                    String prevStatus = index.getStatus().getName();
                    String newStatus;
                    if (hasTransformedFile(index)) {
                        newStatus = IndexStatus.TRANSFORMED;
                    } else {
                        newStatus = IndexStatus.NONE;
                    }
                    logger.info("File \"{}\" change status from {} to {}", file.getName(),
                            prevStatus, newStatus);
                    catalogManager.getFileManager().updateFileIndexStatus(file, newStatus,
                            "Error loading. Reset status to " + newStatus,
                            sessionId);
                } else {
                    loadingFilesRegardingCatalog.add(file.getName());
                }
            }
        }

        // Update running LOAD operations, regarding storage
        Set<String> loadingFilesRegardingStorage = new HashSet<>();
        for (TaskMetadata runningTask : metadataManager.getRunningTasks(study.getId())) {
            if (runningTask.getType().equals(TaskMetadata.Type.LOAD)
                    && runningTask.currentStatus() != null
                    && runningTask.currentStatus().equals(TaskMetadata.Status.RUNNING)) {
                for (Integer fileId : runningTask.getFileIds()) {
                    String filePath = filePathMap.get(fileId);
                    if (filePath != null) {
                        loadingFilesRegardingStorage.add(toUri(filePath));
                    }
                }
            }
        }

        if (!loadingFilesRegardingStorage.isEmpty()) {
            try (DBIterator<File> iterator = catalogManager.getFileManager()
                    .iterator(study.getName(), new Query(URI.key(), loadingFilesRegardingStorage),
                            INDEXED_FILES_QUERY_OPTIONS, sessionId)) {
                while (iterator.hasNext()) {
                    File file = iterator.next();
                    String newStatus;
                    if (hasTransformedFile(file.getIndex())) {
                        newStatus = IndexStatus.LOADING;
                    } else {
                        newStatus = IndexStatus.INDEXING;
                    }
                    catalogManager.getFileManager().updateFileIndexStatus(file, newStatus,
                            "File is being loaded regarding Storage", sessionId);
                }
            }
        }
    }

    private String toUri(String path) {
        String uri;
        if (path.startsWith("/")) {
            uri = "file://" + path;
        } else {
            uri = Paths.get(path).toUri().toString();
        }
        return uri;
    }

    public boolean hasTransformedFile(FileIndex index) {
        return index.getTransformedFile() != null && index.getTransformedFile().getId() > 0;
    }

}<|MERGE_RESOLUTION|>--- conflicted
+++ resolved
@@ -117,9 +117,6 @@
             throws CatalogException {
         logger.info("Synchronizing study " + study.getName());
 
-<<<<<<< HEAD
-        logger.info("Updating study " + study.getId());
-=======
         synchronizeCohorts(study, sessionId);
 
         synchronizeFiles(study, null, sessionId);
@@ -130,7 +127,6 @@
         metadataManager.sampleMetadataIterator(study.getId()).forEachRemaining(sampleMetadata -> {
             sampleNameMap.put(sampleMetadata.getId(), sampleMetadata.getName());
         });
->>>>>>> 2fcc4f48
 
         //Check if cohort ALL has been modified
         String defaultCohortName = StudyEntry.DEFAULT_COHORT;
