/*
 * Copyright 2015-2017 OpenCB
 *
 * Licensed under the Apache License, Version 2.0 (the "License");
 * you may not use this file except in compliance with the License.
 * You may obtain a copy of the License at
 *
 *     http://www.apache.org/licenses/LICENSE-2.0
 *
 * Unless required by applicable law or agreed to in writing, software
 * distributed under the License is distributed on an "AS IS" BASIS,
 * WITHOUT WARRANTIES OR CONDITIONS OF ANY KIND, either express or implied.
 * See the License for the specific language governing permissions and
 * limitations under the License.
 */

package org.opencb.opencga.storage.core.alignment.local;

import ga4gh.Reads;
import htsjdk.samtools.SAMRecord;
import org.apache.commons.lang3.StringUtils;
import org.apache.commons.lang3.time.StopWatch;
import org.codehaus.jackson.map.ObjectMapper;
import org.codehaus.jackson.map.ObjectWriter;
import org.ga4gh.models.ReadAlignment;
import org.opencb.biodata.models.alignment.RegionCoverage;
import org.opencb.biodata.models.core.Region;
import org.opencb.biodata.tools.alignment.AlignmentOptions;
import org.opencb.biodata.tools.alignment.BamManager;
import org.opencb.biodata.tools.alignment.BamUtils;
import org.opencb.biodata.tools.alignment.exceptions.AlignmentCoverageException;
import org.opencb.biodata.tools.alignment.filters.AlignmentFilters;
import org.opencb.biodata.tools.alignment.filters.SamRecordFilters;
import org.opencb.biodata.tools.alignment.stats.AlignmentGlobalStats;
import org.opencb.biodata.tools.feature.BigWigManager;
import org.opencb.biodata.tools.feature.WigUtils;
import org.opencb.commons.datastore.core.Query;
import org.opencb.commons.datastore.core.QueryOptions;
import org.opencb.commons.datastore.core.QueryResult;
import org.opencb.commons.utils.FileUtils;
import org.opencb.opencga.storage.core.alignment.AlignmentDBAdaptor;
import org.opencb.opencga.storage.core.alignment.iterators.AlignmentIterator;
import org.opencb.opencga.storage.core.alignment.iterators.ProtoAlignmentIterator;
import org.opencb.opencga.storage.core.alignment.iterators.SamRecordAlignmentIterator;

import java.io.File;
import java.io.IOException;
import java.nio.file.Path;
import java.nio.file.Paths;
import java.util.ArrayList;
import java.util.Arrays;
import java.util.Collections;
import java.util.List;

/**
 * Created by pfurio on 26/10/16.
 */
public class LocalAlignmentDBAdaptor implements AlignmentDBAdaptor {

    private int chunkSize;

    private static final int MINOR_CHUNK_SIZE = 1000;
    private static final int DEFAULT_CHUNK_SIZE = 1000;
    private static final int DEFAULT_WINDOW_SIZE = 1000000;

    private static final String COVERAGE_SUFFIX = ".coverage";
    private static final String COVERAGE_DATABASE_NAME = "coverage.db";


    public LocalAlignmentDBAdaptor() {
        this(DEFAULT_CHUNK_SIZE);
    }

    public LocalAlignmentDBAdaptor(int chunkSize) {
        this.chunkSize = chunkSize;
    }


    @Override
    public QueryResult<ReadAlignment> get(Path path, Query query, QueryOptions options) {
        try {
            FileUtils.checkFile(path);

            StopWatch watch = StopWatch.createStarted();

            BamManager bamManager = new BamManager(path);
            Region region = parseRegion(query);
            AlignmentFilters<SAMRecord> alignmentFilters = parseQuery(query);
            AlignmentOptions alignmentOptions = parseQueryOptions(options);

            String queryResultId;
            List<ReadAlignment> readAlignmentList;
            if (region != null) {
                readAlignmentList = bamManager.query(region, alignmentFilters, alignmentOptions, ReadAlignment.class);
                queryResultId = region.toString();
            } else {
                readAlignmentList = bamManager.query(alignmentFilters, alignmentOptions, ReadAlignment.class);
                queryResultId = "Get alignments";
            }

            bamManager.close();
            watch.stop();
            return new QueryResult<>(queryResultId, ((int) watch.getTime()), readAlignmentList.size(), readAlignmentList.size(), null, null,
                    readAlignmentList);
        } catch (Exception e) {
            e.printStackTrace();
            return new QueryResult<>();
        }
    }

    @Override
    public ProtoAlignmentIterator iterator(Path path) {
        return iterator(path, new Query(), new QueryOptions());
    }

    @Override
    public ProtoAlignmentIterator iterator(Path path, Query query, QueryOptions options) {
        return (ProtoAlignmentIterator) iterator(path, query, options, Reads.ReadAlignment.class);
    }

    @Override
    public <T> AlignmentIterator<T> iterator(Path path, Query query, QueryOptions options, Class<T> clazz) {
        try {
            FileUtils.checkFile(path);

            BamManager bamManager = new BamManager(path);
            Region region = parseRegion(query);
            AlignmentFilters<SAMRecord> alignmentFilters = parseQuery(query);
            AlignmentOptions alignmentOptions = parseQueryOptions(options);

            if (region != null) {
                if (Reads.ReadAlignment.class == clazz) {
                    return (AlignmentIterator<T>) new ProtoAlignmentIterator(bamManager.iterator(region,
                            alignmentFilters, alignmentOptions, Reads.ReadAlignment.class));
                } else if (SAMRecord.class == clazz) {
                    return (AlignmentIterator<T>) new SamRecordAlignmentIterator(bamManager.iterator(region,
                            alignmentFilters, alignmentOptions, SAMRecord.class));
                }
            } else {
                if (Reads.ReadAlignment.class == clazz) {
                    return (AlignmentIterator<T>) new ProtoAlignmentIterator(bamManager.iterator(alignmentFilters,
                            alignmentOptions, Reads.ReadAlignment.class));
                } else if (SAMRecord.class == clazz) {
                    return (AlignmentIterator<T>) new SamRecordAlignmentIterator(bamManager.iterator(alignmentFilters,
                            alignmentOptions, SAMRecord.class));
                }
            }
        } catch (Exception e) {
            e.printStackTrace();
        }
        return null;
    }

    @Override
    public QueryResult<RegionCoverage> coverage(Path path, Region region, int windowSize) throws Exception {
//        QueryOptions options = new QueryOptions();
//        options.put(QueryParams.WINDOW_SIZE.key(), DEFAULT_WINDOW_SIZE);
//        options.put(QueryParams.CONTAINED.key(), false);
//        return coverage(path, workspace, new Query(), options);
        FileUtils.checkFile(path);

        StopWatch watch = StopWatch.createStarted();
        RegionCoverage regionCoverage;
        if (path.toFile().getName().endsWith(".bam")) {
            BamManager bamManager = new BamManager(path);
            regionCoverage = bamManager.coverage(region, windowSize);
            bamManager.close();
        } else {
            regionCoverage = BamUtils.getCoverageFromBigWig(region, windowSize, path);
        }
        watch.stop();
        return new QueryResult<>(region.toString(), ((int) watch.getTime()), 1, 1, null, null, Collections.singletonList(regionCoverage));
    }

    @Override
<<<<<<< HEAD
    public QueryResult<RegionCoverage> getLowCoverageRegions(Path path, Region region,  int minCoverage) throws Exception {
=======
    public QueryResult<RegionCoverage> coverage(Path path, Region region, int minCoverage, int maxCoverage) throws Exception {
>>>>>>> 6c04fdf1
        FileUtils.checkFile(path);

        StopWatch watch = StopWatch.createStarted();
        RegionCoverage regionCoverage;
<<<<<<< HEAD
=======
        if (path.toFile().getName().endsWith(".bam")) {
            BamManager bamManager = new BamManager(path);
            regionCoverage = bamManager.coverage(region, 1);
            bamManager.close();
        } else {
            regionCoverage = BamUtils.getCoverageFromBigWig(region, 1, path);
        }
        List<RegionCoverage> regionCoverages = BamUtils.filterByCoverage(regionCoverage, minCoverage, maxCoverage);

        // Remove empty regions
        List<RegionCoverage> selectedRegions = new ArrayList<>();
        for (RegionCoverage coverage : regionCoverages) {
            if (coverage.getValues() != null && coverage.getValues().length > 0) {
                selectedRegions.add(coverage);
            }
        }

        watch.stop();
        return new QueryResult<>(region.toString(), ((int) watch.getTime()), selectedRegions.size(), selectedRegions.size(),
                null, null, selectedRegions);
    }

    @Override
    public QueryResult<RegionCoverage> getLowCoverageRegions(Path path, Region region, int maxCoverage) throws Exception {
        FileUtils.checkFile(path);

        StopWatch watch = StopWatch.createStarted();
        RegionCoverage regionCoverage;
>>>>>>> 6c04fdf1
        if (path.toFile().getName().endsWith(".bam")) {
            BamManager bamManager = new BamManager(path);
            regionCoverage = bamManager.coverage(region, 1);
            bamManager.close();
        } else {
            regionCoverage = BamUtils.getCoverageFromBigWig(region, 1, path);
<<<<<<< HEAD
=======
        }
        List<RegionCoverage> regionCoverages = BamUtils.filterByCoverage(regionCoverage, 0, maxCoverage);

        watch.stop();
        return new QueryResult<>(region.toString(), ((int) watch.getTime()), regionCoverages.size(), regionCoverages.size(),
                null, null, regionCoverages);
    }

    @Override
    public QueryResult<Long> getTotalCounts(Path path) throws AlignmentCoverageException, IOException {
        FileUtils.checkFile(path);

        StopWatch watch = StopWatch.createStarted();
        long totalCounts;
        if (path.toFile().getName().endsWith(".bam")) {
            if (new File(path.toString() + ".bw").exists()) {
                totalCounts = WigUtils.getTotalCounts(new BigWigManager(Paths.get(path + ".bw")).getBbFileReader());
            } else {
                throw new AlignmentCoverageException("BigWig file not found and getTotalCount is not supported for BAM files.");
            }
        } else {
            totalCounts = WigUtils.getTotalCounts(new BigWigManager(path).getBbFileReader());
>>>>>>> 6c04fdf1
        }
        List<RegionCoverage> regionCoverages = BamUtils.getUncoveredRegions(regionCoverage, minCoverage);
        watch.stop();
        return new QueryResult<>(path.toString(), ((int) watch.getTime()), 1, 1, null, null, Collections.singletonList(totalCounts));
    }

    @Override
    public QueryResult<Long> count(Path path, Query query, QueryOptions options) {
        StopWatch watch = StopWatch.createStarted();

        ProtoAlignmentIterator iterator = iterator(path, query, options);
        long count = 0;
        while (iterator.hasNext()) {
            iterator.next();
            count++;
        }

        watch.stop();
        return new QueryResult<>("Get count", (int) watch.getTime(), 1, 1, "", "", Collections.singletonList(count));
    }

    @Override
    public QueryResult<AlignmentGlobalStats> stats(Path path, Path workspace) throws Exception {
        StopWatch watch = StopWatch.createStarted();

        FileUtils.checkFile(path);
        FileUtils.checkDirectory(workspace);

        Path statsPath = workspace.resolve(path.getFileName() + ".stats");
        AlignmentGlobalStats alignmentGlobalStats;

        if (statsPath.toFile().exists()) {
            // Read the file of stats
            ObjectMapper objectMapper = new ObjectMapper();
            alignmentGlobalStats = objectMapper.readValue(statsPath.toFile(), AlignmentGlobalStats.class);
        } else {
            BamManager alignmentManager = new BamManager(path);
            alignmentGlobalStats = alignmentManager.stats();
            ObjectMapper objectMapper = new ObjectMapper();
            ObjectWriter objectWriter = objectMapper.typedWriter(AlignmentGlobalStats.class);
            objectWriter.writeValue(statsPath.toFile(), alignmentGlobalStats);
        }

        watch.stop();
        return new QueryResult<>("Get stats", (int) watch.getTime(), 1, 1, "", "", Collections.singletonList(alignmentGlobalStats));
    }

    @Override
    public QueryResult<AlignmentGlobalStats> stats(Path path, Path workspace, Query query, QueryOptions options) throws Exception {
        FileUtils.checkFile(path);

        StopWatch watch = StopWatch.createStarted();

        if (options == null) {
            options = new QueryOptions();
        }

        if (options.size() == 0 && query.size() == 0) {
            return stats(path, workspace);
        }

        Region region = parseRegion(query);
        AlignmentFilters alignmentFilters = parseQuery(query);
        AlignmentOptions alignmentOptions = parseQueryOptions(options);

        BamManager alignmentManager = new BamManager(path);
        AlignmentGlobalStats alignmentGlobalStats = alignmentManager.stats(region, alignmentFilters, alignmentOptions);

        watch.stop();
        return new QueryResult<>("Get stats", (int) watch.getTime(), 1, 1, "", "", Arrays.asList(alignmentGlobalStats));
    }


//    @Override
//    public QueryResult<RegionCoverage> coverage(Path path, Path workspace, Query query, QueryOptions options) throws Exception {
//        StopWatch watch = new StopWatch();
//        watch.start();
//
//        FileUtils.checkFile(path);
//
//        if (query == null) {
//            query = new Query();
//        }
//
//        if (options == null) {
//            options = new QueryOptions();
//        }
//
//        AlignmentOptions alignmentOptions = parseQueryOptions(options);
//        AlignmentFilters alignmentFilters = parseQuery(query);
//        Region region = parseRegion(query);
//
//        String queryResultId;
//        int windowSize;
//        RegionCoverage coverage = null;
//
//        Path coverageDBPath = workspace.toAbsolutePath().resolve(COVERAGE_DATABASE_NAME);
//        if (!coverageDBPath.toFile().exists()
//                && (region == null || (region.getEnd() - region.getStart() > 50 * MINOR_CHUNK_SIZE))) {
//            createDBCoverage(path, workspace);
//        }
//
//        ChunkFrequencyManager chunkFrequencyManager = new ChunkFrequencyManager(coverageDBPath, chunkSize);
//        ChunkFrequencyManager.ChunkFrequency chunkFrequency = null;
//        if (region != null) {
//            if (region.getEnd() - region.getStart() > 50 * MINOR_CHUNK_SIZE) {
//                // if region is too big then we calculate the mean. We need to protect this code!
//                // and query SQLite database
//                windowSize = options.getInt(QueryParams.WINDOW_SIZE.key(), DEFAULT_WINDOW_SIZE);
//                chunkFrequency = chunkFrequencyManager.query(region, path, windowSize);
//            } else {
//                // if region is small enough we calculate all coverage for all positions dynamically
//                // calling the biodata alignment manager
//                BamManager alignmentManager = new BamManager(path);
//                coverage = alignmentManager.coverage(region, alignmentFilters, alignmentOptions);
//            }
//            queryResultId = region.toString();
//        } else {
//            // if no region is given we set up the windowSize to default value,
//            // we should return a few thousands mean values
//            // and query SQLite database
//            windowSize = DEFAULT_WINDOW_SIZE;
//            SAMFileHeader fileHeader = BamUtils.getFileHeader(path);
//            SAMSequenceRecord seq = fileHeader.getSequenceDictionary().getSequences().get(0);
//            int arraySize = Math.min(50 * MINOR_CHUNK_SIZE, seq.getSequenceLength());
//
//            region = new Region(seq.getSequenceName(), 1, arraySize * MINOR_CHUNK_SIZE);
//            queryResultId = "Get coverage";
//            chunkFrequency = chunkFrequencyManager.query(region, path, windowSize);
//        }
//
//        if (coverage == null && chunkFrequency != null) {
//            coverage = new RegionCoverage(region, chunkFrequency.getWindowSize(), chunkFrequency.getValues());
//        }
//
//        watch.stop();
//        return new QueryResult(queryResultId, ((int) watch.getTime()), 1, 1, null, null, Arrays.asList(coverage));
//    }

    private Region parseRegion(Query query) {
        Region region = null;
        if (query != null) {
            String regionString = query.getString(QueryParams.REGION.key());
            if (StringUtils.isNotEmpty(regionString)) {
                region = new Region(regionString);
            }
        }
        return region;
    }

    private AlignmentFilters<SAMRecord> parseQuery(Query query) {
        AlignmentFilters<SAMRecord> alignmentFilters = SamRecordFilters.create();

        if (query != null) {
            int minMapQ = query.getInt(QueryParams.MIN_MAPQ.key());
            if (minMapQ > 0) {
                alignmentFilters.addMappingQualityFilter(minMapQ);
            }

            int numMismatches = query.getInt(QueryParams.MAX_NM.key());
            if (numMismatches > 0) {
                alignmentFilters.addMaxNumberMismatchesFilter(numMismatches);
            }

            int numHits = query.getInt(QueryParams.MAX_NH.key());
            if (numHits > 0) {
                alignmentFilters.addMaxNumberHitsFilter(numHits);
            }

            if (query.getBoolean(QueryParams.PROPERLY_PAIRED.key())) {
                alignmentFilters.addProperlyPairedFilter();
            }

            int maxInsertSize = query.getInt(QueryParams.MAX_INSERT_SIZE.key());
            if (maxInsertSize > 0) {
                alignmentFilters.addInsertSizeFilter(maxInsertSize);
            }

            if (query.getBoolean(QueryParams.SKIP_UNMAPPED.key())) {
                alignmentFilters.addUnmappedFilter();
            }

            if (query.getBoolean(QueryParams.SKIP_DUPLICATED.key())) {
                alignmentFilters.addDuplicatedFilter();
            }
        }

        return alignmentFilters;
    }

    private AlignmentOptions parseQueryOptions(QueryOptions options) {
        AlignmentOptions alignmentOptions = new AlignmentOptions();

        if (options != null) {
            alignmentOptions.setContained(options.getBoolean(QueryParams.CONTAINED.key(), false));
            int windowSize = options.getInt(QueryParams.WINDOW_SIZE.key());
            if (windowSize > 0) {
                alignmentOptions.setWindowSize(windowSize);
            }

            int limit = options.getInt(QueryOptions.LIMIT);
            if (limit > 0) {
                alignmentOptions.setLimit(limit);
            }
        }

        return alignmentOptions;
    }

//    private void createDBCoverage(Path filePath, Path workspace) throws IOException {
//        SAMFileHeader fileHeader = BamUtils.getFileHeader(filePath);
//
//        Path coverageDBPath = workspace.toAbsolutePath().resolve(COVERAGE_DATABASE_NAME);
//        ChunkFrequencyManager chunkFrequencyManager = new ChunkFrequencyManager(coverageDBPath);
//        List<String> chromosomeNames = new ArrayList<>();
//        List<Integer> chromosomeLengths = new ArrayList<>();
//        fileHeader.getSequenceDictionary().getSequences().forEach(
//                seq -> {
//                    chromosomeNames.add(seq.getSequenceName());
//                    chromosomeLengths.add(seq.getSequenceLength());
//                });
//        chunkFrequencyManager.init(chromosomeNames, chromosomeLengths);
//
//        Path coveragePath = workspace.toAbsolutePath().resolve(filePath.getFileName() + COVERAGE_SUFFIX);
//
//        AlignmentOptions options = new AlignmentOptions();
//        options.setContained(false);
//
//        BamUtils.createCoverageWigFile(filePath, coveragePath, 200);
//        chunkFrequencyManager.loadWigFile(coveragePath, filePath);
//    }

}<|MERGE_RESOLUTION|>--- conflicted
+++ resolved
@@ -173,17 +173,11 @@
     }
 
     @Override
-<<<<<<< HEAD
-    public QueryResult<RegionCoverage> getLowCoverageRegions(Path path, Region region,  int minCoverage) throws Exception {
-=======
     public QueryResult<RegionCoverage> coverage(Path path, Region region, int minCoverage, int maxCoverage) throws Exception {
->>>>>>> 6c04fdf1
         FileUtils.checkFile(path);
 
         StopWatch watch = StopWatch.createStarted();
         RegionCoverage regionCoverage;
-<<<<<<< HEAD
-=======
         if (path.toFile().getName().endsWith(".bam")) {
             BamManager bamManager = new BamManager(path);
             regionCoverage = bamManager.coverage(region, 1);
@@ -212,15 +206,12 @@
 
         StopWatch watch = StopWatch.createStarted();
         RegionCoverage regionCoverage;
->>>>>>> 6c04fdf1
         if (path.toFile().getName().endsWith(".bam")) {
             BamManager bamManager = new BamManager(path);
             regionCoverage = bamManager.coverage(region, 1);
             bamManager.close();
         } else {
             regionCoverage = BamUtils.getCoverageFromBigWig(region, 1, path);
-<<<<<<< HEAD
-=======
         }
         List<RegionCoverage> regionCoverages = BamUtils.filterByCoverage(regionCoverage, 0, maxCoverage);
 
@@ -243,9 +234,7 @@
             }
         } else {
             totalCounts = WigUtils.getTotalCounts(new BigWigManager(path).getBbFileReader());
->>>>>>> 6c04fdf1
-        }
-        List<RegionCoverage> regionCoverages = BamUtils.getUncoveredRegions(regionCoverage, minCoverage);
+        }
         watch.stop();
         return new QueryResult<>(path.toString(), ((int) watch.getTime()), 1, 1, null, null, Collections.singletonList(totalCounts));
     }
