package org.opencb.opencga.storage.core.alignment.local;

import ga4gh.Reads;
import htsjdk.samtools.SAMFileHeader;
import htsjdk.samtools.SAMRecord;
import htsjdk.samtools.SAMSequenceRecord;
import org.apache.commons.lang3.time.StopWatch;
import org.codehaus.jackson.map.ObjectMapper;
import org.codehaus.jackson.map.ObjectWriter;
import org.ga4gh.models.ReadAlignment;
import org.opencb.biodata.models.alignment.RegionCoverage;
import org.opencb.biodata.models.core.Region;
import org.opencb.biodata.tools.alignment.AlignmentOptions;
import org.opencb.biodata.tools.alignment.BamManager;
import org.opencb.biodata.tools.alignment.BamUtils;
import org.opencb.biodata.tools.alignment.filters.AlignmentFilters;
import org.opencb.biodata.tools.alignment.filters.SamRecordFilters;
import org.opencb.biodata.tools.alignment.stats.AlignmentGlobalStats;
import org.opencb.biodata.tools.commons.ChunkFrequencyManager;
import org.opencb.commons.datastore.core.Query;
import org.opencb.commons.datastore.core.QueryOptions;
import org.opencb.commons.datastore.core.QueryResult;
import org.opencb.commons.utils.FileUtils;
import org.opencb.opencga.storage.core.alignment.AlignmentDBAdaptor;
import org.opencb.opencga.storage.core.alignment.iterators.AlignmentIterator;
import org.opencb.opencga.storage.core.alignment.iterators.ProtoAlignmentIterator;
import org.opencb.opencga.storage.core.alignment.iterators.SamRecordAlignmentIterator;

import java.io.IOException;
import java.io.PrintWriter;
import java.nio.file.Path;
import java.util.ArrayList;
import java.util.Arrays;
import java.util.Iterator;
import java.util.List;

/**
 * Created by pfurio on 26/10/16.
 */
public class LocalAlignmentDBAdaptor implements AlignmentDBAdaptor {

    private int chunkSize;

    private static final int MINOR_CHUNK_SIZE = 1000;
    private static final int DEFAULT_CHUNK_SIZE = 1000;
    private static final int DEFAULT_WINDOW_SIZE = 1000000;

    private static final String COVERAGE_SUFFIX = ".coverage";
    private static final String COVERAGE_DATABASE_NAME = "coverage.db";


    public LocalAlignmentDBAdaptor() {
        this(DEFAULT_CHUNK_SIZE);
    }

    public LocalAlignmentDBAdaptor(int chunkSize) {
        this.chunkSize = chunkSize;
    }

    @Override
    public QueryResult getAllAlignmentsByRegion(List<Region> regions, QueryOptions options) {
        throw new UnsupportedOperationException();
    }

    @Override
    public QueryResult getAllAlignmentsByGene(String gene, QueryOptions options) {
        throw new UnsupportedOperationException();
    }

    @Override
    public QueryResult getCoverageByRegion(Region region, QueryOptions options) {
        throw new UnsupportedOperationException();
    }

    @Override
    public QueryResult getAlignmentsHistogramByRegion(Region region, boolean histogramLogarithm, int histogramMax) {
        throw new UnsupportedOperationException();
    }

    @Override
    public QueryResult getAllIntervalFrequencies(Region region, QueryOptions options) {
        throw new UnsupportedOperationException();
    }

    @Override
    public QueryResult getAlignmentRegionInfo(Region region, QueryOptions options) {
        throw new UnsupportedOperationException();
    }

    @Override
    public QueryResult<ReadAlignment> get(Path path, Query query, QueryOptions options) {
        try {
            StopWatch watch = new StopWatch();
            watch.start();

            FileUtils.checkFile(path);
            BamManager alignmentManager = new BamManager(path);

            AlignmentOptions alignmentOptions = parseQueryOptions(options);
            AlignmentFilters<SAMRecord> alignmentFilters = parseQuery(query);
            Region region = parseRegion(query);

            String queryResultId;
            List<ReadAlignment> readAlignmentList;
            if (region != null) {
                readAlignmentList = alignmentManager.query(region, alignmentOptions, alignmentFilters, ReadAlignment.class);
                queryResultId = region.toString();
            } else {
                readAlignmentList = alignmentManager.query(alignmentOptions, alignmentFilters, ReadAlignment.class);
                queryResultId = "Get alignments";
            }
//            List<String> stringFormatList = new ArrayList<>(readAlignmentList.size());
//            for (Reads.ReadAlignment readAlignment : readAlignmentList) {
//                stringFormatList.add(readAlignment());
//            }
//            List<JsonFormat> list = alignmentManager.query(region, alignmentOptions, alignmentFilters, Reads.ReadAlignment.class);
            watch.stop();
            return new QueryResult(queryResultId, ((int) watch.getTime()), readAlignmentList.size(), readAlignmentList.size(), null, null,
                    readAlignmentList);
        } catch (Exception e) {
            e.printStackTrace();
            return new QueryResult<>();
        }
    }

    @Override
    public ProtoAlignmentIterator iterator(Path path) {
        return iterator(path, new Query(), new QueryOptions());
    }

    @Override
    public ProtoAlignmentIterator iterator(Path path, Query query, QueryOptions options) {
        return (ProtoAlignmentIterator) iterator(path, query, options, Reads.ReadAlignment.class);
    }

    @Override
    public <T> AlignmentIterator<T> iterator(Path path, Query query, QueryOptions options, Class<T> clazz) {
        try {
            FileUtils.checkFile(path);

            if (query == null) {
                query = new Query();
            }

            if (options == null) {
                options = new QueryOptions();
            }

            BamManager alignmentManager = new BamManager(path);
            AlignmentFilters<SAMRecord> alignmentFilters = parseQuery(query);
            AlignmentOptions alignmentOptions = parseQueryOptions(options);

            Region region = parseRegion(query);
            if (region != null) {
                if (Reads.ReadAlignment.class == clazz) {
                    return (AlignmentIterator<T>) new ProtoAlignmentIterator(alignmentManager.iterator(region, alignmentOptions,
                            alignmentFilters, Reads.ReadAlignment.class));
                } else if (SAMRecord.class == clazz) {
                    return (AlignmentIterator<T>) new SamRecordAlignmentIterator(alignmentManager.iterator(region, alignmentOptions,
                            alignmentFilters, SAMRecord.class));
                }
            } else {
                if (Reads.ReadAlignment.class == clazz) {
                    return (AlignmentIterator<T>) new ProtoAlignmentIterator(alignmentManager.iterator(alignmentOptions, alignmentFilters,
                            Reads.ReadAlignment.class));
                } else if (SAMRecord.class == clazz) {
                    return (AlignmentIterator<T>) new SamRecordAlignmentIterator(alignmentManager.iterator(alignmentOptions,
                            alignmentFilters, SAMRecord.class));
                }
            }
        } catch (Exception e) {
            e.printStackTrace();
        }
        return null;
    }

    @Override
    public QueryResult<Long> count(Path path, Query query, QueryOptions options) {
        StopWatch watch = new StopWatch();
        watch.start();

        ProtoAlignmentIterator iterator = iterator(path, query, options);
        long cont = 0;
        while (iterator.hasNext()) {
            iterator.next();
            cont++;
        }

        watch.stop();
        return new QueryResult<>("Get count", (int) watch.getTime(), 1, 1, "", "", Arrays.asList(cont));
    }

    @Override
    public QueryResult<AlignmentGlobalStats> stats(Path path, Path workspace) throws Exception {
        StopWatch watch = new StopWatch();
        watch.start();

        FileUtils.checkFile(path);
        FileUtils.checkDirectory(workspace);

        Path statsPath = workspace.resolve(path.getFileName() + ".stats");
        AlignmentGlobalStats alignmentGlobalStats;

        if (statsPath.toFile().exists()) {
            // Read the file of stats
            ObjectMapper objectMapper = new ObjectMapper();
            alignmentGlobalStats = objectMapper.readValue(statsPath.toFile(), AlignmentGlobalStats.class);
        } else {
            BamManager alignmentManager = new BamManager(path);
            alignmentGlobalStats = alignmentManager.stats();
            ObjectMapper objectMapper = new ObjectMapper();
            ObjectWriter objectWriter = objectMapper.typedWriter(AlignmentGlobalStats.class);
            objectWriter.writeValue(statsPath.toFile(), alignmentGlobalStats);
        }

        watch.stop();
        return new QueryResult<>("Get stats", (int) watch.getTime(), 1, 1, "", "", Arrays.asList(alignmentGlobalStats));
    }

    @Override
    public QueryResult<AlignmentGlobalStats> stats(Path path, Path workspace, Query query, QueryOptions options) throws Exception {
        StopWatch watch = new StopWatch();
        watch.start();

        if (options == null) {
            options = new QueryOptions();
        }
        if (query == null) {
            query = new Query();
        }

        if (options.size() == 0 && query.size() == 0) {
            return stats(path, workspace);
        }

        FileUtils.checkFile(path);

        AlignmentOptions alignmentOptions = parseQueryOptions(options);
        AlignmentFilters alignmentFilters = parseQuery(query);
        Region region = parseRegion(query);

        BamManager alignmentManager = new BamManager(path);
        AlignmentGlobalStats alignmentGlobalStats = alignmentManager.stats(region, alignmentOptions, alignmentFilters);

        watch.stop();
        return new QueryResult<>("Get stats", (int) watch.getTime(), 1, 1, "", "", Arrays.asList(alignmentGlobalStats));
    }

    @Override
    public QueryResult<RegionCoverage> coverage(Path path, Path workspace) throws Exception {
        QueryOptions options = new QueryOptions();
        options.put("windowSize", DEFAULT_WINDOW_SIZE);
        options.put("contained", false);
        return coverage(path, workspace, new Query(), options);
    }

    @Override
    public QueryResult<RegionCoverage> coverage(Path path, Path workspace, Query query, QueryOptions options) throws Exception {
        StopWatch watch = new StopWatch();
        watch.start();

        FileUtils.checkFile(path);

        if (query == null) {
            query = new Query();
        }

        if (options == null) {
            options = new QueryOptions();
        }

        AlignmentOptions alignmentOptions = parseQueryOptions(options);
        AlignmentFilters alignmentFilters = parseQuery(query);
        Region region = parseRegion(query);

        String queryResultId;
        int windowSize;
        RegionCoverage coverage = null;

        Path coverageDBPath = workspace.toAbsolutePath().resolve(COVERAGE_DATABASE_NAME);
        if (!coverageDBPath.toFile().exists()
                && (region == null || (region.getEnd() - region.getStart() > 50 * MINOR_CHUNK_SIZE))) {
            createDBCoverage(path, workspace);
        }

        ChunkFrequencyManager chunkFrequencyManager = new ChunkFrequencyManager(coverageDBPath, chunkSize);
        ChunkFrequencyManager.ChunkFrequency chunkFrequency = null;
        if (region != null) {
            if (region.getEnd() - region.getStart() > 50 * MINOR_CHUNK_SIZE) {
                // if region is too big then we calculate the mean. We need to protect this code!
                // and query SQLite database
                windowSize = options.getInt("windowSize", DEFAULT_WINDOW_SIZE);
                chunkFrequency = chunkFrequencyManager.query(region, path, windowSize);
            } else {
                // if region is small enough we calculate all coverage for all positions dynamically
                // calling the biodata alignment manager
                BamManager alignmentManager = new BamManager(path);
                coverage = alignmentManager.coverage(region, alignmentOptions, alignmentFilters);
            }
            queryResultId = region.toString();
        } else {
            // if no region is given we set up the windowSize to default value,
            // we should return a few thousands mean values
            // and query SQLite database
            windowSize = DEFAULT_WINDOW_SIZE;
            SAMFileHeader fileHeader = BamUtils.getFileHeader(path);
            SAMSequenceRecord seq = fileHeader.getSequenceDictionary().getSequences().get(0);
            int arraySize = Math.min(50 * MINOR_CHUNK_SIZE, seq.getSequenceLength());

            region = new Region(seq.getSequenceName(), 1, arraySize * MINOR_CHUNK_SIZE);
<<<<<<< HEAD
            coverage = meanCoverage(path, workspace, region, windowSize);
            queryResultId = "Get coverage";
=======
            chunkFrequency = chunkFrequencyManager.query(region, path, windowSize);
        }

        if (coverage == null) {
            coverage = new RegionCoverage(region, chunkFrequency.getWindowSize(), chunkFrequency.getValues());
>>>>>>> 6482f9e6
        }

        watch.stop();
        return new QueryResult(queryResultId, ((int) watch.getTime()), 1, 1, null, null, Arrays.asList(coverage));
    }

    private Region parseRegion(Query query) {
        Region region = null;
        String regionString = query.getString(QueryParams.REGION.key());
        if (regionString != null && !regionString.isEmpty()) {
            region = new Region(regionString);
        }
        return region;
    }

    private AlignmentFilters<SAMRecord> parseQuery(Query query) {
        AlignmentFilters<SAMRecord> alignmentFilters = SamRecordFilters.create();
        int minMapQ = query.getInt(QueryParams.MIN_MAPQ.key());
        if (minMapQ > 0) {
            alignmentFilters.addMappingQualityFilter(minMapQ);
        }
        return  alignmentFilters;
    }

    private AlignmentOptions parseQueryOptions(QueryOptions options) {
        AlignmentOptions alignmentOptions = new AlignmentOptions()
                .setContained(options.getBoolean(QueryParams.CONTAINED.key()));
        int limit = options.getInt(QueryParams.LIMIT.key());
        if (limit > 0) {
            alignmentOptions.setLimit(limit);
        }
        return alignmentOptions;
    }

    private void createDBCoverage(Path filePath, Path workspace) throws IOException {
        SAMFileHeader fileHeader = BamUtils.getFileHeader(filePath);

        Path coverageDBPath = workspace.toAbsolutePath().resolve(COVERAGE_DATABASE_NAME);
        ChunkFrequencyManager chunkFrequencyManager = new ChunkFrequencyManager(coverageDBPath);
        List<String> chromosomeNames = new ArrayList<>();
        List<Integer> chromosomeLengths = new ArrayList<>();
        fileHeader.getSequenceDictionary().getSequences().forEach(
                seq -> {
                    chromosomeNames.add(seq.getSequenceName());
                    chromosomeLengths.add(seq.getSequenceLength());
                });
        chunkFrequencyManager.init(chromosomeNames, chromosomeLengths);

        Path coveragePath = workspace.toAbsolutePath().resolve(filePath.getFileName() + COVERAGE_SUFFIX);

        AlignmentOptions options = new AlignmentOptions();
        options.setContained(false);

        BamManager alignmentManager = new BamManager(filePath);
        Iterator<SAMSequenceRecord> iterator = fileHeader.getSequenceDictionary().getSequences().iterator();
        PrintWriter writer = new PrintWriter(coveragePath.toFile());
        StringBuilder line;
        while (iterator.hasNext()) {
            SAMSequenceRecord next = iterator.next();
            for (int i = 0; i < next.getSequenceLength(); i += MINOR_CHUNK_SIZE) {
                Region region = new Region(next.getSequenceName(), i + 1,
                        Math.min(i + MINOR_CHUNK_SIZE, next.getSequenceLength()));
                RegionCoverage regionCoverage = alignmentManager.coverage(region, options, null);
                int meanDepth = Math.min(regionCoverage.meanCoverage(), 255);

                // File columns: chunk   chromosome start   end coverage
                // chunk format: chrom_id_suffix, where:
                //      id: int value starting at 0
                //      suffix: chunkSize + k
                // eg. 3_4_1k

                line = new StringBuilder();
                line.append(region.getChromosome()).append("_");
                line.append(i / MINOR_CHUNK_SIZE).append("_").append(MINOR_CHUNK_SIZE / 1000).append("k");
                line.append("\t").append(region.getChromosome());
                line.append("\t").append(region.getStart());
                line.append("\t").append(region.getEnd());
                line.append("\t").append(meanDepth);
                writer.println(line.toString());
            }
        }
        writer.close();
        chunkFrequencyManager.load(coveragePath, filePath);
    }

}<|MERGE_RESOLUTION|>--- conflicted
+++ resolved
@@ -308,16 +308,12 @@
             int arraySize = Math.min(50 * MINOR_CHUNK_SIZE, seq.getSequenceLength());
 
             region = new Region(seq.getSequenceName(), 1, arraySize * MINOR_CHUNK_SIZE);
-<<<<<<< HEAD
-            coverage = meanCoverage(path, workspace, region, windowSize);
             queryResultId = "Get coverage";
-=======
             chunkFrequency = chunkFrequencyManager.query(region, path, windowSize);
         }
 
         if (coverage == null) {
             coverage = new RegionCoverage(region, chunkFrequency.getWindowSize(), chunkFrequency.getValues());
->>>>>>> 6482f9e6
         }
 
         watch.stop();
