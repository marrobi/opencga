/*
 * Copyright 2015-2017 OpenCB
 *
 * Licensed under the Apache License, Version 2.0 (the "License");
 * you may not use this file except in compliance with the License.
 * You may obtain a copy of the License at
 *
 *     http://www.apache.org/licenses/LICENSE-2.0
 *
 * Unless required by applicable law or agreed to in writing, software
 * distributed under the License is distributed on an "AS IS" BASIS,
 * WITHOUT WARRANTIES OR CONDITIONS OF ANY KIND, either express or implied.
 * See the License for the specific language governing permissions and
 * limitations under the License.
 */

package org.opencb.opencga.storage.core.alignment.local;

import ga4gh.Reads;
import htsjdk.samtools.SAMRecord;
import org.apache.commons.lang3.time.StopWatch;
import org.codehaus.jackson.map.ObjectMapper;
import org.codehaus.jackson.map.ObjectWriter;
import org.ga4gh.models.ReadAlignment;
import org.opencb.biodata.models.alignment.RegionCoverage;
import org.opencb.biodata.models.core.Region;
import org.opencb.biodata.tools.alignment.AlignmentOptions;
import org.opencb.biodata.tools.alignment.BamManager;
import org.opencb.biodata.tools.alignment.filters.AlignmentFilters;
import org.opencb.biodata.tools.alignment.filters.SamRecordFilters;
import org.opencb.biodata.tools.alignment.stats.AlignmentGlobalStats;
import org.opencb.commons.datastore.core.Query;
import org.opencb.commons.datastore.core.QueryOptions;
import org.opencb.commons.datastore.core.QueryResult;
import org.opencb.commons.utils.FileUtils;
import org.opencb.opencga.storage.core.alignment.AlignmentDBAdaptor;
import org.opencb.opencga.storage.core.alignment.iterators.AlignmentIterator;
import org.opencb.opencga.storage.core.alignment.iterators.ProtoAlignmentIterator;
import org.opencb.opencga.storage.core.alignment.iterators.SamRecordAlignmentIterator;

import java.nio.file.Path;
import java.util.Arrays;
import java.util.Collections;
import java.util.List;

/**
 * Created by pfurio on 26/10/16.
 */
public class LocalAlignmentDBAdaptor implements AlignmentDBAdaptor {

    private int chunkSize;

    private static final int MINOR_CHUNK_SIZE = 1000;
    private static final int DEFAULT_CHUNK_SIZE = 1000;
    private static final int DEFAULT_WINDOW_SIZE = 1000000;

    private static final String COVERAGE_SUFFIX = ".coverage";
    private static final String COVERAGE_DATABASE_NAME = "coverage.db";


    public LocalAlignmentDBAdaptor() {
        this(DEFAULT_CHUNK_SIZE);
    }

    public LocalAlignmentDBAdaptor(int chunkSize) {
        this.chunkSize = chunkSize;
    }

    @Override
    public QueryResult getAllAlignmentsByRegion(List<Region> regions, QueryOptions options) {
        throw new UnsupportedOperationException();
    }

    @Override
    public QueryResult getAllAlignmentsByGene(String gene, QueryOptions options) {
        throw new UnsupportedOperationException();
    }

    @Override
    public QueryResult getCoverageByRegion(Region region, QueryOptions options) {
        throw new UnsupportedOperationException();
    }

    @Override
    public QueryResult getAlignmentsHistogramByRegion(Region region, boolean histogramLogarithm, int histogramMax) {
        throw new UnsupportedOperationException();
    }

    @Override
    public QueryResult getAllIntervalFrequencies(Region region, QueryOptions options) {
        throw new UnsupportedOperationException();
    }

    @Override
    public QueryResult getAlignmentRegionInfo(Region region, QueryOptions options) {
        throw new UnsupportedOperationException();
    }

    @Override
    public QueryResult<ReadAlignment> get(Path path, Query query, QueryOptions options) {
        try {
            FileUtils.checkFile(path);

            StopWatch watch = StopWatch.createStarted();

            BamManager bamManager = new BamManager(path);
            Region region = parseRegion(query);
            AlignmentFilters<SAMRecord> alignmentFilters = parseQuery(query);
            AlignmentOptions alignmentOptions = parseQueryOptions(options);

            String queryResultId;
            List<ReadAlignment> readAlignmentList;
            if (region != null) {
                readAlignmentList = bamManager.query(region, alignmentFilters, alignmentOptions, ReadAlignment.class);
                queryResultId = region.toString();
            } else {
                readAlignmentList = bamManager.query(alignmentFilters, alignmentOptions, ReadAlignment.class);
                queryResultId = "Get alignments";
            }
            watch.stop();
            return new QueryResult(queryResultId, ((int) watch.getTime()), readAlignmentList.size(), readAlignmentList.size(), null, null,
                    readAlignmentList);
        } catch (Exception e) {
            e.printStackTrace();
            return new QueryResult<>();
        }
    }

    @Override
    public ProtoAlignmentIterator iterator(Path path) {
        return iterator(path, new Query(), new QueryOptions());
    }

    @Override
    public ProtoAlignmentIterator iterator(Path path, Query query, QueryOptions options) {
        return (ProtoAlignmentIterator) iterator(path, query, options, Reads.ReadAlignment.class);
    }

    @Override
    public <T> AlignmentIterator<T> iterator(Path path, Query query, QueryOptions options, Class<T> clazz) {
        try {
            FileUtils.checkFile(path);

            if (query == null) {
                query = new Query();
            }

            if (options == null) {
                options = new QueryOptions();
            }

            BamManager bamManager = new BamManager(path);
            AlignmentFilters<SAMRecord> alignmentFilters = parseQuery(query);
            AlignmentOptions alignmentOptions = parseQueryOptions(options);

            Region region = parseRegion(query);
            if (region != null) {
                if (Reads.ReadAlignment.class == clazz) {
                    return (AlignmentIterator<T>) new ProtoAlignmentIterator(bamManager.iterator(region,
                            alignmentFilters, alignmentOptions, Reads.ReadAlignment.class));
                } else if (SAMRecord.class == clazz) {
                    return (AlignmentIterator<T>) new SamRecordAlignmentIterator(bamManager.iterator(region,
                            alignmentFilters, alignmentOptions, SAMRecord.class));
                }
            } else {
                if (Reads.ReadAlignment.class == clazz) {
                    return (AlignmentIterator<T>) new ProtoAlignmentIterator(bamManager.iterator(alignmentFilters,
                            alignmentOptions, Reads.ReadAlignment.class));
                } else if (SAMRecord.class == clazz) {
                    return (AlignmentIterator<T>) new SamRecordAlignmentIterator(bamManager.iterator(alignmentFilters,
                            alignmentOptions, SAMRecord.class));
                }
            }
        } catch (Exception e) {
            e.printStackTrace();
        }
        return null;
    }

    @Override
    public QueryResult<Long> count(Path path, Query query, QueryOptions options) {
        StopWatch watch = new StopWatch();
        watch.start();

        ProtoAlignmentIterator iterator = iterator(path, query, options);
        long cont = 0;
        while (iterator.hasNext()) {
            iterator.next();
            cont++;
        }

        watch.stop();
        return new QueryResult<>("Get count", (int) watch.getTime(), 1, 1, "", "", Arrays.asList(cont));
    }

    @Override
    public QueryResult<AlignmentGlobalStats> stats(Path path, Path workspace) throws Exception {
        StopWatch watch = new StopWatch();
        watch.start();

        FileUtils.checkFile(path);
        FileUtils.checkDirectory(workspace);

        Path statsPath = workspace.resolve(path.getFileName() + ".stats");
        AlignmentGlobalStats alignmentGlobalStats;

        if (statsPath.toFile().exists()) {
            // Read the file of stats
            ObjectMapper objectMapper = new ObjectMapper();
            alignmentGlobalStats = objectMapper.readValue(statsPath.toFile(), AlignmentGlobalStats.class);
        } else {
            BamManager alignmentManager = new BamManager(path);
            alignmentGlobalStats = alignmentManager.stats();
            ObjectMapper objectMapper = new ObjectMapper();
            ObjectWriter objectWriter = objectMapper.typedWriter(AlignmentGlobalStats.class);
            objectWriter.writeValue(statsPath.toFile(), alignmentGlobalStats);
        }

        watch.stop();
        return new QueryResult<>("Get stats", (int) watch.getTime(), 1, 1, "", "", Arrays.asList(alignmentGlobalStats));
    }

    @Override
    public QueryResult<AlignmentGlobalStats> stats(Path path, Path workspace, Query query, QueryOptions options) throws Exception {
        StopWatch watch = new StopWatch();
        watch.start();

        if (options == null) {
            options = new QueryOptions();
        }
        if (query == null) {
            query = new Query();
        }

        if (options.size() == 0 && query.size() == 0) {
            return stats(path, workspace);
        }

        FileUtils.checkFile(path);

        AlignmentOptions alignmentOptions = parseQueryOptions(options);
        AlignmentFilters alignmentFilters = parseQuery(query);
        Region region = parseRegion(query);

        BamManager alignmentManager = new BamManager(path);
        AlignmentGlobalStats alignmentGlobalStats = alignmentManager.stats(region, alignmentFilters, alignmentOptions);

        watch.stop();
        return new QueryResult<>("Get stats", (int) watch.getTime(), 1, 1, "", "", Arrays.asList(alignmentGlobalStats));
    }

    @Override
    public QueryResult<RegionCoverage> coverage(Path path, Region region, int windowSize) throws Exception {
//        QueryOptions options = new QueryOptions();
//        options.put(QueryParams.WINDOW_SIZE.key(), DEFAULT_WINDOW_SIZE);
//        options.put(QueryParams.CONTAINED.key(), false);
//        return coverage(path, workspace, new Query(), options);

        StopWatch watch = StopWatch.createStarted();
        BamManager bamManager = new BamManager(path);
        RegionCoverage coverage;
        if (path.toFile().getName().endsWith(".bam")) {
            coverage = bamManager.coverage(region, windowSize);
        } else {
            coverage = bamManager.coverage(region, windowSize, path);
        }
        return new QueryResult<>(region.toString(), ((int) watch.getTime()), 1, 1, null, null, Collections.singletonList(coverage));
    }

//    @Override
//    public QueryResult<RegionCoverage> coverage(Path path, Path workspace, Query query, QueryOptions options) throws Exception {
//        StopWatch watch = new StopWatch();
//        watch.start();
//
//        FileUtils.checkFile(path);
//
//        if (query == null) {
//            query = new Query();
//        }
//
//        if (options == null) {
//            options = new QueryOptions();
//        }
//
//        AlignmentOptions alignmentOptions = parseQueryOptions(options);
//        AlignmentFilters alignmentFilters = parseQuery(query);
//        Region region = parseRegion(query);
//
//        String queryResultId;
//        int windowSize;
//        RegionCoverage coverage = null;
//
//        Path coverageDBPath = workspace.toAbsolutePath().resolve(COVERAGE_DATABASE_NAME);
//        if (!coverageDBPath.toFile().exists()
//                && (region == null || (region.getEnd() - region.getStart() > 50 * MINOR_CHUNK_SIZE))) {
//            createDBCoverage(path, workspace);
//        }
//
//        ChunkFrequencyManager chunkFrequencyManager = new ChunkFrequencyManager(coverageDBPath, chunkSize);
//        ChunkFrequencyManager.ChunkFrequency chunkFrequency = null;
//        if (region != null) {
//            if (region.getEnd() - region.getStart() > 50 * MINOR_CHUNK_SIZE) {
//                // if region is too big then we calculate the mean. We need to protect this code!
//                // and query SQLite database
//                windowSize = options.getInt(QueryParams.WINDOW_SIZE.key(), DEFAULT_WINDOW_SIZE);
//                chunkFrequency = chunkFrequencyManager.query(region, path, windowSize);
//            } else {
//                // if region is small enough we calculate all coverage for all positions dynamically
//                // calling the biodata alignment manager
//                BamManager alignmentManager = new BamManager(path);
//                coverage = alignmentManager.coverage(region, alignmentFilters, alignmentOptions);
//            }
//            queryResultId = region.toString();
//        } else {
//            // if no region is given we set up the windowSize to default value,
//            // we should return a few thousands mean values
//            // and query SQLite database
//            windowSize = DEFAULT_WINDOW_SIZE;
//            SAMFileHeader fileHeader = BamUtils.getFileHeader(path);
//            SAMSequenceRecord seq = fileHeader.getSequenceDictionary().getSequences().get(0);
//            int arraySize = Math.min(50 * MINOR_CHUNK_SIZE, seq.getSequenceLength());
//
//            region = new Region(seq.getSequenceName(), 1, arraySize * MINOR_CHUNK_SIZE);
//            queryResultId = "Get coverage";
//            chunkFrequency = chunkFrequencyManager.query(region, path, windowSize);
//        }
//
//        if (coverage == null && chunkFrequency != null) {
//            coverage = new RegionCoverage(region, chunkFrequency.getWindowSize(), chunkFrequency.getValues());
//        }
//
//        watch.stop();
//        return new QueryResult(queryResultId, ((int) watch.getTime()), 1, 1, null, null, Arrays.asList(coverage));
//    }

    private Region parseRegion(Query query) {
        Region region = null;
        String regionString = query.getString(QueryParams.REGION.key());
        if (regionString != null && !regionString.isEmpty()) {
            region = new Region(regionString);
        }
        return region;
    }

    private AlignmentFilters<SAMRecord> parseQuery(Query query) {
        AlignmentFilters<SAMRecord> alignmentFilters = SamRecordFilters.create();

        if (query != null) {
            int minMapQ = query.getInt(QueryParams.MIN_MAPQ.key());
            if (minMapQ > 0) {
                alignmentFilters.addMappingQualityFilter(minMapQ);
            }

            int numMismatches = query.getInt(QueryParams.MAX_NM.key());
            if (numMismatches > 0) {
                alignmentFilters.addMaxNumberMismatchesFilter(numMismatches);
            }

            int numHits = query.getInt(QueryParams.MAX_NH.key());
            if (numHits > 0) {
                alignmentFilters.addMaxNumberHitsFilter(numHits);
            }

            if (query.getBoolean(QueryParams.PROPERLY_PAIRED.key())) {
                alignmentFilters.addProperlyPairedFilter();
            }

            if (query.getBoolean(QueryParams.SKIP_UNMAPPED.key())) {
                alignmentFilters.addUnmappedFilter();
            }

            if (query.getBoolean(QueryParams.SKIP_DUPLICATED.key())) {
                alignmentFilters.addDuplicatedFilter();
            }
        }

<<<<<<< HEAD
        return  alignmentFilters;
=======
        return alignmentFilters;
>>>>>>> fa47e5e2
    }

    private AlignmentOptions parseQueryOptions(QueryOptions options) {
        AlignmentOptions alignmentOptions = new AlignmentOptions().setContained(options.getBoolean(QueryParams.CONTAINED.key()));

        int windowSize = options.getInt(QueryParams.WINDOW_SIZE.key());
        if (windowSize > 0) {
            alignmentOptions.setWindowSize(windowSize);
        }

        int limit = options.getInt(QueryOptions.LIMIT);
        if (limit > 0) {
            alignmentOptions.setLimit(limit);
        }

        return alignmentOptions;
    }

//    private void createDBCoverage(Path filePath, Path workspace) throws IOException {
//        SAMFileHeader fileHeader = BamUtils.getFileHeader(filePath);
//
//        Path coverageDBPath = workspace.toAbsolutePath().resolve(COVERAGE_DATABASE_NAME);
//        ChunkFrequencyManager chunkFrequencyManager = new ChunkFrequencyManager(coverageDBPath);
//        List<String> chromosomeNames = new ArrayList<>();
//        List<Integer> chromosomeLengths = new ArrayList<>();
//        fileHeader.getSequenceDictionary().getSequences().forEach(
//                seq -> {
//                    chromosomeNames.add(seq.getSequenceName());
//                    chromosomeLengths.add(seq.getSequenceLength());
//                });
//        chunkFrequencyManager.init(chromosomeNames, chromosomeLengths);
//
//        Path coveragePath = workspace.toAbsolutePath().resolve(filePath.getFileName() + COVERAGE_SUFFIX);
//
//        AlignmentOptions options = new AlignmentOptions();
//        options.setContained(false);
//
//        BamUtils.createCoverageWigFile(filePath, coveragePath, 200);
//        chunkFrequencyManager.loadWigFile(coveragePath, filePath);
//    }

}<|MERGE_RESOLUTION|>--- conflicted
+++ resolved
@@ -374,11 +374,7 @@
             }
         }
 
-<<<<<<< HEAD
-        return  alignmentFilters;
-=======
         return alignmentFilters;
->>>>>>> fa47e5e2
     }
 
     private AlignmentOptions parseQueryOptions(QueryOptions options) {
