--- conflicted
+++ resolved
@@ -179,11 +179,7 @@
             ParallelTaskRunner<Variant, VariantAnnotation> parallelTaskRunner =
                     new ParallelTaskRunner<>(variantDataReader, annotationTask, variantAnnotationDataWriter, config);
             parallelTaskRunner.run();
-<<<<<<< HEAD
-        } catch (Exception e) {
-=======
         } catch (ExecutionException e) {
->>>>>>> d5e9525f
             throw new IOException(e);
         }
 
