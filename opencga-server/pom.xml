<?xml version="1.0" encoding="UTF-8"?>
<project xmlns="http://maven.apache.org/POM/4.0.0"
         xmlns:xsi="http://www.w3.org/2001/XMLSchema-instance"
         xsi:schemaLocation="http://maven.apache.org/POM/4.0.0 http://maven.apache.org/xsd/maven-4.0.0.xsd">
    <modelVersion>4.0.0</modelVersion>
    <parent>
        <groupId>org.opencb.opencga</groupId>
        <artifactId>opencga</artifactId>
        <version>0.4.0</version>
        <relativePath>..</relativePath>
    </parent>

    <artifactId>opencga-server</artifactId>
    <packaging>war</packaging>
    <version>${opencga.version}</version>

    <dependencies>
        <dependency>
            <groupId>org.opencb.opencga</groupId>
            <artifactId>opencga-account</artifactId>
        </dependency>
        <dependency>
            <groupId>org.opencb.opencga</groupId>
            <artifactId>opencga-lib</artifactId>
        </dependency>
        <dependency>
            <groupId>org.opencb.opencga</groupId>
            <artifactId>opencga-analysis</artifactId>
        </dependency>
        <dependency>
            <groupId>org.opencb.opencga</groupId>
            <artifactId>opencga-storage-mongodb</artifactId>
            <version>${opencga.version}</version>
        </dependency>
        <dependency>
            <groupId>org.opencb.opencga</groupId>
            <artifactId>opencga-catalog</artifactId>
            <version>${opencga.version}</version>
        </dependency>
        <dependency>
            <groupId>org.opencb.opencga</groupId>
            <artifactId>opencga-catalog</artifactId>
            <version>${opencga.version}</version>
        </dependency>
        <dependency>
            <groupId>com.google.guava</groupId>
            <artifactId>guava</artifactId>
        </dependency>
        <dependency>
            <groupId>org.slf4j</groupId>
            <artifactId>slf4j-api</artifactId>
        </dependency>
        <dependency>
            <groupId>org.slf4j</groupId>
            <artifactId>slf4j-simple</artifactId>
        </dependency>
        <dependency>
            <groupId>com.fasterxml.jackson.core</groupId>
            <artifactId>jackson-databind</artifactId>
        </dependency>
        <dependency>
            <groupId>commons-io</groupId>
            <artifactId>commons-io</artifactId>
        </dependency>
        <dependency>
            <groupId>javax.servlet</groupId>
            <artifactId>javax.servlet-api</artifactId>
            <version>3.1.0</version>
            <scope>provided</scope>
        </dependency>
        <dependency>
            <groupId>org.glassfish.jersey.core</groupId>
            <artifactId>jersey-client</artifactId>
            <version>2.12</version>
        </dependency>
        <dependency>
            <groupId>org.glassfish.jersey.containers</groupId>
            <artifactId>jersey-container-servlet</artifactId>
            <version>2.12</version>
        </dependency>
        <dependency>
            <groupId>org.glassfish.jersey.media</groupId>
            <artifactId>jersey-media-multipart</artifactId>
            <version>2.12</version>
        </dependency>
        <dependency>
<<<<<<< HEAD
=======
            <groupId>org.glassfish.jersey.media</groupId>
            <artifactId>jersey-media-json-jackson</artifactId>
            <version>2.12</version>
        </dependency>

        <dependency>
>>>>>>> bba62bea
            <groupId>com.wordnik</groupId>
            <artifactId>swagger-jersey2-jaxrs_2.11</artifactId>
            <version>1.3.8</version>
        </dependency>
        <dependency>
            <groupId>javax.mail</groupId>
            <artifactId>mail</artifactId>
        </dependency>
        <dependency>
            <groupId>asm</groupId>
            <artifactId>asm</artifactId>
            <version>3.3.1</version>
        </dependency>
    </dependencies>

    <build>
        <finalName>opencga</finalName>
        <resources>
            <resource>
                <directory>src/main/resources</directory>
                <filtering>true</filtering>
            </resource>
        </resources>
<<<<<<< HEAD
    </build>

=======
        <plugins>
            <plugin>
                <groupId>org.apache.maven.plugins</groupId>
                <artifactId>maven-compiler-plugin</artifactId>
                <version>3.1</version>
                <configuration>
                    <source>1.7</source>
                    <target>1.7</target>
                    <excludes>
                        <exclude>**/serverold/**</exclude>
                    </excludes>
                </configuration>
            </plugin>
        </plugins>
    </build>
>>>>>>> bba62bea
</project><|MERGE_RESOLUTION|>--- conflicted
+++ resolved
@@ -37,11 +37,7 @@
             <artifactId>opencga-catalog</artifactId>
             <version>${opencga.version}</version>
         </dependency>
-        <dependency>
-            <groupId>org.opencb.opencga</groupId>
-            <artifactId>opencga-catalog</artifactId>
-            <version>${opencga.version}</version>
-        </dependency>
+
         <dependency>
             <groupId>com.google.guava</groupId>
             <artifactId>guava</artifactId>
@@ -84,15 +80,12 @@
             <version>2.12</version>
         </dependency>
         <dependency>
-<<<<<<< HEAD
-=======
             <groupId>org.glassfish.jersey.media</groupId>
             <artifactId>jersey-media-json-jackson</artifactId>
             <version>2.12</version>
         </dependency>
 
         <dependency>
->>>>>>> bba62bea
             <groupId>com.wordnik</groupId>
             <artifactId>swagger-jersey2-jaxrs_2.11</artifactId>
             <version>1.3.8</version>
@@ -116,10 +109,6 @@
                 <filtering>true</filtering>
             </resource>
         </resources>
-<<<<<<< HEAD
-    </build>
-
-=======
         <plugins>
             <plugin>
                 <groupId>org.apache.maven.plugins</groupId>
@@ -135,5 +124,4 @@
             </plugin>
         </plugins>
     </build>
->>>>>>> bba62bea
 </project>