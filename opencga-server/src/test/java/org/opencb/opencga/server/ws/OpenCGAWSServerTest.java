/*
 * Copyright 2015 OpenCB
 *
 * Licensed under the Apache License, Version 2.0 (the "License");
 * you may not use this file except in compliance with the License.
 * You may obtain a copy of the License at
 *
 *     http://www.apache.org/licenses/LICENSE-2.0
 *
 * Unless required by applicable law or agreed to in writing, software
 * distributed under the License is distributed on an "AS IS" BASIS,
 * WITHOUT WARRANTIES OR CONDITIONS OF ANY KIND, either express or implied.
 * See the License for the specific language governing permissions and
 * limitations under the License.
 */

package org.opencb.opencga.server.ws;

import org.apache.tools.ant.types.Commandline;
import org.glassfish.jersey.media.multipart.FormDataBodyPart;
import org.glassfish.jersey.media.multipart.MultiPart;
import org.junit.AfterClass;
import org.junit.Before;
import org.junit.BeforeClass;
import org.junit.Test;
import org.opencb.biodata.models.variant.StudyEntry;
import org.opencb.commons.datastore.core.Query;
import org.opencb.commons.datastore.core.QueryOptions;
import org.opencb.biodata.models.variant.Variant;
import org.opencb.commons.datastore.core.QueryResult;
import org.opencb.commons.datastore.mongodb.MongoDataStoreManager;
import org.opencb.opencga.analysis.AnalysisExecutionException;
import org.opencb.opencga.analysis.AnalysisJobExecutor;
import org.opencb.opencga.catalog.authorization.AuthorizationManager;
import org.opencb.opencga.catalog.db.api.CatalogSampleDBAdaptor;
import org.opencb.opencga.catalog.exceptions.CatalogException;
import org.opencb.opencga.catalog.models.*;
import org.opencb.opencga.storage.app.StorageMain;
import org.opencb.opencga.storage.app.StorageServerMain;
import org.opencb.opencga.storage.core.alignment.adaptors.AlignmentDBAdaptor;

import javax.ws.rs.client.Entity;
import javax.ws.rs.client.WebTarget;
import javax.ws.rs.core.MediaType;
import java.io.IOException;
import java.util.Arrays;
import java.util.List;
import java.util.stream.Collectors;

import static org.junit.Assert.assertEquals;
import static org.junit.Assert.assertNotNull;

public class OpenCGAWSServerTest {

    public static final String TEST_SERVER_USER = "test_server_user";
    private static WSServerTestUtils serverTestUtils;
    private WebTarget webTarget;

    @BeforeClass
    static public void initServer() throws Exception {
        serverTestUtils = new WSServerTestUtils();
        serverTestUtils.initServer();
    }

    @AfterClass
    static public void shutdownServer() throws Exception {
        serverTestUtils.shutdownServer();
    }


    @Before
    public void init() throws Exception {

        //Drop default user mongoDB database.
        String databaseName = WSServerTestUtils.DATABASE_PREFIX + TEST_SERVER_USER + "_" + ProjectWSServerTest.PROJECT_ALIAS;
        new MongoDataStoreManager("localhost", 27017).drop(databaseName);

        serverTestUtils.setUp();
        webTarget = serverTestUtils.getWebTarget();

    }

    /** First echo message to test Server connectivity **/
    @Test
    public void testConnectivity() throws InterruptedException, IOException {
        String message = "Test";
        WebTarget testPath = webTarget.path("test").path("echo").path(message);
        System.out.println("testPath = " + testPath);
        String s = testPath.request().get(String.class);
        assertEquals("Expected [" + message + "], actual [" + s + "]", message, s);

        testPath = webTarget.path("test").path("echo");
        System.out.println("testPath = " + testPath);
        MultiPart multiPart = new MultiPart();
        multiPart.setMediaType(MediaType.MULTIPART_FORM_DATA_TYPE);
        FormDataBodyPart bodyPart = new FormDataBodyPart("message", message);
        multiPart.bodyPart(bodyPart);

        s = testPath.request().post(Entity.entity(multiPart, multiPart.getMediaType()), String.class);
        assertEquals("Expected [" + message + "], actual [" + s + "]", message, s);
    }

    /** User tests **/
    @Test
    public void userTests() throws IOException {
        UserWSServerTest userTest = new UserWSServerTest(webTarget);
        User user = userTest.createUser(TEST_SERVER_USER);
        String sessionId = userTest.loginUser(user.getId());
        userTest.updateUser(user.getId(), sessionId);
    }

    @Test
    public void workflowCreation() throws Exception {
        UserWSServerTest userTest = new UserWSServerTest(webTarget);
        User user = userTest.createUser(TEST_SERVER_USER);
        String sessionId = userTest.loginUser(user.getId());
        user = userTest.info(user.getId(), sessionId);

        ProjectWSServerTest prTest = new ProjectWSServerTest(webTarget);
        Project project = prTest.createProject(user.getId(), sessionId);
        prTest.modifyProject(project.getId(), sessionId);
        project = prTest.info(project.getId(), sessionId);
        userTest.getAllProjects(user.getId(), sessionId);

        StudyWSServerTest stTest = new StudyWSServerTest(webTarget);
        Study study = stTest.createStudy(project.getId(), sessionId);
        stTest.modifyStudy(study.getId(), sessionId);
        study = stTest.info(study.getId(), sessionId);
        prTest.getAllStudies(project.getId(), sessionId);

        FileWSServerTest fileTest = new FileWSServerTest();
        fileTest.setWebTarget(webTarget);
        File fileVcf = fileTest.uploadVcf(study.getId(), sessionId);
        assertEquals(File.FileStatus.READY, fileVcf.getStatus().getStatus());
        assertEquals(File.Bioformat.VARIANT, fileVcf.getBioformat());
        Job indexJobVcf = fileTest.index(fileVcf.getId(), sessionId);

        /* Emulate DAEMON working */
        indexJobVcf = runStorageJob(sessionId, indexJobVcf);
        assertEquals(Job.JobStatus.READY, indexJobVcf.getStatus().getStatus());

        QueryOptions queryOptions = new QueryOptions("limit", 10);
        queryOptions.put("region", "1");
        List<Sample> samples = OpenCGAWSServer.catalogManager.getAllSamples(study.getId(),
                new Query(CatalogSampleDBAdaptor.QueryParams.ID.key(), fileVcf.getSampleIds()), new QueryOptions(), sessionId).getResult();
        List<String> sampleNames = samples.stream().map(Sample::getName).collect(Collectors.toList());
        List<Variant> variants = fileTest.fetchVariants(fileVcf.getId(), sessionId, queryOptions);
        assertEquals(10, variants.size());
        for (Variant variant : variants) {
            for (StudyEntry sourceEntry : variant.getStudies()) {
                assertEquals(sampleNames.size(), sourceEntry.getSamplesData().size());
                assertNotNull("Stats must be calculated", sourceEntry.getStats(StudyEntry.DEFAULT_COHORT));
            }
            assertNotNull("Must be annotated", variant.getAnnotation());
        }

        //Create a new user with permissions just over 2 samples.
        String userTest2 = OpenCGAWSServer.catalogManager.createUser("userTest2", "userTest2", "my@email.com", "1234", "ACME", new QueryOptions()).first().getId();
        String sessionId2 = OpenCGAWSServer.catalogManager.login(userTest2, "1234", "127.0.0.1").first().getString("sessionId");
        OpenCGAWSServer.catalogManager.addMemberToGroup(study.getId(), AuthorizationManager.MEMBERS_ROLE, userTest2, sessionId);

        QueryResult<Sample> allSamples = OpenCGAWSServer.catalogManager.getAllSamples(study.getId(),
                new Query(CatalogSampleDBAdaptor.QueryParams.NAME.key(), "NA19685,NA19661"), new QueryOptions(), sessionId);
<<<<<<< HEAD
        OpenCGAWSServer.catalogManager.shareSample(allSamples.getResult().get(0).getId() + "", "@" + AuthorizationManager.MEMBERS_GROUP,
                new AclEntry("@" + AuthorizationManager.MEMBERS_GROUP, true, false, false, false), sessionId);
=======
        OpenCGAWSServer.catalogManager.shareSample(allSamples.getResult().get(0).getId() + "", "@" + AuthorizationManager.MEMBERS_ROLE,
                new AclEntry("@" + AuthorizationManager.MEMBERS_ROLE, true, false, false, false), sessionId);
>>>>>>> c6ea2d61
        OpenCGAWSServer.catalogManager.shareSample(allSamples.getResult().get(1).getId() + "", userTest2,
                new AclEntry(userTest2, true, false, false, false), sessionId);

        variants = stTest.fetchVariants(study.getId(), sessionId2, queryOptions);
        assertEquals(10, variants.size());
        for (Variant variant : variants) {
            for (StudyEntry sourceEntry : variant.getStudies()) {
                assertEquals(2, sourceEntry.getSamplesData().size());
                assertNotNull("Stats must be calculated", sourceEntry.getStats(StudyEntry.DEFAULT_COHORT));
            }
            assertNotNull("Must be annotated", variant.getAnnotation());
        }


        Cohort myCohort = OpenCGAWSServer.catalogManager.createCohort(study.getId(), "MyCohort", Cohort.Type.FAMILY, "", samples.stream().map(Sample::getId).collect(Collectors.toList()), null, sessionId).first();
        assertEquals(Cohort.CohortStatus.NONE, OpenCGAWSServer.catalogManager.getCohort(myCohort.getId(), null, sessionId).first().getStatus().getStatus());

        long outputId = OpenCGAWSServer.catalogManager.getFileParent(fileVcf.getId(), null, sessionId).first().getId();
        Job calculateVariantStatsJob = fileTest.calculateVariantStats(myCohort.getId(), outputId, sessionId);

        /* Emulate DAEMON working */
        calculateVariantStatsJob = runStorageJob(sessionId, calculateVariantStatsJob);
        assertEquals(Job.JobStatus.READY, calculateVariantStatsJob.getStatus().getStatus());
        assertEquals(Cohort.CohortStatus.READY, OpenCGAWSServer.catalogManager.getCohort(myCohort.getId(), null, sessionId).first().getStatus().getStatus());



        File fileBam = fileTest.uploadBam(study.getId(), sessionId);
        assertEquals(File.FileStatus.READY, fileBam.getStatus().getStatus());
        assertEquals(File.Bioformat.ALIGNMENT, fileBam.getBioformat());
        Job indexJobBam = fileTest.index(fileBam.getId(), sessionId);

        /* Emulate DAEMON working */
        indexJobBam = runStorageJob(sessionId, indexJobBam);
        assertEquals(Job.JobStatus.READY, indexJobBam.getStatus().getStatus());

        queryOptions = new QueryOptions("limit", 10);
        queryOptions.put("region", "20:60000-60200");
        queryOptions.put(AlignmentDBAdaptor.QO_INCLUDE_COVERAGE, false);
        fileTest.fetchAlignments(fileBam.getId(), sessionId, queryOptions);
//        assertEquals(10, alignments.size());

    }

    /**
     * Do not execute Job using its command line, won't find the opencga-storage.sh
     * Call directly to the OpenCGAStorageMain
     */
    private Job runStorageJob(String sessionId, Job storageJob) throws AnalysisExecutionException, IOException, CatalogException {
        String[] args = Commandline.translateCommandline(storageJob.getCommandLine());
        storageJob.setCommandLine("Executing Storage CLI " + storageJob.getCommandLine());
        StorageMain.privateMain((Arrays.copyOfRange(args, 1, args.length)));
        storageJob.setCommandLine("echo 'Executing fake job CLI' " + storageJob.getCommandLine());
        AnalysisJobExecutor.execute(OpenCGAWSServer.catalogManager, storageJob, sessionId);
        return OpenCGAWSServer.catalogManager.getJob(storageJob.getId(), null, sessionId).first();
    }

}<|MERGE_RESOLUTION|>--- conflicted
+++ resolved
@@ -161,13 +161,8 @@
 
         QueryResult<Sample> allSamples = OpenCGAWSServer.catalogManager.getAllSamples(study.getId(),
                 new Query(CatalogSampleDBAdaptor.QueryParams.NAME.key(), "NA19685,NA19661"), new QueryOptions(), sessionId);
-<<<<<<< HEAD
-        OpenCGAWSServer.catalogManager.shareSample(allSamples.getResult().get(0).getId() + "", "@" + AuthorizationManager.MEMBERS_GROUP,
-                new AclEntry("@" + AuthorizationManager.MEMBERS_GROUP, true, false, false, false), sessionId);
-=======
         OpenCGAWSServer.catalogManager.shareSample(allSamples.getResult().get(0).getId() + "", "@" + AuthorizationManager.MEMBERS_ROLE,
                 new AclEntry("@" + AuthorizationManager.MEMBERS_ROLE, true, false, false, false), sessionId);
->>>>>>> c6ea2d61
         OpenCGAWSServer.catalogManager.shareSample(allSamples.getResult().get(1).getId() + "", userTest2,
                 new AclEntry(userTest2, true, false, false, false), sessionId);
 
