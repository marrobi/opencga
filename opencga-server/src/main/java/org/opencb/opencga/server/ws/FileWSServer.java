/*
 * Copyright 2015 OpenCB
 *
 * Licensed under the Apache License, Version 2.0 (the "License");
 * you may not use this file except in compliance with the License.
 * You may obtain a copy of the License at
 *
 *     http://www.apache.org/licenses/LICENSE-2.0
 *
 * Unless required by applicable law or agreed to in writing, software
 * distributed under the License is distributed on an "AS IS" BASIS,
 * WITHOUT WARRANTIES OR CONDITIONS OF ANY KIND, either express or implied.
 * See the License for the specific language governing permissions and
 * limitations under the License.
 */

package org.opencb.opencga.server.ws;

import com.wordnik.swagger.annotations.Api;
import com.wordnik.swagger.annotations.ApiOperation;
import com.wordnik.swagger.annotations.ApiParam;
import org.glassfish.jersey.media.multipart.FormDataContentDisposition;
import org.glassfish.jersey.media.multipart.FormDataParam;
import org.opencb.biodata.models.feature.Region;
import org.opencb.datastore.core.ObjectMap;
import org.opencb.datastore.core.QueryOptions;
import org.opencb.datastore.core.QueryResponse;
import org.opencb.datastore.core.QueryResult;
<<<<<<< HEAD
import org.opencb.opencga.analysis.storage.AnalysisFileIndexer;
import org.opencb.opencga.catalog.db.api.CatalogFileDBAdaptor;
import org.opencb.opencga.catalog.exceptions.CatalogException;
import org.opencb.opencga.catalog.exceptions.CatalogIOException;
=======
import org.opencb.opencga.analysis.AnalysisExecutionException;
import org.opencb.opencga.analysis.files.FileMetadataReader;
import org.opencb.opencga.analysis.files.FileScanner;
import org.opencb.opencga.analysis.storage.AnalysisFileIndexer;
import org.opencb.opencga.catalog.db.api.CatalogFileDBAdaptor;
import org.opencb.opencga.catalog.exceptions.CatalogException;
import org.opencb.opencga.catalog.io.CatalogIOManager;
>>>>>>> 8b5b37fd
import org.opencb.opencga.catalog.models.DataStore;
import org.opencb.opencga.catalog.models.File;
import org.opencb.opencga.catalog.models.Index;
import org.opencb.opencga.catalog.models.Job;
<<<<<<< HEAD
=======
import org.opencb.opencga.catalog.exceptions.CatalogIOException;
import org.opencb.opencga.catalog.utils.CatalogFileUtils;
import org.opencb.opencga.core.UriUtils;
>>>>>>> 8b5b37fd
import org.opencb.opencga.core.common.Config;
import org.opencb.opencga.core.common.IOUtils;
import org.opencb.opencga.core.exception.VersionException;
import org.opencb.opencga.storage.core.StorageManagerException;
import org.opencb.opencga.storage.core.alignment.AlignmentStorageManager;
import org.opencb.opencga.storage.core.alignment.adaptors.AlignmentDBAdaptor;
import org.opencb.opencga.storage.core.variant.VariantStorageManager;
import org.opencb.opencga.storage.core.variant.adaptors.VariantDBAdaptor;

import javax.servlet.http.HttpServletRequest;
import javax.ws.rs.*;
import javax.ws.rs.Path;
import javax.ws.rs.core.Context;
import javax.ws.rs.core.MediaType;
import javax.ws.rs.core.Response;
import javax.ws.rs.core.UriInfo;
import java.io.*;
import java.net.URI;
import java.nio.charset.StandardCharsets;
import java.nio.file.*;
import java.util.*;


@Path("/{version}/files")
@Produces(MediaType.APPLICATION_JSON)
@Api(value = "Files", position = 4, description = "Methods for working with 'files' endpoint")
public class FileWSServer extends OpenCGAWSServer {


    public FileWSServer(@PathParam("version") String version, @Context UriInfo uriInfo,
                        @Context HttpServletRequest httpServletRequest)
            throws IOException, ClassNotFoundException, IllegalAccessException, InstantiationException, VersionException {
        super(version, uriInfo, httpServletRequest);
//        String alignmentManagerName = properties.getProperty("STORAGE.ALIGNMENT-MANAGER", MONGODB_ALIGNMENT_MANAGER);
//        String alignmentManagerName = MONGODB_ALIGNMENT_MANAGER;
//        String variantManagerName = MONGODB_VARIANT_MANAGER;

//        if (variantStorageManager == null) {
//            variantStorageManager = (VariantStorageManager) Class.forName(variantManagerName).newInstance();
//        }
//        if(alignmentStorageManager == null) {
//            alignmentStorageManager = (AlignmentStorageManager) Class.forName(alignmentManagerName).newInstance();
////            try {
////                alignmentStorageManager = (AlignmentStorageManager) Class.forName(alignmentManagerName).newInstance();
////            } catch (InstantiationException | IllegalAccessException | ClassNotFoundException e) {
////                e.printStackTrace();
////                logger.error(e.getMessage(), e);
////            }
//            //dbAdaptor = alignmentStorageManager.getDBAdaptor(null);
//        }
    }

    @POST
    @Path("/create")
    @Consumes(MediaType.APPLICATION_JSON)
    @ApiOperation(value = "Create file with POST method", position = 1, response = QueryResult.class, notes =
            "This method only creates the file entry in Catalog.<br>" +
                    "Will accept (but not yet): acl.<br>" +
                    "<ul>" +
                    "<il><b>id</b> parameter will be ignored.<br></il>" +
                    "<il><b>type</b> accepted values: [<b>'FOLDER', 'FILE', 'INDEX'</b>].<br></il>" +
                    "<il><b>format</b> accepted values: [<b>'PLAIN', 'GZIP', 'EXECUTABLE', 'IMAGE'</b>].<br></il>" +
                    "<il><b>bioformat</b> accepted values: [<b>'VARIANT', 'ALIGNMENT', 'SEQUENCE', 'NONE'</b>].<br></il>" +
                    "<il><b>status</b> accepted values (admin required): [<b>'INDEXING', 'STAGE', 'UPLOADED', 'READY', 'TRASHED', 'DELETED'</b>].<br></il>" +
                    "<il><b>creatorId</b> should be the same as que sessionId user (unless you are admin) </il>" +
                    "<ul>")
    public Response createFilePOST(@ApiParam(value = "studyId", required = true) @QueryParam("studyId") String studyIdStr,
                                   @ApiParam(value = "files", required = true) List<File> files) {
//        List<File> catalogFiles = new LinkedList<>();
        List<QueryResult<File>> queryResults = new LinkedList<>();
        int studyId;
        try {
            studyId = catalogManager.getStudyId(studyIdStr);
        } catch (CatalogException e) {
            e.printStackTrace();
            return createErrorResponse(e);
        }
        for (File file : files) {
            try {
                QueryResult<File> fileQueryResult = catalogManager.createFile(studyId, file.getType(), file.getFormat(),
                        file.getBioformat(), file.getPath(), file.getOwnerId(), file.getCreationDate(),
                        file.getDescription(), file.getStatus(), file.getDiskUsage(), file.getExperimentId(),
                        file.getSampleIds(), file.getJobId(), file.getStats(), file.getAttributes(), true, queryOptions, sessionId);
//                file = fileQueryResult.getResult().get(0);
                System.out.println("fileQueryResult = " + fileQueryResult);
                queryResults.add(fileQueryResult);
            } catch (Exception e) {
                queryResults.add(new QueryResult<>("createFile", 0, 0, 0, "", e.getMessage(), Collections.<File>emptyList()));
//            return createErrorResponse(e.getMessage());
            }
        }
        return createOkResponse(queryResults);
    }

    @GET
    @Path("/create-folder")
    @ApiOperation(value = "Create folder", position = 2)
    public Response createFolder(@ApiParam(value = "studyId", required = true) @QueryParam("studyId") String studyIdStr,
                                 @ApiParam(value = "folder", required = true) @QueryParam("folder") String folder) {
        try {
            java.nio.file.Path folderPath = Paths.get(folder);
            boolean parents = true;
            int studyId = catalogManager.getStudyId(studyIdStr);
            QueryResult queryResult = catalogManager.createFolder(studyId, folderPath, parents, queryOptions, sessionId);
            return createOkResponse(queryResult);
        } catch (Exception e) {
            return createErrorResponse(e);
        }
    }

    @GET
    @Path("/{fileId}/info")
    @ApiOperation(value = "File info", position = 3)
    public Response info(@PathParam(value = "fileId") @DefaultValue("") @FormDataParam("fileId") String fileId) {
        try {
            String[] fieldIdArray = fileId.split(",");
            List<QueryResult> results = new LinkedList<>();
            for (String id : fieldIdArray) {
                results.add(catalogManager.getFile(catalogManager.getFileId(id), this.queryOptions, sessionId));
            }
            return createOkResponse(results);
        } catch (Exception e) {
            return createErrorResponse(e);
        }
    }

    @POST
    @Path("/upload")
    @Consumes(MediaType.MULTIPART_FORM_DATA)
    @ApiOperation(httpMethod = "POST", position = 4, value = "Resource to upload a file by chunks", response = QueryResponse.class)
    public Response chunkUpload(@FormDataParam("chunk_content") byte[] chunkBytes,
                                @FormDataParam("chunk_content") FormDataContentDisposition contentDisposition,
                                @DefaultValue("") @FormDataParam("chunk_id") String chunk_id,
                                @DefaultValue("false") @FormDataParam("last_chunk") String last_chunk,
                                @DefaultValue("") @FormDataParam("chunk_total") String chunk_total,
                                @DefaultValue("") @FormDataParam("chunk_size") String chunk_size,
                                @DefaultValue("") @FormDataParam("chunk_hash") String chunkHash,
                                @DefaultValue("false") @FormDataParam("resume_upload") String resume_upload,

                                @ApiParam(value = "filename", required = true) @DefaultValue("") @FormDataParam("filename") String filename,
                                @ApiParam(value = "fileFormat", required = true) @DefaultValue("") @FormDataParam("fileFormat") String fileFormat,
                                @ApiParam(value = "bioFormat", required = true) @DefaultValue("") @FormDataParam("bioFormat") String bioFormat,
                                @ApiParam(value = "userId", required = true) @DefaultValue("") @FormDataParam("userId") String userId,
//                                @ApiParam(defaultValue = "projectId", required = true) @DefaultValue("") @FormDataParam("projectId") String projectId,
                                @ApiParam(value = "studyId", required = true) @FormDataParam("studyId") String studyIdStr,
                                @ApiParam(value = "relativeFilePath", required = true) @DefaultValue("") @FormDataParam("relativeFilePath") String relativeFilePath,
                                @ApiParam(value = "description", required = true) @DefaultValue("") @FormDataParam("description") String description,
                                @ApiParam(value = "parents", required = true) @DefaultValue("true") @FormDataParam("parents") boolean parents) {

        long t = System.currentTimeMillis();

        java.nio.file.Path filePath = null;
        final int studyId;
        try {
            studyId = catalogManager.getStudyId(studyIdStr);
        } catch (Exception e) {
            return createErrorResponse(e);
        }

        try {
            filePath = Paths.get(catalogManager.getFileUri(studyId, relativeFilePath));
            System.out.println(filePath);
        } catch (CatalogIOException e) {
            System.out.println("catalogManager.getFilePath");
            e.printStackTrace();
        } catch (CatalogException e) {
            e.printStackTrace();
        }

        java.nio.file.Path completedFilePath = filePath.getParent().resolve("_" + filename);
        java.nio.file.Path folderPath = filePath.getParent().resolve("__" + filename);

        logger.info(relativeFilePath + "");
        logger.info(folderPath + "");
        logger.info(filePath + "");
        boolean resume = Boolean.parseBoolean(resume_upload);

        try {
            logger.info("---resume is: " + resume);
            if (resume) {
                logger.info("Resume ms :" + (System.currentTimeMillis() - t));
                return createOkResponse(getResumeFileJSON(folderPath));
            }

            int chunkId = Integer.parseInt(chunk_id);
            int chunkSize = Integer.parseInt(chunk_size);
            boolean lastChunk = Boolean.parseBoolean(last_chunk);

            logger.info("---saving chunk: " + chunkId);
            logger.info("lastChunk: " + lastChunk);

            // WRITE CHUNK TYPE_FILE
            if (!Files.exists(folderPath)) {
                logger.info("createDirectory(): " + folderPath);
                Files.createDirectory(folderPath);
            }
            logger.info("check dir " + Files.exists(folderPath));
            // String hash = StringUtils.sha1(new String(chunkBytes));
            // logger.info("bytesHash: " + hash);
            // logger.info("chunkHash: " + chunkHash);
            // hash = chunkHash;
            if (chunkBytes.length == chunkSize) {
                Files.write(folderPath.resolve(chunkId + "_" + chunkBytes.length + "_partial"), chunkBytes);
            } else {
                String errorMessage = "Chunk content size (" + chunkBytes.length + ") " +
                        "!= chunk_size (" + chunk_size + ").";
                logger.error(errorMessage);
                return createErrorResponse(new IOException(errorMessage));
            }

            if (lastChunk) {
                logger.info("lastChunk is true...");
                Files.deleteIfExists(completedFilePath);
                Files.createFile(completedFilePath);
                List<java.nio.file.Path> chunks = getSortedChunkList(folderPath);
                logger.info("----ordered chunks length: " + chunks.size());
                for (java.nio.file.Path partPath : chunks) {
                    logger.info(partPath.getFileName().toString());
                    Files.write(completedFilePath, Files.readAllBytes(partPath), StandardOpenOption.APPEND);
                }
                IOUtils.deleteDirectory(folderPath);
                try {
                    QueryResult queryResult = catalogManager.createFile(studyId, File.Format.valueOf(fileFormat.toUpperCase()),
                            File.Bioformat.valueOf(bioFormat.toUpperCase()), relativeFilePath, completedFilePath.toUri(),
                            description, parents, sessionId
                    );
                    return createOkResponse(queryResult);
                } catch (Exception e) {
                    logger.error(e.toString());
                    return createErrorResponse(e);
                }
            }
        } catch (IOException e) {
            System.out.println("e = " + e);
            // TODO Auto-generated catch block
            e.printStackTrace();
        }
        logger.info("chunk saved ms :" + (System.currentTimeMillis() - t));
        return createOkResponse("ok");
    }

    @GET
    @Path("/{fileId}/download")
    @ApiOperation(value = "File download", position = 5)
    public Response download(@PathParam(value = "fileId") @FormDataParam("fileId") String fileIdStr) {
        try {
            DataInputStream stream;
            int fileId = catalogManager.getFileId(fileIdStr);
            QueryResult<File> queryResult = catalogManager.getFile(fileId, this.queryOptions, sessionId);
            File file = queryResult.getResult().get(0);
            stream = catalogManager.downloadFile(fileId, sessionId);
//             String content = org.apache.commons.io.IOUtils.toString(stream);
            return createOkResponse(stream, MediaType.APPLICATION_OCTET_STREAM_TYPE, file.getName());
        } catch (Exception e) {
            return createErrorResponse(e);
        }
    }

    @GET
    @Path("/{fileId}/content")
    @ApiOperation(value = "File content", position = 6)
    public Response content(@PathParam(value = "fileId") @FormDataParam("fileId") String fileIdStr,
                            @ApiParam(value = "start", required = false) @QueryParam("start") @DefaultValue("-1") int start,
                            @ApiParam(value = "limit", required = false) @QueryParam("limit") @DefaultValue("-1") int limit) {
        try {
            int fileId = catalogManager.getFileId(fileIdStr);
            DataInputStream stream = catalogManager.downloadFile(fileId, start, limit, sessionId);
//             String content = org.apache.commons.io.IOUtils.toString(stream);
            return createOkResponse(stream, MediaType.TEXT_PLAIN_TYPE);
        } catch (Exception e) {
            return createErrorResponse(e);
        }
    }

    @GET
    @Path("/{fileId}/content-grep")
    @ApiOperation(value = "File content", position = 7)
    public Response downloadGrep(
            @PathParam(value = "fileId") @FormDataParam("fileId") String fileIdStr,
            @ApiParam(value = "pattern", required = false) @QueryParam("pattern") @DefaultValue(".*") String pattern,
            @ApiParam(value = "ignoreCase", required = false) @QueryParam("ignoreCase") @DefaultValue("false") Boolean ignoreCase,
            @ApiParam(value = "multi", required = false) @QueryParam("multi") @DefaultValue("true") Boolean multi) {
        try {
            int fileId = catalogManager.getFileId(fileIdStr);
            DataInputStream stream = catalogManager.grepFile(fileId, pattern, ignoreCase, multi, sessionId);
//             String content = org.apache.commons.io.IOUtils.toString(stream);
            return createOkResponse(stream, MediaType.TEXT_PLAIN_TYPE);
        } catch (Exception e) {
            return createErrorResponse(e);
        }
    }

    @GET
    @Path("/content-example")
    @ApiOperation(value = "File content", position = 8)
    public Response downloadExample(@ApiParam(value = "toolName", required = true) @DefaultValue("") @QueryParam("toolName") String toolName,
                                    @ApiParam(value = "fileName", required = true) @DefaultValue("") @QueryParam("fileName") String fileName) {
        /** I think this next two lines should be parametrized either in analysis.properties or the manifest.json of each tool **/
        String analysisPath = Config.getOpenCGAHome() + "/" + Config.getAnalysisProperties().getProperty("OPENCGA.ANALYSIS.BINARIES.PATH");
        String fileExamplesToolPath = analysisPath + "/" + toolName + "/examples/" + fileName;
        try {
            InputStream stream = new FileInputStream(fileExamplesToolPath);
            return createOkResponse(stream, MediaType.APPLICATION_OCTET_STREAM_TYPE, fileName);
        } catch (Exception e) {
            return createErrorResponse(e);
        }
    }

    @GET
    @Path("/download-example")
    @ApiOperation(value = "File download", position = 9)
    public Response downloadExampleFile(@ApiParam(value = "toolName", required = true) @DefaultValue("") @QueryParam("toolName") String toolName,
                                        @ApiParam(value = "fileName", required = true) @DefaultValue("") @QueryParam("fileName") String fileName) {
        try {
            String analysisPath = Config.getGcsaHome() + "/" + Config.getAnalysisProperties().getProperty("OPENCGA.ANALYSIS.BINARIES.PATH");
            String fileExamplesToolPath = analysisPath + "/" + toolName + "/examples/" + fileName;
            InputStream istream = new FileInputStream(fileExamplesToolPath);
            DataInputStream stream = new DataInputStream(istream);
            return createOkResponse(stream, MediaType.APPLICATION_OCTET_STREAM_TYPE, fileName);
        } catch (Exception e) {
            return createErrorResponse(e);
        }
    }

    @GET
    @Path("/{fileId}/set-header")
    @ApiOperation(value = "Set file header", position = 10)
    public Response setHeader(@PathParam(value = "fileId") @FormDataParam("fileId") int fileId,
                              @ApiParam(value = "header", required = true) @DefaultValue("") @QueryParam("header") String header) {
        String content = "";
        DataInputStream stream;
        QueryResult<File> fileQueryResult;
        InputStream streamBody = null;
//        System.out.println("header: "+header);
        try {
            /** Obtain file uri **/
            File file = catalogManager.getFile(catalogManager.getFileId(String.valueOf(fileId)), sessionId).getResult().get(0);
            URI fileUri = catalogManager.getFileUri(file);
            System.out.println("getUri: " + fileUri.getPath());

            /** Set header **/
            stream = catalogManager.downloadFile(fileId, sessionId);
            content = org.apache.commons.io.IOUtils.toString(stream);
            String lines[] = content.split(System.getProperty("line.separator"));
            StringBuilder body = new StringBuilder();
            body.append(header);
            body.append(System.getProperty("line.separator"));
            for (int i = 0; i < lines.length; i++) {
                String line = lines[i];
                if (!line.startsWith("#")) {
                    body.append(line);
                    if (i != lines.length - 1)
                        body.append(System.getProperty("line.separator"));
                }
            }
            /** Write/Copy  file **/
            streamBody = new ByteArrayInputStream(body.toString().getBytes(StandardCharsets.UTF_8));
            Files.copy(streamBody, Paths.get(fileUri), StandardCopyOption.REPLACE_EXISTING);

        } catch (Exception e) {
            return createErrorResponse(e);
        }
//        createOkResponse(content, MediaType.TEXT_PLAIN)
        return createOkResponse(streamBody, MediaType.TEXT_PLAIN_TYPE);
    }

    @GET
    @Path("/{folderId}/files")
    @ApiOperation(value = "File content", position = 11)
    public Response getAllFilesInFolder(@PathParam(value = "folderId") @FormDataParam("folderId") String folderIdStr) {
        QueryResult<File> results;
        try {
            int folderId = catalogManager.getFileId(folderIdStr);
            results = catalogManager.getAllFilesInFolder(folderId, queryOptions, sessionId);
        } catch (Exception e) {
            return createErrorResponse(e);
        }
        return createOkResponse(results);
    }

    @GET
    @Path("/search")
    @ApiOperation(value = "File info", position = 12)
    public Response search(@ApiParam(value = "id", required = false) @DefaultValue("") @QueryParam("id") String id,
                           @ApiParam(value = "studyId", required = true) @DefaultValue("") @QueryParam("studyId") String studyId,
                           @ApiParam(value = "name", required = false) @DefaultValue("") @QueryParam("name") String name,
                           @ApiParam(value = "type", required = false) @DefaultValue("") @QueryParam("type") File.Type type,
                           @ApiParam(value = "path", required = false) @DefaultValue("") @QueryParam("path") String path,
                           @ApiParam(value = "bioformat", required = false) @DefaultValue("") @QueryParam("bioformat") File.Bioformat bioformat,
                           @ApiParam(value = "status", required = false) @DefaultValue("") @QueryParam("status") File.Status status,
                           @ApiParam(value = "directory", required = false) @DefaultValue("") @QueryParam("directory") String directory,
                           @ApiParam(value = "ownerId", required = false) @DefaultValue("") @QueryParam("ownerId") String ownerId,
                           @ApiParam(value = "creationDate", required = false) @DefaultValue("") @QueryParam("creationDate") String creationDate,
                           @ApiParam(value = "modificationDate", required = false) @DefaultValue("") @QueryParam("modificationDate") String modificationDate,
                           @ApiParam(value = "description", required = false) @DefaultValue("") @QueryParam("description") String description,
                           @ApiParam(value = "diskUsage", required = false) @DefaultValue("") @QueryParam("diskUsage") Long diskUsage,
                           @ApiParam(value = "Comma separated sampleIds", required = false) @DefaultValue("") @QueryParam("sampleIds") String sampleIds,
                           @ApiParam(value = "jobId", required = false) @DefaultValue("") @QueryParam("jobId") String jobId,
                           @ApiParam(value = "attributes", required = false) @DefaultValue("") @QueryParam("attributes") String attributes,
                           @ApiParam(value = "numerical attributes", required = false) @DefaultValue("") @QueryParam("nattributes") String nattributes) {
        try {
            int studyIdNum = catalogManager.getStudyId(studyId);

            // TODO this must be changed: only one queryOptions need to be passed
            QueryOptions query = new QueryOptions();
            for (CatalogFileDBAdaptor.FileFilterOption option : CatalogFileDBAdaptor.FileFilterOption.values()) {
                if (params.containsKey(option.name())) {
                    query.put(option.name(), params.getFirst(option.name()));
                }
            }

            QueryResult<File> result = catalogManager.searchFile(studyIdNum, query, this.queryOptions, sessionId);
            return createOkResponse(result);
        } catch (Exception e) {
            return createErrorResponse(e);
        }
    }

    @GET
    @Path("/{fileId}/list")
    @ApiOperation(value = "List folder", position = 13)
    public Response list(@PathParam(value = "fileId") @DefaultValue("") @FormDataParam("fileId") String fileId) {
        try {
            int fileIdNum = catalogManager.getFileId(fileId);
            QueryResult result = catalogManager.getAllFilesInFolder(fileIdNum, this.queryOptions, sessionId);
            return createOkResponse(result);
        } catch (Exception e) {
            return createErrorResponse(e);
        }
    }

    @GET
    @Path("/{fileId}/index")
    @ApiOperation(value = "File index", position = 14)
    public Response index(@ApiParam("fileId") @PathParam(value = "fileId") @DefaultValue("") String fileIdStr,
                          @ApiParam("Output directory id") @DefaultValue("-1") @QueryParam("outdir") String outDirStr,
                          @ApiParam("Annotate variants") @DefaultValue("true") @QueryParam("annotate") boolean annotate) {
        AnalysisFileIndexer analysisFileIndexer = new AnalysisFileIndexer(catalogManager);

        try {
            int outDirId = catalogManager.getFileId(outDirStr);
            int fileId = catalogManager.getFileId(fileIdStr);
            if(outDirId < 0) {
                outDirId = catalogManager.getFileParent(fileId, null, sessionId).first().getId();
            }
            if (!queryOptions.containsKey(AnalysisFileIndexer.PARAMETERS)) {
                File a = catalogManager.getFile(fileId, sessionId).getResult().get(0);
                if(a.getBioformat() == File.Bioformat.VARIANT){
                    queryOptions.put(AnalysisFileIndexer.PARAMETERS, Arrays.asList("--include-genotypes", "--calculate-stats", "--include-stats"));
                }
            }
            QueryResult<Job> queryResult = analysisFileIndexer.index(fileId, outDirId, sessionId, queryOptions);
            return createOkResponse(queryResult);
        } catch (Exception e) {
            return createErrorResponse(e);
        }
    }

    @GET
    @Path("/{fileId}/fetch")
    @ApiOperation(value = "File fetch", position = 15)
    @Deprecated
    public Response fetch(@PathParam(value = "fileId") @DefaultValue("") String fileIds,
                          @ApiParam(value = "region", allowMultiple = true, required = true) @DefaultValue("") @QueryParam("region") String region,
                          @ApiParam(value = "view_as_pairs", required = false) @DefaultValue("false") @QueryParam("view_as_pairs") boolean view_as_pairs,
                          @ApiParam(value = "include_coverage", required = false) @DefaultValue("true") @QueryParam("include_coverage") boolean include_coverage,
                          @ApiParam(value = "process_differences", required = false) @DefaultValue("true") @QueryParam("process_differences") boolean process_differences,
                          @ApiParam(value = "histogram", required = false) @DefaultValue("false") @QueryParam("histogram") boolean histogram,
                          @ApiParam(value = "variantSource", required = false) @DefaultValue("false") @QueryParam("variantSource") boolean variantSource,
                          @ApiParam(value = "interval", required = false) @DefaultValue("2000") @QueryParam("interval") int interval) {
        List<Region> regions = new LinkedList<>();
        String[] splitFileId = fileIds.split(",");
        List<Object> results = new LinkedList<>();
        for (String r : region.split(",")) {
            regions.add(new Region(r));
        }

        for (String fileId : splitFileId) {
            int fileIdNum;
            File file;
            URI fileUri;

            try {
                fileIdNum = catalogManager.getFileId(fileId);
                QueryResult<File> queryResult = catalogManager.getFile(fileIdNum, sessionId);
                file = queryResult.getResult().get(0);
                fileUri = catalogManager.getFileUri(file);
            } catch (CatalogException e) {
                e.printStackTrace();
                return createErrorResponse(e);
            }

//            if (!file.getType().equals(File.Type.INDEX)) {
            if (file.getIndex() == null || file.getIndex().getStatus() != Index.Status.READY) {
                return createErrorResponse("", "File {id:" + file.getId() + " name:'" + file.getName() + "'} " +
                        " is not an indexed file.");
            }
//            List<Index> indices = file.getIndices();
//            Index index = null;
//            for (Index i : indices) {
//                if (i.getStorageEngine().equals(backend)) {
//                    index = i;
//                }
//            }
            ObjectMap indexAttributes = new ObjectMap(file.getIndex().getAttributes());
            DataStore dataStore = null;
            try {
                dataStore = AnalysisFileIndexer.getDataStore(catalogManager, file, sessionId);
            } catch (CatalogException e) {
                e.printStackTrace();
                return createErrorResponse(e);
            }
            String storageEngine = dataStore.getStorageEngine();
            String dbName = dataStore.getDbName();
            QueryResult result;
            switch (file.getBioformat()) {
                case ALIGNMENT: {
                    //TODO: getChunkSize from file.index.attributes?  use to be 200
                    int chunkSize = indexAttributes.getInt("coverageChunkSize", 200);
                    QueryOptions queryOptions = new QueryOptions();
                    queryOptions.put(AlignmentDBAdaptor.QO_FILE_ID, Integer.toString(fileIdNum));
                    queryOptions.put(AlignmentDBAdaptor.QO_BAM_PATH, fileUri.getPath());     //TODO: Make uri-compatible
                    queryOptions.put(AlignmentDBAdaptor.QO_VIEW_AS_PAIRS, view_as_pairs);
                    queryOptions.put(AlignmentDBAdaptor.QO_INCLUDE_COVERAGE, include_coverage);
                    queryOptions.put(AlignmentDBAdaptor.QO_PROCESS_DIFFERENCES, process_differences);
                    queryOptions.put(AlignmentDBAdaptor.QO_INTERVAL_SIZE, interval);
                    queryOptions.put(AlignmentDBAdaptor.QO_HISTOGRAM, histogram);
                    queryOptions.put(AlignmentDBAdaptor.QO_COVERAGE_CHUNK_SIZE, chunkSize);

                    if (indexAttributes.containsKey("baiFileId")) {
                        File baiFile = null;
                        try {
                            baiFile = catalogManager.getFile(indexAttributes.getInt("baiFileId"), sessionId).getResult().get(0);
                            URI baiUri = catalogManager.getFileUri(baiFile);
                            queryOptions.put(AlignmentDBAdaptor.QO_BAI_PATH, baiUri.getPath());  //TODO: Make uri-compatible
                        } catch (CatalogException e) {
                            e.printStackTrace();
                            logger.error("Can't obtain bai file for file " + fileIdNum, e);
                        }
                    }

                    AlignmentDBAdaptor dbAdaptor;
                    try {
                        AlignmentStorageManager alignmentStorageManager = storageManagerFactory.getAlignmentStorageManager(storageEngine);
                        dbAdaptor = alignmentStorageManager.getDBAdaptor(dbName);
                    } catch (ClassNotFoundException | IllegalAccessException | InstantiationException | StorageManagerException e) {
                        return createErrorResponse(e);
                    }
                    QueryResult alignmentsByRegion;
                    if (histogram) {
                        if (regions.size() != 1) {
                            return createErrorResponse("", "Histogram fetch only accepts one region.");
                        }
                        alignmentsByRegion = dbAdaptor.getAllIntervalFrequencies(regions.get(0), queryOptions);
                    } else {
                        alignmentsByRegion = dbAdaptor.getAllAlignmentsByRegion(regions, queryOptions);
                    }
                    result = alignmentsByRegion;
                    break;
                }

                case VARIANT: {
                    QueryOptions queryOptions = new QueryOptions();
                    for (Map.Entry<String, List<String>> entry : params.entrySet()) {
                        List<String> values = entry.getValue();
                        String csv = values.get(0);
                        for (int i = 1; i < values.size(); i++) {
                            csv += "," + values.get(i);
                        }
                        queryOptions.add(entry.getKey(), csv);
                    }
                    queryOptions.put("files", Arrays.asList(Integer.toString(fileIdNum)));

                    if(params.containsKey("fileId")) {
                        if(params.get("fileId").get(0).isEmpty()) {
                            queryOptions.put("fileId", fileId);
                        } else {
                            List<String> files = params.get("fileId");
                            queryOptions.put("fileId", files.get(0));
                        }
                    }
//                    queryOptions.put("exclude", Arrays.asList(exclude.split(",")));
//                    queryOptions.put("include", Arrays.asList(include.split(",")));

                    //java.nio.file.Path configPath = Paths.get(Config.getGcsaHome(), "config", "application.properties");
                    VariantDBAdaptor dbAdaptor;
                    try {
                        dbAdaptor = storageManagerFactory.getVariantStorageManager(storageEngine).getDBAdaptor(dbName);
//                        dbAdaptor = new CatalogVariantDBAdaptor(catalogManager, dbAdaptor);
                    } catch (ClassNotFoundException | IllegalAccessException | InstantiationException | StorageManagerException e) {
                        return createErrorResponse(e);
                    }
                    QueryResult variantsByRegion;
                    if (histogram) {
                        queryOptions.put("interval", interval);
                        variantsByRegion = dbAdaptor.getAllVariants(queryOptions);
//                    } else if (variantSource) {
//                        queryOptions.put("fileId", Integer.toString(fileIdNum));
//                        variantsByRegion = dbAdaptor.getVariantSourceDBAdaptor().getAllSources(queryOptions);
                    } else {
                        //With merge = true, will return only one result.
                        queryOptions.put("merge", true);
                        variantsByRegion = dbAdaptor.getAllVariantsByRegionList(regions, queryOptions).get(0);
                    }
                    result = variantsByRegion;
                    break;

                }
                default:
                    return createErrorResponse("", "Unknown bioformat '" + file.getBioformat() + '\'');
            }

            result.setId(Integer.toString(fileIdNum));
            System.out.println("result = " + result);
            results.add(result);
        }
        System.out.println("results = " + results);
        return createOkResponse(results);
    }

    @GET
    @Path("/{fileId}/variants")
    @ApiOperation(value = "Fetch variants from a VCF/gVCF file", position = 15)
    public Response getVariants(@ApiParam(value = "fileId", required = true) @PathParam("fileId") String fileId) {
        return createOkResponse("PENDING");
    }

    @GET
    @Path("/{fileId}/alignments")
    @ApiOperation(value = "Fetch alignments from a BAM file", position = 15)
    public Response getAlignments(@ApiParam(value = "fileId", required = true) @PathParam("fileId") String fileId) {
        return createOkResponse("PENDING");
    }

    private ObjectMap getResumeFileJSON(java.nio.file.Path folderPath) throws IOException {
        ObjectMap objectMap = new ObjectMap();

        if (Files.exists(folderPath)) {
            DirectoryStream<java.nio.file.Path> folderStream = Files.newDirectoryStream(folderPath, "*_partial");
            for (java.nio.file.Path partPath : folderStream) {
                String[] nameSplit = partPath.getFileName().toString().split("_");
                ObjectMap chunkInfo = new ObjectMap();
                chunkInfo.put("size", Integer.parseInt(nameSplit[1]));
                objectMap.put(nameSplit[0], chunkInfo);
            }
        }
        return objectMap;
    }

    private List<java.nio.file.Path> getSortedChunkList(java.nio.file.Path folderPath) throws IOException {
        List<java.nio.file.Path> files = new ArrayList<>();
        DirectoryStream<java.nio.file.Path> stream = Files.newDirectoryStream(folderPath, "*_partial");
        for (java.nio.file.Path p : stream) {
            logger.info("adding to ArrayList: " + p.getFileName());
            files.add(p);
        }
        logger.info("----ordered files length: " + files.size());
        Collections.sort(files, new Comparator<java.nio.file.Path>() {
            public int compare(java.nio.file.Path o1, java.nio.file.Path o2) {
                int id_o1 = Integer.parseInt(o1.getFileName().toString().split("_")[0]);
                int id_o2 = Integer.parseInt(o2.getFileName().toString().split("_")[0]);
                return id_o1 - id_o2;
            }
        });
        return files;
    }

    @GET
    @Path("/{fileId}/update")
    @ApiOperation(value = "Modify file", position = 16)
    public Response update(@PathParam(value = "fileId") String fileIdStr) {
        try {
            ObjectMap parameters = new ObjectMap();
            for (String param : params.keySet()) {
                if (param.equalsIgnoreCase("sid"))
                    continue;
                String value = params.get(param).get(0);
                parameters.put(param, value);
            }
            int fileId = catalogManager.getFileId(fileIdStr);
            QueryResult queryResult = catalogManager.modifyFile(fileId, parameters, sessionId);
            return createOkResponse(queryResult);
        } catch (Exception e) {
            return createErrorResponse(e);
        }
    }

    public static class UpdateFile {
//        public String name;
        public File.Format format;
        public File.Bioformat bioformat;
//        public String path;
        public String ownerId;
        public String creationDate;
        public String modificationDate;
        public String description;
        public Long diskUsage;
//        public int experimentId;
        public List<Integer> sampleIds;
        public Integer jobId;
        public Map<String, Object> stats;
        public Map<String, Object> attributes;
    }

    @POST
    @Path("/{fileId}/update")
    @ApiOperation(value = "Modify file", position = 16)
    public Response updatePOST(@PathParam(value = "fileId") String fileIdStr,
                               @ApiParam(name = "params", value = "Parameters to modify", required = true) UpdateFile params) {
        try {
            int fileId = catalogManager.getFileId(fileIdStr);
            QueryResult queryResult = catalogManager.modifyFile(fileId, new ObjectMap(jsonObjectMapper.writeValueAsString(params)), sessionId);
            return createOkResponse(queryResult);
        } catch (Exception e) {
            return createErrorResponse(e);
        }
    }

    @GET
    @Path("/link")
    @ApiOperation(value = "Link an external file into catalog.", position = 17)
    public Response link(@ApiParam(required = true) @QueryParam("uri") String uriStr,
                         @ApiParam(required = true) @QueryParam("studyId") String studyIdStr,
                         @ApiParam(required = true) @QueryParam("path") String path,
                         @ApiParam(required = false) @DefaultValue("") @QueryParam("description") String description,
                         @ApiParam(required = false) @DefaultValue("false") @QueryParam("parents") boolean parents,
                         @ApiParam(required = false) @DefaultValue("false") @QueryParam("calculateChecksum") boolean calculateChecksum ) {
        try {
            URI uri = UriUtils.getUri(uriStr);
            File file;
            CatalogFileUtils catalogFileUtils = new CatalogFileUtils(catalogManager);
            int studyId = catalogManager.getStudyId(studyIdStr);
            CatalogIOManager ioManager = catalogManager.getCatalogIOManagerFactory().get(uri);
            if (!ioManager.exists(uri)) {
                throw new CatalogIOException("File " + uri + " does not exist");
            }
            if (ioManager.isDirectory(uri)) {
                if (!uri.toString().endsWith("/")) {
                    uri = UriUtils.getUri(uriStr + "/");
                }
                file = catalogFileUtils.linkFolder(studyId, path, parents, calculateChecksum, uri, false, false, sessionId);
                new FileScanner(catalogManager).scan(file, null, FileScanner.FileScannerPolicy.REPLACE, calculateChecksum, false, sessionId);
            } else {
                final String filePath;
                if (path.endsWith("/")) {
                    filePath = path + Paths.get(uri.getPath()).getFileName().toString();
                } else {
                    int folders = catalogManager.getAllFiles(studyId, new QueryOptions(CatalogFileDBAdaptor.FileFilterOption.path.toString(), path + "/"), sessionId).getNumResults();
                    if (folders != 0) {
                        filePath = path + "/" + Paths.get(uri.getPath()).getFileName().toString();
                    } else {
                        filePath = path;
                    }
                }
                file = catalogManager.createFile(studyId, null, null,
                        filePath, description, parents, -1, sessionId).first();
                file = catalogFileUtils.link(file, calculateChecksum, uri, false, false, sessionId);
                file = FileMetadataReader.get(catalogManager).setMetadataInformation(file, null, queryOptions, sessionId, false);
            }
            return createOkResponse(new QueryResult<>("link", 0, 1, 1, null, null, Collections.singletonList(file)));
        } catch (Exception e) {
            return createErrorResponse(e);
        }
    }


    @GET
    @Path("/{fileId}/relink")
    @ApiOperation(value = "Change file location. Provided file must be either STAGE or be an external file.", position = 17)
    public Response relink(@ApiParam(value = "File ID") @PathParam("fileId") @DefaultValue("") String fileIdStr,
                           @ApiParam(value = "new URI" ,required = true) @QueryParam("uri") String uriStr,
                           @ApiParam(value = "Do calculate checksum for new files", required = false) @DefaultValue("false") @QueryParam("calculateChecksum") boolean calculateChecksum ) {
        try {
            URI uri = UriUtils.getUri(uriStr);
            CatalogIOManager ioManager = catalogManager.getCatalogIOManagerFactory().get(uri);

            if (!ioManager.exists(uri)) {
                throw new CatalogIOException("File " + uri + " does not exist");
            }

            int fileId = catalogManager.getFileId(fileIdStr);
            File file = catalogManager.getFile(fileId, sessionId).first();

            new CatalogFileUtils(catalogManager).link(file, calculateChecksum, uri, false, true, sessionId);
            file = catalogManager.getFile(file.getId(), queryOptions, sessionId).first();
            file = FileMetadataReader.get(catalogManager).setMetadataInformation(file, null, queryOptions, sessionId, false);

            return createOkResponse(new QueryResult<>("relink", 0, 1, 1, null, null, Collections.singletonList(file)));
        } catch (Exception e) {
            return createErrorResponse(e);
        }
    }

    @GET
    @Path("/{fileId}/refresh")
    @ApiOperation(value = "Refresh metadata from the selected file or folder. Return updated files.", position = 17)
    public Response refresh(@PathParam(value = "fileId") @DefaultValue("") String fileIdStr) {
        try {
            int fileId = catalogManager.getFileId(fileIdStr);
            File file = catalogManager.getFile(fileId, sessionId).first();

            List<File> files;
            CatalogFileUtils catalogFileUtils = new CatalogFileUtils(catalogManager);
            FileMetadataReader fileMetadataReader = FileMetadataReader.get(catalogManager);
            if (file.getType() == File.Type.FILE) {
                File file1 = catalogFileUtils.checkFile(file, false, sessionId);
                file1 = fileMetadataReader.setMetadataInformation(file1, null, queryOptions, sessionId, false);
                if (file == file1) {    //If the file is the same, it was not modified. Only return modified files.
                    files = Collections.emptyList();
                } else {
                    files = Collections.singletonList(file);
                }
            } else {
                List<File> result = catalogManager.getAllFilesInFolder(file.getId(), null, sessionId).getResult();
                files = new ArrayList<>(result.size());
                for (File f : result) {
                    File file1 = fileMetadataReader.setMetadataInformation(f, null, queryOptions, sessionId, false);
                    if (f != file1) {    //Add only modified files.
                        files.add(file1);
                    }
                }
            }
            return createOkResponse(new QueryResult<>("refresh", 0, files.size(), files.size(), null, null, files));
        } catch (Exception e) {
            return createErrorResponse(e);
        }
    }

    @GET
    @Path("/{fileId}/delete")
    @ApiOperation(value = "Delete file", position = 17)
    public Response deleteGET(@PathParam(value = "fileId") @DefaultValue("") String fileIdStr) {
        try {
            int fileId = catalogManager.getFileId(fileIdStr);
            QueryResult result = catalogManager.deleteFile(fileId, sessionId);
            return createOkResponse(result);
        } catch (Exception e) {
            return createErrorResponse(e);
        }
    }

}<|MERGE_RESOLUTION|>--- conflicted
+++ resolved
@@ -26,37 +26,25 @@
 import org.opencb.datastore.core.QueryOptions;
 import org.opencb.datastore.core.QueryResponse;
 import org.opencb.datastore.core.QueryResult;
-<<<<<<< HEAD
 import org.opencb.opencga.analysis.storage.AnalysisFileIndexer;
 import org.opencb.opencga.catalog.db.api.CatalogFileDBAdaptor;
 import org.opencb.opencga.catalog.exceptions.CatalogException;
 import org.opencb.opencga.catalog.exceptions.CatalogIOException;
-=======
-import org.opencb.opencga.analysis.AnalysisExecutionException;
 import org.opencb.opencga.analysis.files.FileMetadataReader;
 import org.opencb.opencga.analysis.files.FileScanner;
-import org.opencb.opencga.analysis.storage.AnalysisFileIndexer;
-import org.opencb.opencga.catalog.db.api.CatalogFileDBAdaptor;
-import org.opencb.opencga.catalog.exceptions.CatalogException;
 import org.opencb.opencga.catalog.io.CatalogIOManager;
->>>>>>> 8b5b37fd
 import org.opencb.opencga.catalog.models.DataStore;
 import org.opencb.opencga.catalog.models.File;
 import org.opencb.opencga.catalog.models.Index;
 import org.opencb.opencga.catalog.models.Job;
-<<<<<<< HEAD
-=======
-import org.opencb.opencga.catalog.exceptions.CatalogIOException;
 import org.opencb.opencga.catalog.utils.CatalogFileUtils;
-import org.opencb.opencga.core.UriUtils;
->>>>>>> 8b5b37fd
 import org.opencb.opencga.core.common.Config;
 import org.opencb.opencga.core.common.IOUtils;
+import org.opencb.opencga.core.common.UriUtils;
 import org.opencb.opencga.core.exception.VersionException;
 import org.opencb.opencga.storage.core.StorageManagerException;
 import org.opencb.opencga.storage.core.alignment.AlignmentStorageManager;
 import org.opencb.opencga.storage.core.alignment.adaptors.AlignmentDBAdaptor;
-import org.opencb.opencga.storage.core.variant.VariantStorageManager;
 import org.opencb.opencga.storage.core.variant.adaptors.VariantDBAdaptor;
 
 import javax.servlet.http.HttpServletRequest;
@@ -778,7 +766,7 @@
                          @ApiParam(required = false) @DefaultValue("false") @QueryParam("parents") boolean parents,
                          @ApiParam(required = false) @DefaultValue("false") @QueryParam("calculateChecksum") boolean calculateChecksum ) {
         try {
-            URI uri = UriUtils.getUri(uriStr);
+            URI uri = UriUtils.createUri(uriStr);
             File file;
             CatalogFileUtils catalogFileUtils = new CatalogFileUtils(catalogManager);
             int studyId = catalogManager.getStudyId(studyIdStr);
@@ -787,9 +775,7 @@
                 throw new CatalogIOException("File " + uri + " does not exist");
             }
             if (ioManager.isDirectory(uri)) {
-                if (!uri.toString().endsWith("/")) {
-                    uri = UriUtils.getUri(uriStr + "/");
-                }
+                uri = UriUtils.createDirectoryUri(uriStr);
                 file = catalogFileUtils.linkFolder(studyId, path, parents, calculateChecksum, uri, false, false, sessionId);
                 new FileScanner(catalogManager).scan(file, null, FileScanner.FileScannerPolicy.REPLACE, calculateChecksum, false, sessionId);
             } else {
@@ -823,7 +809,7 @@
                            @ApiParam(value = "new URI" ,required = true) @QueryParam("uri") String uriStr,
                            @ApiParam(value = "Do calculate checksum for new files", required = false) @DefaultValue("false") @QueryParam("calculateChecksum") boolean calculateChecksum ) {
         try {
-            URI uri = UriUtils.getUri(uriStr);
+            URI uri = UriUtils.createUri(uriStr);
             CatalogIOManager ioManager = catalogManager.getCatalogIOManagerFactory().get(uri);
 
             if (!ioManager.exists(uri)) {
