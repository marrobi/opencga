/*
 * Copyright 2015-2017 OpenCB
 *
 * Licensed under the Apache License, Version 2.0 (the "License");
 * you may not use this file except in compliance with the License.
 * You may obtain a copy of the License at
 *
 *     http://www.apache.org/licenses/LICENSE-2.0
 *
 * Unless required by applicable law or agreed to in writing, software
 * distributed under the License is distributed on an "AS IS" BASIS,
 * WITHOUT WARRANTIES OR CONDITIONS OF ANY KIND, either express or implied.
 * See the License for the specific language governing permissions and
 * limitations under the License.
 */

package org.opencb.opencga.server.rest;

import com.fasterxml.jackson.annotation.JsonInclude;
import com.fasterxml.jackson.core.JsonProcessingException;
import com.fasterxml.jackson.databind.ObjectMapper;
import io.swagger.annotations.*;
import org.apache.commons.lang3.ObjectUtils;
import org.apache.commons.lang3.StringUtils;
import org.opencb.commons.datastore.core.ObjectMap;
import org.opencb.commons.datastore.core.Query;
import org.opencb.commons.datastore.core.QueryOptions;
import org.opencb.commons.datastore.core.QueryResult;
import org.opencb.opencga.catalog.db.api.IndividualDBAdaptor;
import org.opencb.opencga.catalog.exceptions.CatalogException;
import org.opencb.opencga.catalog.managers.AbstractManager;
import org.opencb.opencga.catalog.managers.IndividualManager;
import org.opencb.opencga.catalog.managers.StudyManager;
import org.opencb.opencga.catalog.utils.Constants;
import org.opencb.opencga.core.exception.VersionException;
import org.opencb.opencga.core.models.*;
import org.opencb.opencga.core.models.acls.AclParams;
import org.opencb.opencga.server.WebServiceException;
import org.opencb.opencga.server.rest.json.mixin.IndividualMixin;

import javax.servlet.http.HttpServletRequest;
import javax.ws.rs.*;
import javax.ws.rs.core.*;
import java.io.IOException;
import java.util.ArrayList;
import java.util.Collections;
import java.util.List;
import java.util.Map;

/**
 * Created by jacobo on 22/06/15.
 */

@Path("/{apiVersion}/individuals")
@Produces(MediaType.APPLICATION_JSON)
@Api(value = "Individuals", position = 6, description = "Methods for working with 'individuals' endpoint")
public class IndividualWSServer extends OpenCGAWSServer {

    private IndividualManager individualManager;

    public IndividualWSServer(@Context UriInfo uriInfo, @Context HttpServletRequest httpServletRequest, @Context HttpHeaders httpHeaders)
            throws IOException, VersionException {
        super(uriInfo, httpServletRequest, httpHeaders);
        individualManager = catalogManager.getIndividualManager();
    }

    @POST
    @Path("/create")
    @ApiOperation(value = "Create individual", position = 1, response = Individual.class)
    public Response createIndividualPOST(
            @ApiParam(value = "(DEPRECATED) Use study instead", hidden = true) @QueryParam("studyId") String studyIdStr,
            @ApiParam(value = "Study [[user@]project:]study where study and project can be either the id or alias") @QueryParam("study")
                    String studyStr,
            @ApiParam(value = "JSON containing individual information", required = true) IndividualCreatePOST params) {
        try {
            ObjectUtils.defaultIfNull(params, new IndividualCreatePOST());

            if (StringUtils.isNotEmpty(studyIdStr)) {
                studyStr = studyIdStr;
            }

            return createOkResponse(
                    individualManager.create(studyStr, params.toIndividual(studyStr, catalogManager.getStudyManager(), sessionId),
                            queryOptions, sessionId));
        } catch (Exception e) {
            return createErrorResponse(e);
        }
    }

    @GET
    @Path("/{individuals}/info")
    @ApiOperation(value = "Get individual information", position = 2, response = Individual.class)
    @ApiImplicitParams({
            @ApiImplicitParam(name = "include", value = "Fields included in the response, whole JSON path must be provided",
                    example = "name,attributes", dataType = "string", paramType = "query"),
            @ApiImplicitParam(name = "exclude", value = "Fields excluded in the response, whole JSON path must be provided",
                    example = "id,status", dataType = "string", paramType = "query"),
            @ApiImplicitParam(name = Constants.FLATTENED_ANNOTATIONS, value = "Flatten the annotations?", defaultValue = "false",
                    dataType = "boolean", paramType = "query")
    })
    public Response infoIndividual(@ApiParam(value = "Comma separated list of individual names or ids up to a maximum of 100", required = true)
                                   @PathParam("individuals") String individualStr,
                                   @ApiParam(value = "Study [[user@]project:]study where study and project can be either the id or alias")
                                   @QueryParam("study") String studyStr,
                                   @ApiParam(value = "Individual version") @QueryParam("version") Integer version,
                                   @ApiParam(value = "Fetch all individual versions", defaultValue = "false")
                                   @QueryParam(Constants.ALL_VERSIONS) boolean allVersions,
                                   @ApiParam(value = "Boolean to accept either only complete (false) or partial (true) results", defaultValue = "false") @QueryParam("silent") boolean silent) {
        try {
            List<String> individualList = getIdList(individualStr);
            List<QueryResult<Individual>> individualQueryResult = individualManager.get(studyStr, individualList, query, queryOptions,
                    silent, sessionId);
            return createOkResponse(individualQueryResult);
        } catch (Exception e) {
            return createErrorResponse(e);
        }
    }

    @GET
    @Path("/search")
    @ApiOperation(value = "Search for individuals", position = 3, response = Individual[].class)
    @ApiImplicitParams({
            @ApiImplicitParam(name = "include", value = "Fields included in the response, whole JSON path must be provided",
                    example = "name,attributes", dataType = "string", paramType = "query"),
            @ApiImplicitParam(name = "exclude", value = "Fields excluded in the response, whole JSON path must be provided",
                    example = "id,status", dataType = "string", paramType = "query"),
            @ApiImplicitParam(name = "limit", value = "Number of results to be returned in the queries", dataType = "integer",
                    paramType = "query"),
            @ApiImplicitParam(name = "skip", value = "Number of results to skip in the queries", dataType = "integer", paramType = "query"),
            @ApiImplicitParam(name = "count", value = "Total number of results", defaultValue = "false", dataType = "boolean", paramType = "query"),
            @ApiImplicitParam(name = Constants.FLATTENED_ANNOTATIONS, value = "Flatten the annotations?", defaultValue = "false",
                    dataType = "boolean", paramType = "query")
    })
    public Response searchIndividuals(
            @ApiParam(value = "(DEPRECATED) Use study instead", hidden = true) @QueryParam("studyId") String studyIdStr,
            @ApiParam(value = "Study [[user@]project:]study where study and project can be either the id or "
                    + "alias") @QueryParam("study") String studyStr,
            @ApiParam(value = "DEPRECATED: id", hidden = true) @QueryParam("id") String id,
            @ApiParam(value = "name", required = false) @QueryParam("name") String name,
            @ApiParam(value = "(DEPRECATED) User father instead", required = false) @QueryParam("fatherId") String fatherId,
            @ApiParam(value = "father", required = false) @QueryParam("father") String father,
            @ApiParam(value = "(DEPRECATED) User mother instead", required = false) @QueryParam("motherId") String motherId,
            @ApiParam(value = "mother", required = false) @QueryParam("mother") String mother,
            @ApiParam(value = "(DEPRECATED) family", required = false) @QueryParam("family") String family,
            @ApiParam(value = "Comma separated list of sample ids or names") @QueryParam("samples") String samples,
            @ApiParam(value = "sex", required = false) @QueryParam("sex") String sex,
            @ApiParam(value = "ethnicity", required = false) @QueryParam("ethnicity") String ethnicity,
            @ApiParam(value = "Population name", required = false) @QueryParam("population.name")
                    String populationName,
            @ApiParam(value = "Subpopulation name", required = false) @QueryParam("population.subpopulation")
                    String populationSubpopulation,
            @ApiParam(value = "Population description", required = false) @QueryParam("population.description")
                    String populationDescription,
            @ApiParam(value = "Comma separated list of phenotype ids or names") @QueryParam("phenotypes") String phenotypes,
            @ApiParam(value = "Karyotypic sex", required = false) @QueryParam("karyotypicSex")
                    Individual.KaryotypicSex karyotypicSex,
            @ApiParam(value = "Life status", required = false) @QueryParam("lifeStatus")
                    Individual.LifeStatus lifeStatus,
            @ApiParam(value = "Affectation status", required = false) @QueryParam("affectationStatus")
                    Individual.AffectationStatus affectationStatus,
            @ApiParam(value = "Creation date (Format: yyyyMMddHHmmss)") @QueryParam("creationDate") String creationDate,
            @ApiParam(value = "DEPRECATED: Use annotation queryParam this way: annotationSet[=|==|!|!=]{annotationSetName}")
                @QueryParam("annotationsetName") String annotationsetName,
            @ApiParam(value = "DEPRECATED: Use annotation queryParam this way: variableSet[=|==|!|!=]{variableSetId}")
                @QueryParam("variableSet") String variableSet,
            @ApiParam(value = "Annotation, e.g: key1=value(;key2=value)", required = false) @QueryParam("annotation") String annotation,
            @ApiParam(value = "Skip count", defaultValue = "false") @QueryParam("skipCount") boolean skipCount,
            @ApiParam(value = "Release value (Current release from the moment the individuals were first created)")
            @QueryParam("release") String release,
            @ApiParam(value = "Snapshot value (Latest version of individuals in the specified release)") @QueryParam("snapshot")
                    int snapshot) {
        try {
            queryOptions.put(QueryOptions.SKIP_COUNT, skipCount);

            List<String> annotationList = new ArrayList<>();
            if (StringUtils.isNotEmpty(annotation)) {
                annotationList.add(annotation);
            }
            if (StringUtils.isNotEmpty(variableSet)) {
                annotationList.add(Constants.VARIABLE_SET + "=" + variableSet);
            }
            if (StringUtils.isNotEmpty(annotationsetName)) {
                annotationList.add(Constants.ANNOTATION_SET_NAME + "=" + annotationsetName);
            }
            if (!annotationList.isEmpty()) {
                query.put(Constants.ANNOTATION, StringUtils.join(annotationList, ";"));
            }

            if (StringUtils.isNotEmpty(studyIdStr)) {
                studyStr = studyIdStr;
            }
            if (StringUtils.isNotEmpty(fatherId)) {
                query.remove("fatherId");
                query.append("father", fatherId);
            }
            if (StringUtils.isNotEmpty(motherId)) {
                query.remove("motherId");
                query.append("mother", motherId);
            }
            QueryResult<Individual> queryResult;
            if (count) {
                queryResult = individualManager.count(studyStr, query, sessionId);
            } else {
                queryResult = individualManager.search(studyStr, query, queryOptions, sessionId);
            }
            return createOkResponse(queryResult);
        } catch (Exception e) {
            return createErrorResponse(e);
        }
    }

    @GET
    @Path("/{individual}/annotationsets/search")
    @ApiOperation(value = "Search annotation sets [DEPRECATED]", position = 11, notes = "Use /individuals/search instead")
    public Response searchAnnotationSetGET(
            @ApiParam(value = "Individual ID or name", required = true) @PathParam("individual") String individualStr,
            @ApiParam(value = "Study [[user@]project:]study where study and project can be either the id or alias") @QueryParam("study") String studyStr,
            @ApiParam(value = "Variable set id or name", required = true) @QueryParam("variableSet") String variableSet,
            @ApiParam(value = "Annotation, e.g: key1=value(,key2=value)", required = false) @QueryParam("annotation") String annotation,
            @ApiParam(value = "Indicates whether to show the annotations as key-value", defaultValue = "false") @QueryParam("asMap") boolean asMap) {
        try {
            AbstractManager.MyResourceId resourceId = individualManager.getId(individualStr, studyStr, sessionId);

            Query query = new Query()
                    .append(IndividualDBAdaptor.QueryParams.STUDY_ID.key(), resourceId.getStudyId())
                    .append(IndividualDBAdaptor.QueryParams.ID.key(), resourceId.getResourceId())
                    .append(Constants.FLATTENED_ANNOTATIONS, asMap);

            String variableSetId = String.valueOf(catalogManager.getStudyManager()
                    .getVariableSetId(variableSet, String.valueOf(resourceId.getStudyId()), sessionId).getResourceId());

            if (StringUtils.isEmpty(annotation)) {
                annotation = Constants.VARIABLE_SET + "=" + variableSetId;
            } else {
                String[] annotationsSplitted = StringUtils.split(annotation, ",");
                List<String> annotationList = new ArrayList<>(annotationsSplitted.length);
                for (String auxAnnotation : annotationsSplitted) {
                    String[] split = StringUtils.split(auxAnnotation, ":");
                    if (split.length == 1) {
                        annotationList.add(variableSetId + ":" + auxAnnotation);
                    } else {
                        annotationList.add(auxAnnotation);
                    }
                }
                annotation = StringUtils.join(annotationList, ";");
            }
            query.putIfNotEmpty(Constants.ANNOTATION, annotation);

            QueryResult<Individual> search = individualManager.search(String.valueOf(resourceId.getStudyId()), query, new QueryOptions(),
                    sessionId);
            if (search.getNumResults() == 1) {
                return createOkResponse(new QueryResult<>("Search", search.getDbTime(), search.first().getAnnotationSets().size(),
                        search.first().getAnnotationSets().size(), search.getWarningMsg(), search.getErrorMsg(),
                        search.first().getAnnotationSets()));
            } else {
                return createOkResponse(search);
            }
        } catch (CatalogException e) {
            return createErrorResponse(e);
        }
    }

    @GET
    @Path("/{individuals}/annotationsets")
    @ApiOperation(value = "Return all the annotation sets of the individual [DEPRECATED]", position = 12,
            notes = "Use /individuals/search instead")
    public Response getAnnotationSet(
            @ApiParam(value = "Comma separated list of individual IDs or names up to a maximum of 100", required = true) @PathParam("individuals") String individualsStr,
            @ApiParam(value = "Study [[user@]project:]study where study and project can be either the id or alias") @QueryParam("study") String studyStr,
            @ApiParam(value = "Indicates whether to show the annotations as key-value", defaultValue = "false") @QueryParam("asMap") boolean asMap,
            @ApiParam(value = "Annotation set name. If provided, only chosen annotation set will be shown") @QueryParam("name") String annotationsetName,
            @ApiParam(value = "Boolean to accept either only complete (false) or partial (true) results", defaultValue = "false") @QueryParam("silent") boolean silent) throws WebServiceException {
        try {
            AbstractManager.MyResourceIds resourceIds = individualManager.getIds(individualsStr, studyStr, sessionId);

            Query query = new Query()
                    .append(IndividualDBAdaptor.QueryParams.STUDY_ID.key(), resourceIds.getStudyId())
                    .append(IndividualDBAdaptor.QueryParams.ID.key(), resourceIds.getResourceIds())
                    .append(Constants.FLATTENED_ANNOTATIONS, asMap);
            QueryOptions queryOptions = new QueryOptions();

            if (StringUtils.isNotEmpty(annotationsetName)) {
                query.append(Constants.ANNOTATION, Constants.ANNOTATION_SET_NAME + "=" + annotationsetName);
                queryOptions.put(QueryOptions.INCLUDE, Constants.ANNOTATION_SET_NAME + "." + annotationsetName);
            }

            QueryResult<Individual> search = individualManager.search(String.valueOf(resourceIds.getStudyId()), query, queryOptions,
                    sessionId);
            if (search.getNumResults() == 1) {
                return createOkResponse(new QueryResult<>("List annotationSets", search.getDbTime(),
                        search.first().getAnnotationSets().size(), search.first().getAnnotationSets().size(), search.getWarningMsg(),
                        search.getErrorMsg(), search.first().getAnnotationSets()));
            } else {
                return createOkResponse(search);
            }
        } catch (CatalogException e) {
            return createErrorResponse(e);
        }
    }

    @POST
    @Path("/{individual}/annotationsets/create")
    @Consumes(MediaType.APPLICATION_JSON)
    @ApiOperation(value = "Create an annotation set for the individual [DEPRECATED]", position = 13,
            notes = "Use /{individual}/update instead")
    public Response annotateSamplePOST(
            @ApiParam(value = "Individual ID or name", required = true) @PathParam("individual") String individualStr,
            @ApiParam(value = "Study [[user@]project:]study where study and project can be either the id or alias") @QueryParam("study")
                    String studyStr,
            @ApiParam(value = "Variable set id or name", hidden = true) @QueryParam("variableSetId") String variableSetId,
            @ApiParam(value = "Variable set id or name", required = true) @QueryParam("variableSet") String variableSet,
            @ApiParam(value = "JSON containing the annotation set name and the array of annotations. The name should be unique for the "
                    + "individual", required = true) CohortWSServer.AnnotationsetParameters params) {
        try {
            if (StringUtils.isNotEmpty(variableSetId)) {
                variableSet = variableSetId;
            }
            QueryResult<AnnotationSet> queryResult = individualManager.createAnnotationSet(individualStr, studyStr, variableSet,
                    params.name, params.annotations, sessionId);
            return createOkResponse(queryResult);
        } catch (CatalogException e) {
            return createErrorResponse(e);
        }
    }

    @GET
    @Path("/{individual}/annotationsets/{annotationsetName}/delete")
    @ApiOperation(value = "Delete the annotation set or the annotations within the annotation set [DEPRECATED]", position = 14,
            notes = "Use /{individual}/update instead")
    public Response deleteAnnotationGET(@ApiParam(value = "Comma separated list of individual IDs or name", required = true) @PathParam("individual") String individualStr,
                                        @ApiParam(value = "Study [[user@]project:]study where study and project can be either the id or "
                                                + "alias") @QueryParam("study") String studyStr,
                                        @ApiParam(value = "annotationsetName", required = true) @PathParam("annotationsetName")
                                                String annotationsetName,
                                        @ApiParam(value = "[NOT IMPLEMENTED] Comma separated list of annotation names to be deleted",
                                                required = false) @QueryParam("annotations") String annotations, @QueryParam("silent") boolean silent) {
        try {
            QueryResult<AnnotationSet> queryResult;
            if (annotations != null) {
                queryResult = individualManager.deleteAnnotations(individualStr, studyStr, annotationsetName, annotations, sessionId);
            } else {
                queryResult = individualManager.deleteAnnotationSet(individualStr, studyStr, annotationsetName, sessionId);
            }
            return createOkResponse(queryResult);
        } catch (CatalogException e) {
            return createErrorResponse(e);
        }
    }

    @POST
    @Path("/{individual}/annotationsets/{annotationsetName}/update")
    @Consumes(MediaType.APPLICATION_JSON)
    @ApiOperation(value = "Update the annotations [DEPRECATED]", position = 15, notes = "User /{individual}/update instead")
    public Response updateAnnotationGET(
            @ApiParam(value = "Individual ID or name", required = true) @PathParam("individual") String individualStr,
            @ApiParam(value = "Study [[user@]project:]study where study and project can be either the id or alias") @QueryParam("study") String studyStr,
            @ApiParam(value = "annotationsetName", required = true) @PathParam("annotationsetName") String annotationsetName,
            @ApiParam(value = "JSON containing key:value annotations to update", required = true) Map<String, Object> annotations) {
        try {
            QueryResult<AnnotationSet> queryResult = individualManager.updateAnnotationSet(individualStr, studyStr, annotationsetName,
                    annotations, sessionId);
            return createOkResponse(queryResult);
        } catch (CatalogException e) {
            return createErrorResponse(e);
        }
    }

    @POST
    @Path("/{individual}/update")
    @Consumes(MediaType.APPLICATION_JSON)
    @ApiOperation(value = "Update some individual attributes", position = 6,
            notes = "The entire individual is returned after the modification. Using include/exclude query parameters is encouraged to "
                    + "avoid slowdowns when sending unnecessary information where possible")
    @ApiImplicitParams({
            @ApiImplicitParam(name = "include", value = "Fields included in the response, whole JSON path must be provided",
                    example = "name,attributes", dataType = "string", paramType = "query"),
            @ApiImplicitParam(name = "exclude", value = "Fields excluded in the response, whole JSON path must be provided", example = "id,status", dataType = "string", paramType = "query")
    })
    public Response updateByPost(
            @ApiParam(value = "Individual ID or name", required = true) @PathParam("individual") String individualStr,
            @ApiParam(value = "Study [[user@]project:]study where study and project can be either the id or alias")
            @QueryParam("study") String studyStr,
            @ApiParam(value = "Delete a specific annotation set. AnnotationSetName expected.")
                @QueryParam(Constants.DELETE_ANNOTATION_SET) String deleteAnnotationSet,
            @ApiParam(value = "Delete a specific annotation. Format: Comma separated list of annotationSetName:variable")
                @QueryParam(Constants.DELETE_ANNOTATION) String deleteAnnotation,
            @ApiParam(value = "Create a new version of individual", defaultValue = "false")
            @QueryParam(Constants.INCREMENT_VERSION) boolean incVersion,
            @ApiParam(value = "Update all the sample references from the individual to point to their latest versions",
                    defaultValue = "false") @QueryParam("updateSampleVersion") boolean refresh,
            @ApiParam(value = "params") IndividualUpdatePOST updateParams) {
        try {
            ObjectUtils.defaultIfNull(updateParams, new IndividualUpdatePOST());

            queryOptions.put(Constants.REFRESH, refresh);
            queryOptions.remove("updateSampleVersion");
            query.remove("updateSampleVersion");

            ObjectMap params = updateParams.toIndividualObjectMap();
            params.putIfNotEmpty(IndividualDBAdaptor.UpdateParams.DELETE_ANNOTATION.key(), deleteAnnotation);
            params.putIfNotEmpty(IndividualDBAdaptor.UpdateParams.DELETE_ANNOTATION_SET.key(), deleteAnnotationSet);

            QueryResult<Individual> queryResult = catalogManager.getIndividualManager().update(studyStr, individualStr, params,
                    queryOptions, sessionId);
            return createOkResponse(queryResult);
        } catch (Exception e) {
            return createErrorResponse(e);
        }
    }

    @GET
    @Path("/{individuals}/delete")
    @ApiOperation(value = "Delete individual information [WARNING]", position = 7,
            notes = "Usage of this webservice might lead to unexpected behaviour and therefore is discouraged to use. Deletes are " +
<<<<<<< HEAD
                    "planned to be fully implemented and tested in version 1.4.0")
=======
                    "planned to be fully implemented and tested in version 1.4.0", hidden = true)
>>>>>>> 701c4752
    public Response deleteIndividual(@ApiParam(value = "Comma separated list of individual IDs or names up to a maximum of 100", required = true)
                                     @PathParam("individuals") String individualIds,
                                     @ApiParam(value = "Study [[user@]project:]study where study and project can be either the id or alias")
                                     @QueryParam("study") String studyStr) {
        try {
            List<QueryResult<Individual>> queryResult = individualManager.delete(studyStr, individualIds, queryOptions, sessionId);
            return createOkResponse(queryResult);
        } catch (Exception e) {
            return createErrorResponse(e);
        }
    }

    @GET
    @Path("/groupBy")
    @ApiOperation(value = "Group individuals by several fields", position = 10,
            notes = "Only group by categorical variables. Grouping by continuous variables might cause unexpected behaviour")
    @ApiImplicitParams({
            @ApiImplicitParam(name = "count", value = "Count the number of elements matching the group", dataType = "boolean",
                    paramType = "query"),
            @ApiImplicitParam(name = "limit", value = "Maximum number of documents (groups) to be returned", dataType = "integer",
                    paramType = "query", defaultValue = "50")
    })
    public Response groupBy(
            @ApiParam(value = "Comma separated list of fields by which to group by.", required = true) @DefaultValue("")
                @QueryParam("fields") String fields,
            @ApiParam(value = "(DEPRECATED) Use study instead", hidden = true) @QueryParam("studyId") String studyIdStr,
            @ApiParam(value = "Study [[user@]project:]study where study and project can be either the id or alias")
                @QueryParam("study") String studyStr,
            @ApiParam(value = "name", required = false) @QueryParam("name") String names,
            @ApiParam(value = "Comma separated list of sample ids or names") @QueryParam("samples") String samples,
            @ApiParam(value = "sex", required = false) @QueryParam("sex") Individual.Sex sex,
            @ApiParam(value = "ethnicity", required = false) @QueryParam("ethnicity") String ethnicity,
            @ApiParam(value = "Population name", required = false) @QueryParam("population.name") String populationName,
            @ApiParam(value = "Subpopulation name", required = false) @QueryParam("population.subpopulation")
                String populationSubpopulation,
            @ApiParam(value = "Population description", required = false) @QueryParam("population.description")
                String populationDescription,
            @ApiParam(value = "Karyotypic sex", required = false) @QueryParam("karyotypicSex")
                Individual.KaryotypicSex karyotypicSex,
            @ApiParam(value = "Life status", required = false) @QueryParam("lifeStatus") Individual.LifeStatus lifeStatus,
            @ApiParam(value = "Affectation status", required = false) @QueryParam("affectationStatus")
                Individual.AffectationStatus affectationStatus,
            @ApiParam(value = "DEPRECATED: Use annotation queryParam this way: annotationSet[=|==|!|!=]{annotationSetName}")
                @QueryParam("annotationsetName") String annotationsetName,
            @ApiParam(value = "DEPRECATED: Use annotation queryParam this way: variableSet[=|==|!|!=]{variableSetId}")
                @QueryParam("variableSet") String variableSet,
            @ApiParam(value = "Annotation, e.g: key1=value(;key2=value)") @QueryParam("annotation") String annotation,
            @ApiParam(value = "Release value (Current release from the moment the families were first created)")
                @QueryParam("release") String release,
            @ApiParam(value = "Snapshot value (Latest version of families in the specified release)") @QueryParam("snapshot")
                int snapshot) {
        try {
            if (StringUtils.isNotEmpty(studyIdStr)) {
                studyStr = studyIdStr;
            }
            QueryResult result = individualManager.groupBy(studyStr, query, fields, queryOptions, sessionId);
            return createOkResponse(result);
        } catch (Exception e) {
            return createErrorResponse(e);
        }
    }

    @GET
    @Path("/{individuals}/acl")
    @ApiOperation(value = "Return the acl of the individual. If member is provided, it will only return the acl for the member.", position = 18)
    public Response getAcls(@ApiParam(value = "Comma separated list of individual ids up to a maximum of 100", required = true) @PathParam("individuals")
                                    String individualIdsStr,
                            @ApiParam(value = "Study [[user@]project:]study where study and project can be either the id or alias")
                            @QueryParam("study") String studyStr,
                            @ApiParam(value = "User or group id") @QueryParam("member") String member,
                            @ApiParam(value = "Boolean to accept either only complete (false) or partial (true) results", defaultValue = "false") @QueryParam("silent") boolean silent) {
        try {
            List<String> idList = getIdList(individualIdsStr);
            return createOkResponse(individualManager.getAcls(studyStr, idList, member, silent, sessionId));
        } catch (Exception e) {
            return createErrorResponse(e);
        }
    }

    // Temporal method used by deprecated methods. This will be removed at some point.
    @Override
    protected Individual.IndividualAclParams getAclParams(
            @ApiParam(value = "Comma separated list of permissions to add", required = false) @QueryParam("add") String addPermissions,
            @ApiParam(value = "Comma separated list of permissions to remove", required = false) @QueryParam("remove") String removePermissions,
            @ApiParam(value = "Comma separated list of permissions to set", required = false) @QueryParam("set") String setPermissions)
            throws CatalogException {
        int count = 0;
        count += StringUtils.isNotEmpty(setPermissions) ? 1 : 0;
        count += StringUtils.isNotEmpty(addPermissions) ? 1 : 0;
        count += StringUtils.isNotEmpty(removePermissions) ? 1 : 0;
        if (count > 1) {
            throw new CatalogException("Only one of add, remove or set parameters are allowed.");
        } else if (count == 0) {
            throw new CatalogException("One of add, remove or set parameters is expected.");
        }

        String permissions = null;
        AclParams.Action action = null;
        if (StringUtils.isNotEmpty(addPermissions)) {
            permissions = addPermissions;
            action = AclParams.Action.ADD;
        }
        if (StringUtils.isNotEmpty(setPermissions)) {
            permissions = setPermissions;
            action = AclParams.Action.SET;
        }
        if (StringUtils.isNotEmpty(removePermissions)) {
            permissions = removePermissions;
            action = AclParams.Action.REMOVE;
        }
        return new Individual.IndividualAclParams(permissions, action, null, false);
    }

    public static class MemberAclUpdate extends StudyWSServer.MemberAclUpdateOld {
        public boolean propagate;
    }

    @POST
    @Path("/{individual}/acl/{memberId}/update")
    @ApiOperation(value = "Update the set of permissions granted for the member [DEPRECATED]", position = 21, hidden = true,
            notes = "DEPRECATED: The usage of this webservice is discouraged. A different entrypoint /acl/{members}/update has been added "
                    + "to also support changing permissions using queries.")
    public Response updateAcl(
            @ApiParam(value = "individualId", required = true) @PathParam("individual") String individualIdStr,
            @ApiParam(value = "Study [[user@]project:]study where study and project can be either the id or alias") @QueryParam("study")
                    String studyStr,
            @ApiParam(value = "Member id", required = true) @PathParam("memberId") String memberId,
            @ApiParam(value = "JSON containing one of the keys 'add', 'set' or 'remove'", required = true)
                    MemberAclUpdate params) {
        try {
            Individual.IndividualAclParams aclParams = getAclParams(params.add, params.remove, params.set);
            List<String> idList = StringUtils.isEmpty(individualIdStr) ? Collections.emptyList() : getIdList(individualIdStr);
            return createOkResponse(individualManager.updateAcl(studyStr, idList, memberId, aclParams, sessionId));
        } catch (Exception e) {
            return createErrorResponse(e);
        }
    }

    public static class IndividualAcl extends AclParams {
        public String individual;
        public String sample;

        public boolean propagate;
    }

    @POST
    @Path("/acl/{members}/update")
    @ApiOperation(value = "Update the set of permissions granted for the member", position = 21)
    public Response updateAcl(
            @ApiParam(value = "Study [[user@]project:]study where study and project can be either the id or alias") @QueryParam("study")
                    String studyStr,
            @ApiParam(value = "Comma separated list of user or group ids", required = true) @PathParam("members") String memberId,
            @ApiParam(value = "JSON containing the parameters to update the permissions. If propagate flag is set to true, it will "
                    + "propagate the permissions defined to the samples that are associated to the matching individuals",
                    required = true) IndividualAcl params) {
        try {
            ObjectUtils.defaultIfNull(params, new IndividualAcl());

            Individual.IndividualAclParams aclParams = new Individual.IndividualAclParams(params.getPermissions(), params.getAction(),
                    params.sample, params.propagate);
            List<String> idList = StringUtils.isEmpty(params.individual) ? Collections.emptyList() : getIdList(params.individual);
            return createOkResponse(individualManager.updateAcl(studyStr, idList, memberId, aclParams, sessionId));
        } catch (Exception e) {
            return createErrorResponse(e);
        }
    }

    // Data models

    protected static class IndividualPOST {
        public String name;

        public String father;
        public String mother;
        public Multiples multiples;

        public Individual.Sex sex;
        public String ethnicity;
        public Boolean parentalConsanguinity;
        public Individual.Population population;
        public String dateOfBirth;
        public Individual.KaryotypicSex karyotypicSex;
        public Individual.LifeStatus lifeStatus;
        public Individual.AffectationStatus affectationStatus;
        public List<AnnotationSet> annotationSets;
        public List<OntologyTerm> phenotypes;
        public Map<String, Object> attributes;

        public Individual toIndividual(String studyStr, StudyManager studyManager, String sessionId) throws CatalogException {
//            List<AnnotationSet> annotationSetList = new ArrayList<>();
//            if (annotationSets != null) {
//                for (CommonModels.AnnotationSetParams annotationSet : annotationSets) {
//                    if (annotationSet != null) {
//                        annotationSetList.add(annotationSet.toAnnotationSet(studyStr, studyManager, sessionId));
//                    }
//                }
//            }

            return new Individual(-1, name, new Individual().setName(father), new Individual().setName(mother), multiples, sex,
                    karyotypicSex, ethnicity, population, lifeStatus, affectationStatus, dateOfBirth, null,
                    parentalConsanguinity != null ? parentalConsanguinity : false, 1, annotationSets, phenotypes)
                    .setAttributes(attributes);
        }
    }

    protected static class IndividualCreatePOST extends IndividualPOST {
        public List<SampleWSServer.CreateSamplePOST> samples;

        @Override
        public Individual toIndividual(String studyStr, StudyManager studyManager, String sessionId) throws CatalogException {

            List<Sample> sampleList = null;
            if (samples != null) {
                sampleList = new ArrayList<>(samples.size());
                for (SampleWSServer.CreateSamplePOST sample : samples) {
                    sampleList.add(sample.toSample(studyStr, studyManager, sessionId));
                }
            }
            return new Individual(-1, name, new Individual().setName(father), new Individual().setName(mother), multiples, sex,
                    karyotypicSex, ethnicity, population, lifeStatus, affectationStatus, dateOfBirth, sampleList,
                    parentalConsanguinity != null ? parentalConsanguinity : false, 1, annotationSets, phenotypes)
                    .setAttributes(attributes);
        }
    }

    protected static class IndividualUpdatePOST extends IndividualPOST {
        public List<String> samples;

        public ObjectMap toIndividualObjectMap() throws JsonProcessingException {
            ObjectMapper mapper = new ObjectMapper();
            mapper.addMixIn(Individual.class, IndividualMixin.class);
            mapper.setSerializationInclusion(JsonInclude.Include.NON_NULL);

            Individual individual = new Individual()
                    .setName(name)
                    .setFather(father != null ? new Individual().setName(father) : null)
                    .setMother(mother != null ? new Individual().setName(mother) : null)
                    .setMultiples(multiples)
                    .setSex(sex)
                    .setKaryotypicSex(karyotypicSex)
                    .setEthnicity(ethnicity)
                    .setPopulation(population)
                    .setLifeStatus(lifeStatus)
                    .setAffectationStatus(affectationStatus)
                    .setDateOfBirth(dateOfBirth)
                    .setParentalConsanguinity(parentalConsanguinity != null ? parentalConsanguinity : false)
                    .setPhenotypes(phenotypes)
                    .setAttributes(attributes);
            individual.setAnnotationSets(annotationSets);

            ObjectMap params = new ObjectMap(mapper.writeValueAsString(individual));
            if (parentalConsanguinity == null) {
                params.remove("parentalConsanguinity");
            }
            params.putIfNotNull("samples", samples);

            return params;
        }
    }


}<|MERGE_RESOLUTION|>--- conflicted
+++ resolved
@@ -412,11 +412,7 @@
     @Path("/{individuals}/delete")
     @ApiOperation(value = "Delete individual information [WARNING]", position = 7,
             notes = "Usage of this webservice might lead to unexpected behaviour and therefore is discouraged to use. Deletes are " +
-<<<<<<< HEAD
-                    "planned to be fully implemented and tested in version 1.4.0")
-=======
                     "planned to be fully implemented and tested in version 1.4.0", hidden = true)
->>>>>>> 701c4752
     public Response deleteIndividual(@ApiParam(value = "Comma separated list of individual IDs or names up to a maximum of 100", required = true)
                                      @PathParam("individuals") String individualIds,
                                      @ApiParam(value = "Study [[user@]project:]study where study and project can be either the id or alias")
