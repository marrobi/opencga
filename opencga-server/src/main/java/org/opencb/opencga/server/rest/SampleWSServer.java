/*
 * Copyright 2015-2017 OpenCB
 *
 * Licensed under the Apache License, Version 2.0 (the "License");
 * you may not use this file except in compliance with the License.
 * You may obtain a copy of the License at
 *
 *     http://www.apache.org/licenses/LICENSE-2.0
 *
 * Unless required by applicable law or agreed to in writing, software
 * distributed under the License is distributed on an "AS IS" BASIS,
 * WITHOUT WARRANTIES OR CONDITIONS OF ANY KIND, either express or implied.
 * See the License for the specific language governing permissions and
 * limitations under the License.
 */

package org.opencb.opencga.server.rest;

import com.fasterxml.jackson.annotation.JsonProperty;
import io.swagger.annotations.*;
import org.apache.commons.lang3.ObjectUtils;
import org.apache.commons.lang3.StringUtils;
import org.opencb.commons.datastore.core.ObjectMap;
import org.opencb.commons.datastore.core.Query;
import org.opencb.commons.datastore.core.QueryOptions;
import org.opencb.commons.datastore.core.QueryResult;
import org.opencb.opencga.catalog.db.api.SampleDBAdaptor;
import org.opencb.opencga.catalog.exceptions.CatalogException;
import org.opencb.opencga.catalog.managers.AbstractManager;
import org.opencb.opencga.catalog.managers.SampleManager;
import org.opencb.opencga.catalog.managers.StudyManager;
import org.opencb.opencga.catalog.utils.CatalogSampleAnnotationsLoader;
import org.opencb.opencga.catalog.utils.Constants;
import org.opencb.opencga.core.exception.VersionException;
import org.opencb.opencga.core.models.*;
import org.opencb.opencga.core.models.acls.AclParams;
import org.opencb.opencga.server.WebServiceException;

import javax.servlet.http.HttpServletRequest;
import javax.ws.rs.*;
import javax.ws.rs.core.*;
import java.io.IOException;
import java.util.ArrayList;
import java.util.Collections;
import java.util.List;
import java.util.Map;

/**
 * Created by jacobo on 15/12/14.
 */
@Path("/{apiVersion}/samples")
@Produces(MediaType.APPLICATION_JSON)
@Api(value = "Samples", position = 7, description = "Methods for working with 'samples' endpoint")
public class SampleWSServer extends OpenCGAWSServer {

    private SampleManager sampleManager;

    public SampleWSServer(@Context UriInfo uriInfo, @Context HttpServletRequest httpServletRequest, @Context HttpHeaders httpHeaders) throws IOException, VersionException {
        super(uriInfo, httpServletRequest, httpHeaders);
        sampleManager = catalogManager.getSampleManager();
    }

    @GET
    @Path("/{samples}/info")
    @ApiOperation(value = "Get sample information", position = 1, response = Sample.class)
    @ApiImplicitParams({
            @ApiImplicitParam(name = "include", value = "Fields included in the response, whole JSON path must be provided", example = "name,attributes", dataType = "string", paramType = "query"),
            @ApiImplicitParam(name = "exclude", value = "Fields excluded in the response, whole JSON path must be provided", example = "id,status", dataType = "string", paramType = "query"),
            @ApiImplicitParam(name = "includeIndividual", value = "Include Individual object as an attribute (this replaces old lazy parameter)",
                    defaultValue = "false", dataType = "boolean", paramType = "query"),
            @ApiImplicitParam(name = Constants.FLATTENED_ANNOTATIONS, value = "Flatten the annotations?", defaultValue = "false",
                    dataType = "boolean", paramType = "query")
    })
    public Response infoSample(
            @ApiParam(value = "Comma separated list of sample IDs or names up to a maximum of 100", required = true) @PathParam("samples") String samplesStr,
            @ApiParam(value = "Study [[user@]project:]study where study and project can be either the id or alias")
            @QueryParam("study") String studyStr,
            @ApiParam(value = "Sample version") @QueryParam("version") Integer version,
            @ApiParam(value = "Fetch all sample versions", defaultValue = "false") @QueryParam(Constants.ALL_VERSIONS)
                    boolean allVersions,
            @ApiParam(value = "Boolean to accept either only complete (false) or partial (true) results", defaultValue = "false") @QueryParam("silent") boolean silent) {
        try {
            List<String> sampleList = getIdList(samplesStr);
            List<QueryResult<Sample>> sampleQueryResult = sampleManager.get(studyStr, sampleList, query, queryOptions, silent, sessionId);
            return createOkResponse(sampleQueryResult);
        } catch (Exception e) {
            return createErrorResponse(e);
        }
    }

    @POST
    @Path("/create")
    @ApiOperation(value = "Create sample", position = 2, response = Sample.class,
            notes = "WARNING: The Individual object in the body is deprecated and will be completely removed in a future release. From"
                    + " that moment on it will not be possible to create an individual when creating a new sample. To do that you must "
                    + "use the individual/create web service, this web service allows now to create a new individual with its samples. "
                    + "This web service now allows to create a new sample and associate it to an existing individual.")
    public Response createSamplePOST(
            @ApiParam(value = "DEPRECATED: studyId", hidden = true) @QueryParam("studyId") String studyIdStr,
            @ApiParam(value = "Study [[user@]project:]study where study and project can be either the id or alias") @QueryParam("study")
                    String studyStr,
            @ApiParam(value = "Individual id or name to whom the sample will correspond.") @QueryParam("individual") String individual,
            @ApiParam(value = "JSON containing sample information", required = true) CreateSamplePOST params) {
        try {
            ObjectUtils.defaultIfNull(params, new CreateSamplePOST());

            if (StringUtils.isNotEmpty(studyIdStr)) {
                studyStr = studyIdStr;
            }

            Sample sample = params.toSample(studyStr, catalogManager.getStudyManager(), sessionId);
            Individual tmpIndividual = sample.getIndividual();
            if (StringUtils.isNotEmpty(individual)) {
                tmpIndividual = new Individual().setName(individual);
            }
            return createOkResponse(sampleManager.create(studyStr, sample, queryOptions, sessionId));
        } catch (Exception e) {
            return createErrorResponse(e);
        }
    }

    @GET
    @Path("/load")
    @ApiOperation(value = "Load samples from a ped file", position = 3)
    public Response loadSamples(@ApiParam(value = "DEPRECATED: studyId", hidden = true) @QueryParam("studyId") String studyIdStr,
                                @ApiParam(value = "Study [[user@]project:]study where study and project can be either the id or alias")
                                @QueryParam("study") String studyStr,
                                @ApiParam(value = "DEPRECATED: use file instead", hidden = true) @QueryParam("fileId") String fileIdStr,
                                @ApiParam(value = "file", required = true) @QueryParam("file") String fileStr,
                                @ApiParam(value = "variableSetId", hidden = true) @QueryParam("variableSetId") Long variableSetId,
                                @ApiParam(value = "variableSet", required = false) @QueryParam("variableSet") String variableSet) {
        try {
            if (StringUtils.isNotEmpty(studyIdStr)) {
                studyStr = studyIdStr;
            }
            if (StringUtils.isNotEmpty(fileStr)) {
                fileIdStr = fileStr;
            }
            if (variableSetId != null) {
                variableSet = Long.toString(variableSetId);
            }
            AbstractManager.MyResourceId resourceId = catalogManager.getFileManager().getId(fileIdStr, studyStr, sessionId);
            Long varSetId;
            if (StringUtils.isNotBlank(variableSet)) {
                varSetId = catalogManager.getStudyManager().getVariableSetId(variableSet, studyStr, sessionId).getResourceId();
            } else {
                varSetId = null;
            }

            File pedigreeFile = catalogManager.getFileManager().get(resourceId.getResourceId(), null, sessionId).first();
            CatalogSampleAnnotationsLoader loader = new CatalogSampleAnnotationsLoader(catalogManager);
            QueryResult<Sample> sampleQueryResult = loader.loadSampleAnnotations(pedigreeFile, varSetId, sessionId);
            return createOkResponse(sampleQueryResult);
        } catch (Exception e) {
            return createErrorResponse(e);
        }
    }

    @GET
    @Path("/search")
    @ApiOperation(value = "Sample search method", position = 4, response = Sample[].class)
    @ApiImplicitParams({
            @ApiImplicitParam(name = "include", value = "Fields included in the response, whole JSON path must be provided", example = "name,attributes", dataType = "string", paramType = "query"),
            @ApiImplicitParam(name = "exclude", value = "Fields excluded in the response, whole JSON path must be provided", example = "id,status", dataType = "string", paramType = "query"),
            @ApiImplicitParam(name = "limit", value = "Number of results to be returned in the queries", dataType = "integer", paramType = "query"),
            @ApiImplicitParam(name = "skip", value = "Number of results to skip in the queries", dataType = "integer", paramType = "query"),
            @ApiImplicitParam(name = "count", value = "Total number of results", defaultValue = "false", dataType = "boolean", paramType = "query"),
            @ApiImplicitParam(name = "includeIndividual", value = "Include Individual object as an attribute (this replaces old lazy parameter)",
                    defaultValue = "false", dataType = "boolean", paramType = "query"),
            @ApiImplicitParam(name = Constants.FLATTENED_ANNOTATIONS, value = "Flatten the annotations?", defaultValue = "false",
                    dataType = "boolean", paramType = "query")
    })
    public Response search(@ApiParam(value = "DEPRECATED: use study instead", hidden = true) @QueryParam("studyId") String studyIdStr,
                           @ApiParam(value = "Study [[user@]project:]{study1,study2|*}  where studies and project can be either the id or"
                                   + " alias.", required = false) @QueryParam("study") String studyStr,
                           @ApiParam(value = "DEPRECATED: use /info instead", hidden = true) @QueryParam("id") String id,
                           @ApiParam(value = "name") @QueryParam("name") String name,
                           @ApiParam(value = "source") @QueryParam("source") String source,
                           @ApiParam(value = "type") @QueryParam("type") String type,
                           @ApiParam(value = "somatic") @QueryParam("somatic") Boolean somatic,
                           @ApiParam(value = "Individual id or name", hidden = true) @QueryParam("individual.id") String individualId,
                           @ApiParam(value = "Individual id or name") @QueryParam("individual") String individual,
                           @ApiParam(value = "Creation date (Format: yyyyMMddHHmmss)") @QueryParam("creationDate") String creationDate,
                           @ApiParam(value = "Comma separated list of phenotype ids or names") @QueryParam("phenotypes") String phenotypes,
                           @ApiParam(value = "DEPRECATED: Use annotation queryParam this way: annotationSet[=|==|!|!=]{annotationSetName}")
                               @QueryParam("annotationsetName") String annotationsetName,
                           @ApiParam(value = "DEPRECATED: Use annotation queryParam this way: variableSet[=|==|!|!=]{variableSetId}")
                               @QueryParam("variableSet") String variableSet,
                           @ApiParam(value = "Annotation, e.g: key1=value(;key2=value)") @QueryParam("annotation") String annotation,
                           @ApiParam(value = "Text attributes (Format: sex=male,age>20 ...)", required = false) @DefaultValue("") @QueryParam("attributes") String attributes,
                           @ApiParam(value = "Numerical attributes (Format: sex=male,age>20 ...)", required = false) @DefaultValue("")
                           @QueryParam("nattributes") String nattributes,
                           @ApiParam(value = "Skip count", defaultValue = "false") @QueryParam("skipCount") boolean skipCount,
                           @ApiParam(value = "Release value (Current release from the moment the samples were first created)")
                           @QueryParam("release") String release,
                           @ApiParam(value = "Snapshot value (Latest version of samples in the specified release)") @QueryParam("snapshot")
                                   int snapshot) {
        try {
            queryOptions.put(QueryOptions.SKIP_COUNT, skipCount);

            if (StringUtils.isNotEmpty(studyIdStr)) {
                studyStr = studyIdStr;
            }

            List<String> annotationList = new ArrayList<>();
            if (StringUtils.isNotEmpty(annotation)) {
                annotationList.add(annotation);
            }
            if (StringUtils.isNotEmpty(variableSet)) {
                annotationList.add(Constants.VARIABLE_SET + "=" + variableSet);
            }
            if (StringUtils.isNotEmpty(annotationsetName)) {
                annotationList.add(Constants.ANNOTATION_SET_NAME + "=" + annotationsetName);
            }
            if (!annotationList.isEmpty()) {
                query.put(Constants.ANNOTATION, StringUtils.join(annotationList, ";"));
            }

            // TODO: individualId is deprecated. Remember to remove this if after next release
            if (query.containsKey(SampleDBAdaptor.QueryParams.INDIVIDUAL_ID.key())) {
                if (!query.containsKey(SampleDBAdaptor.QueryParams.INDIVIDUAL.key())) {
                    query.put(SampleDBAdaptor.QueryParams.INDIVIDUAL.key(), query.get(SampleDBAdaptor.QueryParams.INDIVIDUAL_ID.key()));
                }
                query.remove(SampleDBAdaptor.QueryParams.INDIVIDUAL_ID.key());
            }

            QueryResult<Sample> queryResult;
            if (count) {
                queryResult = sampleManager.count(studyStr, query, sessionId);
            } else {
                queryResult = sampleManager.search(studyStr, query, queryOptions, sessionId);
            }
            return createOkResponse(queryResult);
        } catch (Exception e) {
            return createErrorResponse(e);
        }
    }

    @POST
    @Path("/{sample}/update")
    @Consumes(MediaType.APPLICATION_JSON)
    @ApiOperation(value = "Update some sample attributes", position = 6,
            notes = "The entire sample is returned after the modification. Using include/exclude query parameters is encouraged to "
                    + "avoid slowdowns when sending unnecessary information where possible")
    @ApiImplicitParams({
            @ApiImplicitParam(name = "include", value = "Fields included in the response, whole JSON path must be provided",
                    example = "name,attributes", dataType = "string", paramType = "query"),
            @ApiImplicitParam(name = "exclude", value = "Fields excluded in the response, whole JSON path must be provided", example = "id,status", dataType = "string", paramType = "query")
    })
    public Response updateByPost(
            @ApiParam(value = "sampleId", required = true) @PathParam("sample") String sampleStr,
            @ApiParam(value = "Study [[user@]project:]study where study and project can be either the id or alias")
                @QueryParam("study") String studyStr,
            @ApiParam(value = "Create a new version of sample", defaultValue = "false")
                @QueryParam(Constants.INCREMENT_VERSION) boolean incVersion,
            @ApiParam(value = "Delete a specific annotation set. AnnotationSetName expected.")
                @QueryParam(Constants.DELETE_ANNOTATION_SET) String deleteAnnotationSet,
            @ApiParam(value = "Delete a specific annotation. Format: Comma separated list of annotationSetName:variable")
                @QueryParam(Constants.DELETE_ANNOTATION) String deleteAnnotation,
            @ApiParam(value = "params") UpdateSamplePOST parameters) {
        try {
            ObjectUtils.defaultIfNull(parameters, new UpdateSamplePOST());

            ObjectMap params = new ObjectMap(jsonObjectMapper.writeValueAsString(parameters));
            params.putIfNotEmpty(SampleDBAdaptor.UpdateParams.DELETE_ANNOTATION.key(), deleteAnnotation);
            params.putIfNotEmpty(SampleDBAdaptor.UpdateParams.DELETE_ANNOTATION_SET.key(), deleteAnnotationSet);

            if (params.containsKey(SampleDBAdaptor.QueryParams.INDIVIDUAL_ID.key())) {
                if (!params.containsKey(SampleDBAdaptor.QueryParams.INDIVIDUAL.key())) {
                    params.put(SampleDBAdaptor.QueryParams.INDIVIDUAL.key(), params.get(SampleDBAdaptor.QueryParams.INDIVIDUAL_ID.key()));
                }
                params.remove(SampleDBAdaptor.QueryParams.INDIVIDUAL_ID.key());
            }

            if (params.size() == 0) {
                throw new CatalogException("Missing parameters to update.");
            }

            return createOkResponse(sampleManager.update(studyStr, sampleStr, params, queryOptions, sessionId));
        } catch (Exception e) {
            return createErrorResponse(e);
        }
    }

    @GET
    @Path("/{samples}/delete")
    @ApiOperation(value = "Delete a sample [WARNING]", position = 9,
            notes = "Usage of this webservice might lead to unexpected behaviour and therefore is discouraged to use. Deletes are " +
<<<<<<< HEAD
                    "planned to be fully implemented and tested in version 1.4.0")
=======
                    "planned to be fully implemented and tested in version 1.4.0", hidden = true)
>>>>>>> 701c4752
    public Response delete(@ApiParam(value = "Comma separated list of sample IDs or names up to a maximum of 100", required = true) @PathParam("samples")
                                   String sampleStr,
                           @ApiParam(value = "Study [[user@]project:]study where study and project can be either the id or alias")
                           @QueryParam("study") String studyStr,
                           @QueryParam("silent") boolean silent) {
        try {
            List<QueryResult<Sample>> delete = catalogManager.getSampleManager().delete(studyStr, sampleStr, queryOptions, sessionId);
            return createOkResponse(delete);
        } catch (CatalogException | IOException e) {
            return createErrorResponse(e);
        }
    }

    @GET
    @Path("/groupBy")
    @ApiOperation(value = "Group samples by several fields", position = 10,
            notes = "Only group by categorical variables. Grouping by continuous variables might cause unexpected behaviour")
    @ApiImplicitParams({
            @ApiImplicitParam(name = "count", value = "Count the number of elements matching the group", dataType = "boolean",
                    paramType = "query"),
            @ApiImplicitParam(name = "limit", value = "Maximum number of documents (groups) to be returned", dataType = "integer",
                    paramType = "query", defaultValue = "50")
    })
    public Response groupBy(
            @ApiParam(value = "Comma separated list of fields by which to group by.", required = true) @DefaultValue("")
                @QueryParam("fields") String fields,
            @ApiParam(value = "DEPRECATED: use study instead", hidden = true) @DefaultValue("") @QueryParam("studyId") String studyIdStr,
            @ApiParam(value = "Study [[user@]project:]study where study and project can be either the id or alias")
                @QueryParam("study") String studyStr,
            @ApiParam(value = "Comma separated list of names.") @QueryParam("name") String name,
            @ApiParam(value = "source") @QueryParam("source") String source,
            @ApiParam(value = "Individual id or name", hidden = true) @QueryParam("individual.id") String individualId,
            @ApiParam(value = "Individual id or name") @QueryParam("individual") String individual,
            @ApiParam(value = "DEPRECATED: Use annotation queryParam this way: annotationSet[=|==|!|!=]{annotationSetName}")
                @QueryParam("annotationsetName") String annotationsetName,
            @ApiParam(value = "DEPRECATED: Use annotation queryParam this way: variableSet[=|==|!|!=]{variableSetId}")
                @QueryParam("variableSet") String variableSet,
            @ApiParam(value = "Annotation, e.g: key1=value(;key2=value)") @QueryParam("annotation") String annotation,
            @ApiParam(value = "Release value (Current release from the moment the families were first created)")
                @QueryParam("release") String release,
            @ApiParam(value = "Snapshot value (Latest version of families in the specified release)") @QueryParam("snapshot")
                    int snapshot) {
        try {
            if (StringUtils.isNotEmpty(studyIdStr)) {
                studyStr = studyIdStr;
            }

            // TODO: individualId is deprecated. Remember to remove this if after next release
            if (query.containsKey(SampleDBAdaptor.QueryParams.INDIVIDUAL_ID.key())) {
                if (!query.containsKey(SampleDBAdaptor.QueryParams.INDIVIDUAL.key())) {
                    query.put(SampleDBAdaptor.QueryParams.INDIVIDUAL.key(), query.get(SampleDBAdaptor.QueryParams.INDIVIDUAL_ID.key()));
                }
                query.remove(SampleDBAdaptor.QueryParams.INDIVIDUAL_ID.key());
            }
            QueryResult result = sampleManager.groupBy(studyStr, query, fields, queryOptions, sessionId);
            return createOkResponse(result);
        } catch (Exception e) {
            return createErrorResponse(e);
        }
    }

    @GET
    @Path("/{sample}/annotationsets/search")
    @ApiOperation(value = "Search annotation sets [DEPRECATED]", position = 11, notes = "Use /samples/search instead")
    public Response searchAnnotationSetGET(
            @ApiParam(value = "sampleId", required = true) @PathParam("sample") String sampleStr,
            @ApiParam(value = "Study [[user@]project:]study where study and project can be either the id or alias") @QueryParam("study") String studyStr,
            @ApiParam(value = "Variable set id or name", required = true) @QueryParam("variableSet") String variableSet,
            @ApiParam(value = "Annotation, e.g: key1=value(,key2=value)") @QueryParam("annotation") String annotation,
            @ApiParam(value = "Indicates whether to show the annotations as key-value", defaultValue = "false") @QueryParam("asMap") boolean asMap) {
        try {
            AbstractManager.MyResourceId resourceId = sampleManager.getId(sampleStr, studyStr, sessionId);

            Query query = new Query()
                    .append(SampleDBAdaptor.QueryParams.STUDY_ID.key(), resourceId.getStudyId())
                    .append(SampleDBAdaptor.QueryParams.ID.key(), resourceId.getResourceId())
                    .append(Constants.FLATTENED_ANNOTATIONS, asMap);

            String variableSetId = String.valueOf(catalogManager.getStudyManager()
                    .getVariableSetId(variableSet, String.valueOf(resourceId.getStudyId()), sessionId).getResourceId());

            if (StringUtils.isEmpty(annotation)) {
                annotation = Constants.VARIABLE_SET + "=" + variableSetId;
            } else {
                String[] annotationsSplitted = StringUtils.split(annotation, ",");
                List<String> annotationList = new ArrayList<>(annotationsSplitted.length);
                for (String auxAnnotation : annotationsSplitted) {
                    String[] split = StringUtils.split(auxAnnotation, ":");
                    if (split.length == 1) {
                        annotationList.add(variableSetId + ":" + auxAnnotation);
                    } else {
                        annotationList.add(auxAnnotation);
                    }
                }
                annotation = StringUtils.join(annotationList, ";");
            }
            query.putIfNotEmpty(Constants.ANNOTATION, annotation);

            QueryResult<Sample> search = sampleManager.search(String.valueOf(resourceId.getStudyId()), query, new QueryOptions(),
                    sessionId);
            if (search.getNumResults() == 1) {
                return createOkResponse(new QueryResult<>("Search", search.getDbTime(), search.first().getAnnotationSets().size(),
                        search.first().getAnnotationSets().size(), search.getWarningMsg(), search.getErrorMsg(),
                        search.first().getAnnotationSets()));
            } else {
                return createOkResponse(search);
            }
        } catch (CatalogException e) {
            return createErrorResponse(e);
        }
    }

    @GET
    @Path("/{samples}/annotationsets")
    @ApiOperation(value = "Return the annotation sets of the sample [DEPRECATED]", position = 12, notes = "Use /samples/search instead")
    public Response getAnnotationSet(
            @ApiParam(value = "Comma separated list sample IDs or names up to a maximum of 100", required = true) @PathParam("samples") String samplesStr,
            @ApiParam(value = "Study [[user@]project:]study where study and project can be either the id or alias") @QueryParam("study") String studyStr,
            @ApiParam(value = "Indicates whether to show the annotations as key-value", defaultValue = "false") @QueryParam("asMap") boolean asMap,
            @ApiParam(value = "Annotation set name. If provided, only chosen annotation set will be shown") @QueryParam("name") String annotationsetName,
            @ApiParam(value = "Boolean to accept either only complete (false) or partial (true) results", defaultValue = "false")
                @QueryParam("silent") boolean silent) throws WebServiceException {
        try {
            AbstractManager.MyResourceIds resourceIds = sampleManager.getIds(samplesStr, studyStr, sessionId);

            Query query = new Query()
                    .append(SampleDBAdaptor.QueryParams.STUDY_ID.key(), resourceIds.getStudyId())
                    .append(SampleDBAdaptor.QueryParams.ID.key(), resourceIds.getResourceIds())
                    .append(Constants.FLATTENED_ANNOTATIONS, asMap);
            QueryOptions queryOptions = new QueryOptions();

            if (StringUtils.isNotEmpty(annotationsetName)) {
                query.append(Constants.ANNOTATION, Constants.ANNOTATION_SET_NAME + "=" + annotationsetName);
                queryOptions.put(QueryOptions.INCLUDE, Constants.ANNOTATION_SET_NAME + "." + annotationsetName);
            }

            QueryResult<Sample> search = sampleManager.search(String.valueOf(resourceIds.getStudyId()), query, queryOptions, sessionId);
            if (search.getNumResults() == 1) {
                return createOkResponse(new QueryResult<>("List annotationSets", search.getDbTime(),
                        search.first().getAnnotationSets().size(), search.first().getAnnotationSets().size(), search.getWarningMsg(),
                        search.getErrorMsg(), search.first().getAnnotationSets()));
            } else {
                return createOkResponse(search);
            }
        } catch (CatalogException e) {
            return createErrorResponse(e);
        }
    }

    @POST
    @Path("/{sample}/annotationsets/create")
    @Consumes(MediaType.APPLICATION_JSON)
    @ApiOperation(value = "Create an annotation set for the sample [DEPRECATED]", position = 13, notes = "Use /{sample}/update instead")
    public Response annotateSamplePOST(
            @ApiParam(value = "SampleId", required = true) @PathParam("sample") String sampleStr,
            @ApiParam(value = "Study [[user@]project:]study where study and project can be either the id or alias") @QueryParam("study")
                    String studyStr,
            @ApiParam(value = "Variable set id or name", hidden = true) @QueryParam("variableSetId") String variableSetId,
            @ApiParam(value = "Variable set id or name", required = true) @QueryParam("variableSet") String variableSet,
            @ApiParam(value = "JSON containing the annotation set name and the array of annotations. The name should be unique for the "
                    + "sample", required = true) CohortWSServer.AnnotationsetParameters params) {
        try {
            if (StringUtils.isNotEmpty(variableSetId)) {
                variableSet = variableSetId;
            }
            QueryResult<AnnotationSet> queryResult = sampleManager.createAnnotationSet(sampleStr, studyStr, variableSet, params.name,
                    params.annotations, sessionId);
            return createOkResponse(queryResult);
        } catch (CatalogException e) {
            return createErrorResponse(e);
        }
    }

    @GET
    @Path("/{sample}/annotationsets/{annotationsetName}/delete")
    @ApiOperation(value = "Delete the annotation set or the annotations within the annotation set [DEPRECATED]", position = 14,
        notes = "Use /{sample}/update instead")
    public Response deleteAnnotationGET(@ApiParam(value = "sampleId", required = true) @PathParam("sample") String sampleStr,
                                        @ApiParam(value = "Study [[user@]project:]study where study and project can be either the id or alias")
                                        @QueryParam("study") String studyStr,
                                        @ApiParam(value = "annotationsetName", required = true) @PathParam("annotationsetName") String annotationsetName,
                                        @ApiParam(value = "[NOT IMPLEMENTED] Comma separated list of annotation names to be deleted", required = false) @QueryParam("annotations") String annotations) {
        try {
            QueryResult<AnnotationSet> queryResult;
            if (annotations != null) {
                queryResult = sampleManager.deleteAnnotations(sampleStr, studyStr, annotationsetName, annotations, sessionId);
            } else {
                queryResult = sampleManager.deleteAnnotationSet(sampleStr, studyStr, annotationsetName, sessionId);
            }
            return createOkResponse(queryResult);
        } catch (CatalogException e) {
            return createErrorResponse(e);
        }
    }

    @POST
    @Path("/{sample}/annotationsets/{annotationsetName}/update")
    @Consumes(MediaType.APPLICATION_JSON)
    @ApiOperation(value = "Update the annotations [DEPRECATED]", position = 15, notes = "Use /{sample}/update instead")
    public Response updateAnnotationGET(
            @ApiParam(value = "sampleId", required = true) @PathParam("sample") String sampleIdStr,
            @ApiParam(value = "Study [[user@]project:]study where study and project can be either the id or alias") @QueryParam("study") String studyStr,
            @ApiParam(value = "annotationsetName", required = true) @PathParam("annotationsetName") String annotationsetName,
            @ApiParam(value = "JSON containing key:value annotations to update", required = true) Map<String, Object> annotations) {
        try {
            QueryResult<AnnotationSet> queryResult = sampleManager.updateAnnotationSet(sampleIdStr, studyStr, annotationsetName,
                    annotations, sessionId);
            return createOkResponse(queryResult);
        } catch (CatalogException e) {
            return createErrorResponse(e);
        }
    }

    @GET
    @Path("/{samples}/acl")
    @ApiOperation(value = "Returns the acl of the samples. If member is provided, it will only return the acl for the member.", position = 18)
    public Response getAcls(@ApiParam(value = "Comma separated list of sample IDs or names up to a maximum of 100", required = true) @PathParam("samples")
                                    String sampleIdsStr,
                            @ApiParam(value = "Study [[user@]project:]study where study and project can be either the id or alias")
                            @QueryParam("study") String studyStr,
                            @ApiParam(value = "User or group id") @QueryParam("member") String member,
                            @ApiParam(value = "Boolean to accept either only complete (false) or partial (true) results", defaultValue = "false") @QueryParam("silent") boolean silent) {
        try {
            List<String> idList = getIdList(sampleIdsStr);
                return createOkResponse(sampleManager.getAcls(studyStr, idList, member,silent, sessionId));
        } catch (Exception e) {
            return createErrorResponse(e);
        }
    }

    @POST
    @Path("/{sample}/acl/{memberId}/update")
    @ApiOperation(value = "Update the set of permissions granted for the member [DEPRECATED]", position = 21, hidden = true,
            notes = "DEPRECATED: The usage of this webservice is discouraged. A different entrypoint /acl/{members}/update has been added "
                    + "to also support changing permissions using queries.")
    public Response updateAclPOST(
            @ApiParam(value = "Sample id or name", required = true) @PathParam("sample") String sampleIdStr,
            @ApiParam(value = "Study [[user@]project:]study where study and project can be either the id or alias") @QueryParam("study")
                    String studyStr,
            @ApiParam(value = "Member id", required = true) @PathParam("memberId") String memberId,
            @ApiParam(value = "JSON containing one of the keys 'add', 'set' or 'remove'", required = true) StudyWSServer.MemberAclUpdateOld params) {
        try {
            Sample.SampleAclParams sampleAclParams = getAclParams(params.add, params.remove, params.set);
            List<String> idList = StringUtils.isEmpty(sampleIdStr) ? Collections.emptyList() : getIdList(sampleIdStr);
            return createOkResponse(sampleManager.updateAcl(studyStr, idList, memberId, sampleAclParams, sessionId));
        } catch (Exception e) {
            return createErrorResponse(e);
        }
    }

    // Temporal method used by deprecated methods. This will be removed at some point.
    @Override
    protected Sample.SampleAclParams getAclParams(@ApiParam(value = "Comma separated list of permissions to add", required = false)
                                                  @QueryParam("add") String addPermissions,
                                                  @ApiParam(value = "Comma separated list of permissions to remove", required = false)
                                                  @QueryParam("remove") String removePermissions,
                                                  @ApiParam(value = "Comma separated list of permissions to set", required = false)
                                                  @QueryParam("set") String setPermissions) throws CatalogException {
        int count = 0;
        count += StringUtils.isNotEmpty(setPermissions) ? 1 : 0;
        count += StringUtils.isNotEmpty(addPermissions) ? 1 : 0;
        count += StringUtils.isNotEmpty(removePermissions) ? 1 : 0;
        if (count > 1) {
            throw new CatalogException("Only one of add, remove or set parameters are allowed.");
        } else if (count == 0) {
            throw new CatalogException("One of add, remove or set parameters is expected.");
        }

        String permissions = null;
        AclParams.Action action = null;
        if (StringUtils.isNotEmpty(addPermissions)) {
            permissions = addPermissions;
            action = AclParams.Action.ADD;
        }
        if (StringUtils.isNotEmpty(setPermissions)) {
            permissions = setPermissions;
            action = AclParams.Action.SET;
        }
        if (StringUtils.isNotEmpty(removePermissions)) {
            permissions = removePermissions;
            action = AclParams.Action.REMOVE;
        }
        return new Sample.SampleAclParams(permissions, action, null, null, null);
    }

    public static class SampleAcl extends AclParams {
        public String sample;
        public String individual;
        public String file;
        public String cohort;

        public boolean propagate;
    }

    @POST
    @Path("/acl/{members}/update")
    @ApiOperation(value = "Update the set of permissions granted for the member", position = 21)
    public Response updateAcl(
            @ApiParam(value = "Study [[user@]project:]study where study and project can be either the id or alias") @QueryParam("study")
                    String studyStr,
            @ApiParam(value = "Comma separated list of user or group ids", required = true) @PathParam("members") String memberId,
            @ApiParam(value = "JSON containing the parameters to update the permissions. If propagate flag is set to true, it will "
                    + "propagate the permissions defined to the individuals that are associated to the matching samples", required = true)
                    SampleAcl params) {
        try {
            ObjectUtils.defaultIfNull(params, new SampleAcl());
            Sample.SampleAclParams sampleAclParams = new Sample.SampleAclParams(
                    params.getPermissions(), params.getAction(), params.individual, params.file, params.cohort, params.propagate);
            List<String> idList = StringUtils.isEmpty(params.sample) ? Collections.emptyList() : getIdList(params.sample);
            return createOkResponse(sampleManager.updateAcl(studyStr, idList, memberId, sampleAclParams, sessionId));
        } catch (Exception e) {
            return createErrorResponse(e);
        }
    }

    private static class SamplePOST {
        public String name;
        public String description;
        public String type;
        public String source;
        public boolean somatic;
        public List<OntologyTerm> phenotypes;
        public List<AnnotationSet> annotationSets;
        public Map<String, Object> stats;
        public Map<String, Object> attributes;
    }

    public static class UpdateSamplePOST extends SamplePOST {
        @JsonProperty("individual.id")
        public String individualId;
        public String individual;
    }

    public static class CreateSamplePOST extends SamplePOST {
        public IndividualWSServer.IndividualPOST individual;

        public Sample toSample(String studyStr, StudyManager studyManager, String sessionId) throws CatalogException {
//            List<AnnotationSet> annotationSetList = new ArrayList<>();
//            if (annotationSets != null) {
//                for (CommonModels.AnnotationSetParams annotationSet : annotationSets) {
//                    if (annotationSet != null) {
//                        annotationSetList.add(annotationSet.toAnnotationSet(studyStr, studyManager, sessionId));
//                    }
//                }
//            }

            return new Sample(-1, name, source, individual != null ? individual.toIndividual(studyStr, studyManager, sessionId) : null,
                    description, type, somatic, 1, 1, annotationSets, phenotypes, stats, attributes);
        }
    }
}<|MERGE_RESOLUTION|>--- conflicted
+++ resolved
@@ -286,11 +286,7 @@
     @Path("/{samples}/delete")
     @ApiOperation(value = "Delete a sample [WARNING]", position = 9,
             notes = "Usage of this webservice might lead to unexpected behaviour and therefore is discouraged to use. Deletes are " +
-<<<<<<< HEAD
-                    "planned to be fully implemented and tested in version 1.4.0")
-=======
                     "planned to be fully implemented and tested in version 1.4.0", hidden = true)
->>>>>>> 701c4752
     public Response delete(@ApiParam(value = "Comma separated list of sample IDs or names up to a maximum of 100", required = true) @PathParam("samples")
                                    String sampleStr,
                            @ApiParam(value = "Study [[user@]project:]study where study and project can be either the id or alias")
