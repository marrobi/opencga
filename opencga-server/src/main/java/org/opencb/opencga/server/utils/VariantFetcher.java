--- conflicted
+++ resolved
@@ -96,21 +96,6 @@
         logger.debug("queryVariants = {}", query.toJson());
         VariantDBAdaptor dbAdaptor = storageManagerFactory.getVariantStorageManager(storageEngine).getDBAdaptor(dbName);
 //        dbAdaptor.setStudyConfigurationManager(new CatalogStudyConfigurationManager(catalogManager, sessionId));
-<<<<<<< HEAD
-        Map<Integer, List<Integer>> samplesToReturn = dbAdaptor.getReturnedSamples(new Query(query), new QueryOptions(queryOptions));
-
-        Map<Object, List<Sample>> samplesMap = new HashMap<>();
-        for (Map.Entry<Integer, List<Integer>> entry : samplesToReturn.entrySet()) {
-            if (!entry.getValue().isEmpty()) {
-                QueryResult<Sample> samplesQueryResult = catalogManager.getAllSamples(entry.getKey(),
-                        new Query(CatalogSampleDBAdaptor.QueryParams.ID.key(), entry.getValue()),
-                        new QueryOptions("exclude", Arrays.asList("projects.studies.samples.annotationSets",
-                                        "projects.studies.samples.attributes"))
-                        , sessionId);
-                if (samplesQueryResult.getNumResults() != entry.getValue().size()) {
-                    throw new CatalogAuthorizationException("Permission denied. User " + catalogManager.getUserIdBySessionId(sessionId)
-                            + " can't read all the requested samples");
-=======
 
         final Map<Object, List<Sample>> samplesMap;
         if (query.containsKey(VariantDBAdaptor.VariantQueryParams.RETURNED_SAMPLES.key())) {
@@ -119,31 +104,31 @@
             for (Map.Entry<Integer, List<Integer>> entry : samplesToReturn.entrySet()) {
                 if (!entry.getValue().isEmpty()) {
                     QueryResult<Sample> samplesQueryResult = catalogManager.getAllSamples(entry.getKey(),
-                            new QueryOptions(CatalogSampleDBAdaptor.SampleFilterOption.id.toString(), entry.getValue())
-                                    .append("exclude", Arrays.asList("projects.studies.samples.annotationSets",
-                                            "projects.studies.samples.attributes"))
+                            new Query(CatalogSampleDBAdaptor.QueryParams.ID.key(), entry.getValue()),
+                            new QueryOptions("exclude", Arrays.asList("projects.studies.samples.annotationSets",
+                                    "projects.studies.samples.attributes"))
                             , sessionId);
                     if (samplesQueryResult.getNumResults() != entry.getValue().size()) {
                         throw new CatalogAuthorizationException("Permission denied. User " + catalogManager.getUserIdBySessionId(sessionId)
                                 + " can't read all the requested samples");
                     }
                     samplesMap.put(entry.getKey(), samplesQueryResult.getResult());
->>>>>>> 8ebfaf1f
                 }
             }
         } else {
             logger.info("Missing returned samples! Obtaining returned samples from catalog.");
             List<Integer> returnedStudies = dbAdaptor.getReturnedStudies(query, queryOptions);
-            List<Study> studies = catalogManager.getAllStudies(new QueryOptions(CatalogStudyDBAdaptor.StudyFilterOptions.id.toString(), returnedStudies)
-                    .append("include", "projects.studies.id"), sessionId).getResult();
+            List<Study> studies = catalogManager.getAllStudies(new Query(CatalogStudyDBAdaptor.StudyFilterOptions.id.toString(), returnedStudies),
+                    new QueryOptions("include", "projects.studies.id"), sessionId).getResult();
             samplesMap = new HashMap<>();
-            List<Integer> returnedSamples = new LinkedList<>();
+            List<Long> returnedSamples = new LinkedList<>();
             for (Study study : studies) {
                 QueryResult<Sample> samplesQueryResult = catalogManager.getAllSamples(study.getId(),
+                        new Query(),
                         new QueryOptions("exclude", Arrays.asList("projects.studies.samples.annotationSets",
                                 "projects.studies.samples.attributes"))
                         , sessionId);
-                samplesQueryResult.getResult().sort((o1, o2) -> Integer.compare(o1.getId(), o2.getId()));
+                samplesQueryResult.getResult().sort((o1, o2) -> Long.compare(o1.getId(), o2.getId()));
                 samplesMap.put(study.getId(), samplesQueryResult.getResult());
                 samplesQueryResult.getResult().stream().map(Sample::getId).forEach(returnedSamples::add);
             }
