/*
 * Copyright 2015-2017 OpenCB
 *
 * Licensed under the Apache License, Version 2.0 (the "License");
 * you may not use this file except in compliance with the License.
 * You may obtain a copy of the License at
 *
 *     http://www.apache.org/licenses/LICENSE-2.0
 *
 * Unless required by applicable law or agreed to in writing, software
 * distributed under the License is distributed on an "AS IS" BASIS,
 * WITHOUT WARRANTIES OR CONDITIONS OF ANY KIND, either express or implied.
 * See the License for the specific language governing permissions and
 * limitations under the License.
 */

package org.opencb.opencga.server.rest;

import com.fasterxml.jackson.annotation.JsonProperty;
import io.swagger.annotations.*;
import org.apache.commons.lang3.NotImplementedException;
import org.apache.commons.lang3.ObjectUtils;
import org.apache.commons.lang3.StringUtils;
import org.opencb.commons.datastore.core.*;
import org.opencb.commons.utils.ListUtils;
import org.opencb.opencga.catalog.db.api.FileDBAdaptor;
import org.opencb.opencga.catalog.db.api.StudyDBAdaptor;
import org.opencb.opencga.catalog.exceptions.CatalogException;
import org.opencb.opencga.catalog.managers.StudyManager;
import org.opencb.opencga.catalog.utils.FileScanner;
import org.opencb.opencga.catalog.utils.ParamUtils;
import org.opencb.opencga.core.exception.VersionException;
import org.opencb.opencga.core.models.*;
import org.opencb.opencga.core.models.acls.AclParams;
import org.opencb.opencga.server.WebServiceException;

import javax.servlet.http.HttpServletRequest;
import javax.ws.rs.QueryParam;
import javax.ws.rs.*;
import javax.ws.rs.core.*;
import java.io.IOException;
import java.net.URI;
import java.util.*;
import java.util.stream.Collectors;

import static org.opencb.opencga.core.common.JacksonUtils.getUpdateObjectMapper;


@Path("/{apiVersion}/studies")
@Produces(MediaType.APPLICATION_JSON)
@Api(value = "Studies", position = 3, description = "Methods for working with 'studies' endpoint")
public class StudyWSServer extends OpenCGAWSServer {

    private StudyManager studyManager;

    public StudyWSServer(@Context UriInfo uriInfo, @Context HttpServletRequest httpServletRequest, @Context HttpHeaders httpHeaders)
            throws IOException, VersionException {
        super(uriInfo, httpServletRequest, httpHeaders);
        studyManager = catalogManager.getStudyManager();
    }

    @POST
    @Path("/create")
    @Consumes(MediaType.APPLICATION_JSON)
    @ApiOperation(value = "Create a new study", response = Study.class)
    public Response createStudyPOST(
            @Deprecated @ApiParam(value = "Deprecated: Project id") @QueryParam("projectId") String projectId,
            @ApiParam(value = "Project id") @QueryParam("project") String project,
            @ApiParam(value = "study", required = true) StudyCreateParams study) {
        try {
            study = ObjectUtils.defaultIfNull(study, new StudyCreateParams());

            if (StringUtils.isNotEmpty(projectId) && StringUtils.isEmpty(project)) {
                project = projectId;
            }

            String studyId = StringUtils.isEmpty(study.id) ? study.alias : study.id;
            return createOkResponse(catalogManager.getStudyManager().create(project, studyId, study.alias, study.name, study.type, null,
                    study.description, null, null, null, null, null, study.stats, study.attributes, queryOptions, sessionId));
        } catch (Exception e) {
            return createErrorResponse(e);
        }
    }

    @GET
    @Path("/search")
    @ApiOperation(value = "Search studies", response = Study[].class)
    @ApiImplicitParams({
            @ApiImplicitParam(name = "include", value = "Set which fields are included in the response, e.g.: name,alias...",
                    dataType = "string", paramType = "query"),
            @ApiImplicitParam(name = "exclude", value = "Set which fields are excluded in the response, e.g.: name,alias...",
                    dataType = "string", paramType = "query"),
            @ApiImplicitParam(name = "limit", value = "Max number of results to be returned.", dataType = "integer", paramType = "query"),
            @ApiImplicitParam(name = "skip", value = "Number of results to be skipped.", dataType = "integer", paramType = "query"),
            @ApiImplicitParam(name = "count", value = "Get a count of the number of results obtained. Deactivated by default.",
                    dataType = "boolean", paramType = "query")
    })
    public Response getAllStudies(
            @Deprecated @ApiParam(value = "Project id or alias", hidden = true) @QueryParam("projectId") String projectId,
            @ApiParam(value = "Project id", required = true) @QueryParam("project") String projectStr,
            @ApiParam(value = "Study name") @QueryParam("name") String name,
            @ApiParam(value = "Study id") @QueryParam("id") String id,
            @ApiParam(value = "Study alias") @QueryParam("alias") String alias,
            @ApiParam(value = "Study full qualified name") @QueryParam("fqn") String fqn,
            @ApiParam(value = "Type of study: CASE_CONTROL, CASE_SET...") @QueryParam("type") String type,
            @ApiParam(value = "Creation date (Format: yyyyMMddHHmmss. Examples: >2018, 2017-2018, <201805...)")
                @QueryParam("creationDate") String creationDate,
            @ApiParam(value = "Modification date (Format: yyyyMMddHHmmss. Examples: >2018, 2017-2018, <201805...)")
                @QueryParam("modificationDate") String modificationDate,
            @ApiParam(value = "Status") @QueryParam("status") String status,
            @ApiParam(value = "Attributes") @QueryParam("attributes") String attributes,
            @ApiParam(value = "Numerical attributes") @QueryParam("nattributes") String nattributes,
            @ApiParam(value = "Boolean attributes") @QueryParam("battributes") boolean battributes,
            @ApiParam(value = "Skip count", defaultValue = "false") @QueryParam("skipCount") boolean skipCount,
            @ApiParam(value = "Release value") @QueryParam("release") String release) {
        try {
            if (StringUtils.isNotEmpty(projectId) && StringUtils.isEmpty(projectStr)) {
                projectStr = projectId;
                query.remove(StudyDBAdaptor.QueryParams.PROJECT_ID.key());
            }
            query.remove("project");

            queryOptions.put(QueryOptions.SKIP_COUNT, skipCount);

            QueryResult<Study> queryResult = catalogManager.getStudyManager().get(projectStr, query, queryOptions, sessionId);
            return createOkResponse(queryResult);
        } catch (Exception e) {
            return createErrorResponse(e);
        }
    }

    @POST
    @Path("/{study}/update")
    @Consumes(MediaType.APPLICATION_JSON)
    @ApiOperation(value = "Update some study attributes")
    public Response updateByPost(@ApiParam(value = "Study [[user@]project:]study where study and project can be either the id or alias",
            required = true) @PathParam("study") String studyStr,
                                 @ApiParam(value = "JSON containing the params to be updated.", required = true) StudyParams updateParams) {
        try {
            ObjectUtils.defaultIfNull(updateParams, new StudyParams());
            QueryResult queryResult = catalogManager.getStudyManager().update(studyStr,
                    new ObjectMap(getUpdateObjectMapper().writeValueAsString(updateParams)), null, sessionId);
            return createOkResponse(queryResult);
        } catch (Exception e) {
            return createErrorResponse(e);
        }
    }

    @GET
    @Path("/{studies}/info")
    @ApiOperation(value = "Fetch study information", response = Study[].class)
    @ApiImplicitParams({
            @ApiImplicitParam(name = "include", value = "Set which fields are included in the response, e.g.: name,alias...",
                    dataType = "string", paramType = "query"),
            @ApiImplicitParam(name = "exclude", value = "Set which fields are excluded in the response, e.g.: name,alias...",
                    dataType = "string", paramType = "query")
    })
    public Response info(
            @ApiParam(value = "Comma separated list of studies [[user@]project:]study where study and project can be either the id or alias up to a maximum of 100",
                required = true) @PathParam("studies") String studies,
                         @ApiParam(value = "Boolean to retrieve all possible entries that are queried for, false to raise an "
                                 + "exception whenever one of the entries looked for cannot be shown for whichever reason",
                                 defaultValue = "false") @QueryParam("silent") boolean silent) {
        try {
            List<String> idList = getIdList(studies);
            return createOkResponse(studyManager.get(idList, queryOptions, silent, sessionId));
        } catch (Exception e) {
            return createErrorResponse(e);
        }
    }

    @GET
    @Path("/{studies}/summary")
    @ApiOperation(value = "Fetch study information plus some basic stats", hidden = true,
            notes = "Fetch study information plus some basic stats such as the number of files, samples, cohorts...")
    public Response summary(@ApiParam(value = "Comma separated list of Studies [[user@]project:]study where study and project can be either the id or alias up to a maximum of 100", required = true)
                            @PathParam("studies") String studies,
                            @ApiParam(value = "Boolean to retrieve all possible entries that are queried for, false to raise an "
                                    + "exception whenever one of the entries looked for cannot be shown for whichever reason",
                                    defaultValue = "false") @QueryParam("silent") boolean silent) {
        try {
            List<String> idList = getIdList(studies);
            return createOkResponse(studyManager.getSummary(idList, queryOptions, silent, sessionId));
        } catch (Exception e) {
            return createErrorResponse(e);
        }
    }

    @GET
    @Path("/{study}/files")
    @ApiOperation(value = "Fetch files in study [DEPRECATED]", response = File[].class, hidden = true,
            notes = "The use of this webservice is discouraged. The whole functionality is replicated in the files/search endpoint.")
    @ApiImplicitParams({
            @ApiImplicitParam(name = "include", value = "Set which fields are included in the response, e.g.: name,alias...",
                    dataType = "string", paramType = "query"),
            @ApiImplicitParam(name = "exclude", value = "Set which fields are excluded in the response, e.g.: name,alias...",
                    dataType = "string", paramType = "query"),
            @ApiImplicitParam(name = "limit", value = "Max number of results to be returned.", dataType = "integer", paramType = "query"),
            @ApiImplicitParam(name = "skip", value = "Number of results to be skipped.", dataType = "integer", paramType = "query"),
            @ApiImplicitParam(name = "count", value = "Get a count of the number of results obtained. Deactivated by default.",
                    dataType = "boolean", paramType = "query")
    })
    public Response getAllFiles(@ApiParam(value = "Study [[user@]project:]study where study and project can be either the id or alias",
            required = true) @PathParam("study") String studyStr,
                                @ApiParam(value = "File id") @QueryParam("id") String id,
                                @ApiParam(value = "File name") @QueryParam("name") String name,
                                @ApiParam(value = "File path") @QueryParam("path") String path,
                                @ApiParam(value = "File type (FILE or DIRECTORY)") @QueryParam("type") String type,
                                @ApiParam(value = "Comma separated list of bioformat values. For existing Bioformats see files/bioformats")
                                @QueryParam("bioformat") String bioformat,
                                @ApiParam(value = "Comma separated list of format values. For existing Formats see files/formats")
                                @QueryParam("format") String formats,
                                @ApiParam(value = "File status") @QueryParam("status") File.FileStatus status,
                                @ApiParam(value = "Directory where the files will be looked for") @QueryParam("directory") String directory,
                                @ApiParam(value = "Creation date of the file") @QueryParam("creationDate") String creationDate,
                                @ApiParam(value = "Last modification date of the file") @QueryParam("modificationDate")
                                        String modificationDate,
                                @ApiParam(value = "File description") @QueryParam("description") String description,
                                @ApiParam(value = "File size") @QueryParam("size") Long size,
                                @ApiParam(value = "List of sample ids associated with the files") @QueryParam("sampleIds") String sampleIds,
                                @ApiParam(value = "Job id that generated the file") @QueryParam("jobId") String jobId,
                                @ApiParam(value = "Attributes") @QueryParam("attributes") String attributes,
                                @ApiParam(value = "Numerical attributes") @QueryParam("nattributes") String nattributes) {
        try {
            ParamUtils.checkIsSingleID(studyStr);
            QueryResult queryResult = catalogManager.getFileManager().get(studyStr, query, queryOptions, sessionId);
            return createOkResponse(queryResult);
        } catch (Exception e) {
            return createErrorResponse(e);
        }
    }

    @GET
    @Path("/{study}/samples")
    @ApiOperation(value = "Fetch samples in study [DEPRECATED]", response = Sample[].class, hidden = true,
            notes = "The use of this webservice is discouraged. The whole functionality is replicated in the samples/search endpoint.")
    @ApiImplicitParams({
            @ApiImplicitParam(name = "include", value = "Set which fields are included in the response, e.g.: name,alias...",
                    dataType = "string", paramType = "query"),
            @ApiImplicitParam(name = "exclude", value = "Set which fields are excluded in the response, e.g.: name,alias...",
                    dataType = "string", paramType = "query"),
            @ApiImplicitParam(name = "limit", value = "Max number of results to be returned.", dataType = "integer", paramType = "query"),
            @ApiImplicitParam(name = "skip", value = "Number of results to be skipped.", dataType = "integer", paramType = "query"),
            @ApiImplicitParam(name = "count", value = "Get a count of the number of results obtained. Deactivated by default.",
                    dataType = "boolean", paramType = "query")
    })
    public Response getAllSamples(@ApiParam(value = "Study [[user@]project:]study where study and project can be either the id or alias",
            required = true) @PathParam("study") String studyStr,
                                  @ApiParam(value = "Sample name") @QueryParam("name") String name,
                                  @Deprecated @ApiParam(value = "source", hidden = true) @QueryParam("source") String source,
                                  @ApiParam(value = "individualId") @QueryParam("individualId") String individualId,
                                  @ApiParam(value = "annotationSetName") @QueryParam("annotationSetName") String annotationSetName,
                                  @ApiParam(value = "variableSetId", hidden = true) @QueryParam("variableSetId") String variableSetId,
                                  @ApiParam(value = "variableSet") @QueryParam("variableSet") String variableSet,
                                  @ApiParam(value = "annotation") @QueryParam("annotation") String annotation) {
        try {
            QueryResult queryResult = catalogManager.getSampleManager().get(studyStr, query, queryOptions, sessionId);
            return createOkResponse(queryResult);
        } catch (Exception e) {
            return createErrorResponse(e);
        }
    }

    @GET
    @Path("/{study}/jobs")
    @ApiOperation(value = "Return filtered jobs in study [DEPRECATED]", position = 9, hidden = true,
            notes = "The use of this webservice is discouraged. The whole functionality is replicated in the jobs/search endpoint.",
            response = Job[].class)
    @ApiImplicitParams({
            @ApiImplicitParam(name = "include", value = "Fields included in the response, whole JSON path must be provided",
                    example = "name,attributes", dataType = "string", paramType = "query"),
            @ApiImplicitParam(name = "exclude", value = "Fields excluded in the response, whole JSON path must be provided",
                    example = "id,status", dataType = "string", paramType = "query"),
            @ApiImplicitParam(name = "limit", value = "Number of results to be returned in the queries", dataType = "integer",
                    paramType = "query"),
            @ApiImplicitParam(name = "skip", value = "Number of results to skip in the queries", dataType = "integer", paramType = "query"),
            @ApiImplicitParam(name = "count", value = "Total number of results", defaultValue = "false", dataType = "boolean", paramType = "query")
    })
    public Response getAllJobs(@ApiParam(value = "Study [[user@]project:]study where study and project can be either the id or alias",
            required = true) @PathParam("study") String studyStr,
                               @ApiParam(value = "name") @DefaultValue("") @QueryParam("name") String name,
                               @ApiParam(value = "tool name") @DefaultValue("") @QueryParam("toolName") String tool,
                               @ApiParam(value = "status") @DefaultValue("") @QueryParam("status") String status,
                               @ApiParam(value = "ownerId") @DefaultValue("") @QueryParam("ownerId") String ownerId,
                               @ApiParam(value = "date") @DefaultValue("") @QueryParam("date") String date,
                               @ApiParam(value = "Comma separated list of output file ids") @DefaultValue("")
                               @QueryParam("inputFiles") String inputFiles,
                               @ApiParam(value = "Comma separated list of output file ids") @DefaultValue("")
                               @QueryParam("outputFiles") String outputFiles) {
        try {
            return createOkResponse(catalogManager.getJobManager().get(studyStr, new Query(), null, sessionId));
        } catch (Exception e) {
            return createErrorResponse(e);
        }
    }

    @GET
    @Path("/{study}/scanFiles")
    @ApiOperation(value = "Scan the study folder to find untracked or missing files", position = 12)
    public Response scanFiles(@ApiParam(value = "Study [[user@]project:]study where study and project can be either the id or alias",
            required = true) @PathParam("study") String studyStr) {
        try {
            ParamUtils.checkIsSingleID(studyStr);
            Study study = catalogManager.getStudyManager().get(studyStr, null, sessionId).first();
            FileScanner fileScanner = new FileScanner(catalogManager);

            /** First, run CheckStudyFiles to find new missing files **/
            List<File> checkStudyFiles = fileScanner.checkStudyFiles(study, false, sessionId);
            List<File> found = checkStudyFiles
                    .stream()
                    .filter(f -> f.getStatus().getName().equals(File.FileStatus.READY))
                    .collect(Collectors.toList());

            /** Get untracked files **/
            Map<String, URI> untrackedFiles = fileScanner.untrackedFiles(study, sessionId);

            /** Get missing files **/
            List<File> missingFiles = catalogManager.getFileManager().get(studyStr,
                    query.append(FileDBAdaptor.QueryParams.STATUS_NAME.key(), File.FileStatus.MISSING),
                    queryOptions, sessionId).getResult();

            ObjectMap fileStatus = new ObjectMap("untracked", untrackedFiles).append("found", found).append("missing", missingFiles);

            return createOkResponse(new QueryResult<>("status", 0, 1, 1, null, null, Collections.singletonList(fileStatus)));
//            /** Print pretty **/
//            int maxFound = found.stream().map(f -> f.getPath().length()).max(Comparator.<Integer>naturalOrder()).orElse(0);
//            int maxUntracked = untrackedFiles.keySet().stream().map(String::length).max(Comparator.<Integer>naturalOrder()).orElse(0);
//            int maxMissing = missingFiles.stream().map(f -> f.getPath().length()).max(Comparator.<Integer>naturalOrder()).orElse(0);
//
//            String format = "\t%-" + Math.max(Math.max(maxMissing, maxUntracked), maxFound) + "s  -> %s\n";
//
//            if (!untrackedFiles.isEmpty()) {
//                System.out.println("UNTRACKED files");
//                untrackedFiles.forEach((s, u) -> System.out.printf(format, s, u));
//                System.out.println("\n");
//            }
//
//            if (!missingFiles.isEmpty()) {
//                System.out.println("MISSING files");
//                for (File file : missingFiles) {
//                    System.out.printf(format, file.getPath(), catalogManager.getFileUri(file));
//                }
//                System.out.println("\n");
//            }
//
//            if (!found.isEmpty()) {
//                System.out.println("FOUND files");
//                for (File file : found) {
//                    System.out.printf(format, file.getPath(), catalogManager.getFileUri(file));
//                }
//            }
        } catch (Exception e) {
            return createErrorResponse(e);
        }
    }

    @GET
    @Path("/{study}/resyncFiles")
    @ApiOperation(value = "Scan the study folder to find untracked or missing files.", notes = "This method is intended to keep the "
            + "consistency between the database and the file system. It will check all the files and folders belonging to the study and "
            + "will keep track of those new files and/or folders found in the file system as well as update the status of those "
            + "files/folders that are no longer available in the file system setting their status to MISSING.")
    public Response resyncFiles(@ApiParam(value = "Study [[user@]project:]study where study and project can be either the id or alias",
            required = true) @PathParam("study") String studyStr) {
        try {
            ParamUtils.checkIsSingleID(studyStr);
            Study study = catalogManager.getStudyManager().get(studyStr, null, sessionId).first();
            FileScanner fileScanner = new FileScanner(catalogManager);

            /* Resync files */
            List<File> resyncFiles = fileScanner.reSync(study, false, sessionId);

            return createOkResponse(new QueryResult<>("status", 0, 1, 1, null, null, Arrays.asList(resyncFiles)));
        } catch (Exception e) {
            return createErrorResponse(e);
        }
    }

    @GET
    @Path("/{studies}/groups")
    @ApiOperation(value = "Return the groups present in the studies", position = 13, response = Group[].class)
    public Response getGroups(
            @ApiParam(value = "Comma separated list of studies [[user@]project:]study where study and project can be either the id or alias up to a maximum of 100", required = true)
            @PathParam("studies") String studiesStr,
            @ApiParam(value = "Group id. If provided, it will only fetch information for the provided group.") @QueryParam("id") String groupId,
            @ApiParam(value = "[DEPRECATED] Replaced by id.") @QueryParam("name") String groupName,
            @ApiParam(value = "Boolean to retrieve all possible entries that are queried for, false to raise an "
                    + "exception whenever one of the entries looked for cannot be shown for whichever reason",
                    defaultValue = "false") @QueryParam("silent") boolean silent) {
        try {
            List<String> idList = getIdList(studiesStr);

            if (StringUtils.isNotEmpty(groupName)) {
                groupId = groupName;
            }
            return createOkResponse(catalogManager.getStudyManager().getGroup(idList, groupId, silent, sessionId));
        } catch (Exception e) {
            return createErrorResponse(e);
        }
    }

    @POST
    @Path("/{study}/groups/update")
    @ApiOperation(value = "Add or remove a group")
    public Response updateGroupPOST(
            @ApiParam(value = "Study [[user@]project:]study") @PathParam("study") String studyStr,
            @ApiParam(value = "Action to be performed: ADD or REMOVE a group", defaultValue = "ADD")
                @QueryParam("action") ParamUtils.BasicUpdateAction action,
            @ApiParam(value = "JSON containing the parameters", required = true) GroupCreateParams params) {
        try {
            // TODO: Remove if condition in v2.0
            if (StringUtils.isEmpty(params.id)) {
                params.id = params.name;
            }

            if (action == null) {
                action = ParamUtils.BasicUpdateAction.ADD;
            }
            QueryResult group;
            if (action == ParamUtils.BasicUpdateAction.ADD) {
                group = catalogManager.getStudyManager().createGroup(studyStr, params.id, params.name, params.users, sessionId);
            } else {
                group = catalogManager.getStudyManager().deleteGroup(studyStr, params.id, sessionId);
            }
            return createOkResponse(group);
        } catch (Exception e) {
            return createErrorResponse(e);
        }
    }

    @POST
    @Path("/{study}/groups/{group}/users/update")
    @ApiOperation(value = "Add, set or remove users from an existing group")
    public Response updateUsersFromGroupPOST(
            @ApiParam(value = "Study [[user@]project:]study") @PathParam("study") String studyStr,
            @ApiParam(value = "Group name") @PathParam("group") String groupId,
            @ApiParam(value = "Action to be performed: ADD, SET or REMOVE users to/from a group", defaultValue = "ADD")
            @QueryParam("action") GroupParams.Action action,
            @ApiParam(value = "JSON containing the parameters", required = true) Users users) {
        try {
            if (action == null) {
                action = GroupParams.Action.ADD;
            }

            GroupParams params = new GroupParams(users.users, action);
            return createOkResponse(catalogManager.getStudyManager().updateGroup(studyStr, groupId, params, sessionId));

        } catch (Exception e) {
            return createErrorResponse(e);
        }
    }

    public static class Users {
        public String users;
    }


    @POST
    @Path("/{study}/groups/create")
    @ApiOperation(value = "Create a group [DEPRECATED]", position = 14)
    public Response createGroupPOST(
            @ApiParam(value = "Study [[user@]project:]study where study and project can be either the id or alias", required = true)
            @PathParam("study") String studyStr,
            @ApiParam(value = "JSON containing the parameters", required = true) GroupCreateParams params) {
        params = ObjectUtils.defaultIfNull(params, new GroupCreateParams());

<<<<<<< HEAD
        if (StringUtils.isNotEmpty(params.name)) {
            params.name = params.id;
        }

        if (StringUtils.isNotEmpty(params.id)) {
=======
        if (StringUtils.isEmpty(params.name)) {
            params.name = params.id;
        }

        if (StringUtils.isEmpty(params.id)) {
>>>>>>> 6c04fdf1
            params.id = params.name;
        }
        if (StringUtils.isEmpty(params.id)) {
            return createErrorResponse(new CatalogException("Group 'id' key missing."));
        }

        List<String> userList = StringUtils.isEmpty(params.users) ? Collections.emptyList() : Arrays.asList(params.users.split(","));

        try {
            QueryResult group = catalogManager.getStudyManager().createGroup(studyStr, new Group(params.id, params.name, userList, null),
                    sessionId);
            return createOkResponse(group);
        } catch (Exception e) {
            return createErrorResponse(e);
        }
    }

    @POST
    @Path("/{study}/groups/{group}/update")
    @ApiOperation(value = "Updates the members of the group [DEPRECATED]", hidden = true)
    public Response addMembersToGroupPOST(
            @ApiParam(value = "Study [[user@]project:]study where study and project can be either the id or alias", required = true)
            @PathParam("study") String studyStr,
            @ApiParam(value = "Group name", required = true) @PathParam("group") String groupId,
            @ApiParam(value = "JSON containing the action to be performed", required = true) GroupParams params) {
        try {
            ObjectUtils.defaultIfNull(params, new GroupParams());

            ParamUtils.checkIsSingleID(studyStr);
            return createOkResponse(
                    catalogManager.getStudyManager().updateGroup(studyStr, groupId, params, sessionId));
        } catch (Exception e) {
            return createErrorResponse(e);
        }
    }

    @POST
    @Path("/{study}/groups/members/update")
    @ApiOperation(value = "Add/Remove users with access to study [DEPRECATED]", hidden = true)
    public Response registerUsersToStudy(
            @ApiParam(value = "Study [[user@]project:]study where study and project can be either the id or alias", required = true)
            @PathParam("study") String studyStr,
            @ApiParam(value = "JSON containing the action to be performed", required = true) MemberParams params) {
        try {
            ObjectUtils.defaultIfNull(params, new MemberParams());

            ParamUtils.checkIsSingleID(studyStr);
            return createOkResponse(
                    catalogManager.getStudyManager().updateGroup(studyStr, "@members", params.toGroupParams(), sessionId));
        } catch (Exception e) {
            return createErrorResponse(e);
        }
    }

    @POST
    @Path("/{study}/groups/admins/update")
    @ApiOperation(value = "Add/Remove users with administrative permissions to the study. [DEPRECATED]", hidden = true,
            notes = "Only the owner of the study will be able to run this webservice")
    public Response registerAdministrativeUsersToStudy(
            @ApiParam(value = "Study [[user@]project:]study where study and project can be either the id or alias", required = true)
            @PathParam("study") String studyStr,
            @ApiParam(value = "JSON containing the action to be performed", required = true) MemberParams params) {
        try {
            ObjectUtils.defaultIfNull(params, new MemberParams());

            ParamUtils.checkIsSingleID(studyStr);
            return createOkResponse(
                    catalogManager.getStudyManager().updateGroup(studyStr, "@admins", params.toGroupParams(), sessionId));
        } catch (Exception e) {
            return createErrorResponse(e);
        }
    }

    @GET
    @Path("/{study}/groups/{group}/delete")
    @ApiOperation(value = "Delete the group [DEPRECATED]", position = 17, hidden = true, notes = "Delete the group selected from the study.")
    public Response deleteMembersFromGroup(
            @ApiParam(value = "Study [[user@]project:]study where study and project can be either the id or alias", required = true)
            @PathParam("study") String studyStr,
            @ApiParam(value = "Group name", required = true) @PathParam("group") String groupId) {
        try {
            ParamUtils.checkIsSingleID(studyStr);
            return createOkResponse(catalogManager.getStudyManager().deleteGroup(studyStr, groupId, sessionId));
        } catch (Exception e) {
            return createErrorResponse(e);
        }
    }

    @GET
    @Path("/{study}/permissionRules")
    @ApiOperation(value = "Fetch permission rules")
    public Response getPermissionRules(
            @ApiParam(value = "Study [[user@]project:]study where study and project can be either the id or alias", required = true)
            @PathParam("study") String studyStr,
            @ApiParam(value = "Entity where the permission rules should be applied to", required = true) @QueryParam("entity") Study.Entity
                    entity) {
        try {
            ParamUtils.checkIsSingleID(studyStr);
            return createOkResponse(catalogManager.getStudyManager().getPermissionRules(studyStr, entity, sessionId));
        } catch (Exception e) {
            return createErrorResponse(e);
        }
    }

    @POST
    @Path("/{study}/permissionRules/update")
    @ApiOperation(value = "Add or remove a permission rule")
    public Response updatePermissionRules(
            @ApiParam(value = "Study [[user@]project:]study") @PathParam("study") String studyStr,
            @ApiParam(value = "Entity where the permission rules should be applied to", required = true) @QueryParam("entity")
                    Study.Entity entity,
            @ApiParam(value = "Action to be performed: ADD to add a new permission rule; REMOVE to remove all permissions assigned by an "
                    + "existing permission rule (even if it overlaps any manual permission); REVERT to remove all permissions assigned by"
                    + " an existing permission rule (keep manual overlaps); NONE to remove an existing permission rule without removing "
                    + "any permissions that could have been assigned already by the permission rule.", defaultValue = "ADD")
            @QueryParam("action") PermissionRuleAction action,
            @ApiParam(value = "JSON containing the permission rule to be created or removed.", required = true) PermissionRule params) {
        try {
            if (action == null) {
                action = PermissionRuleAction.ADD;
            }
            if (action == PermissionRuleAction.ADD) {
                return createOkResponse(catalogManager.getStudyManager().createPermissionRule(studyStr, entity, params, sessionId));
            } else {
                PermissionRule.DeleteAction deleteAction;
                switch (action) {
                    case REVERT:
                        deleteAction = PermissionRule.DeleteAction.REVERT;
                        break;
                    case NONE:
                        deleteAction = PermissionRule.DeleteAction.NONE;
                        break;
                    case REMOVE:
                    default:
                        deleteAction = PermissionRule.DeleteAction.REMOVE;
                        break;
                }
                catalogManager.getStudyManager().markDeletedPermissionRule(studyStr, entity, params.getId(), deleteAction, sessionId);
                return createOkResponse(new QueryResult<>(params.getId()));
            }
        } catch (Exception e) {
            return createErrorResponse(e);
        }
    }

    public enum PermissionRuleAction {
        ADD,
        REMOVE,
        REVERT,
        NONE
    }

    @GET
    @Path("/{studies}/acl")
    @ApiOperation(value = "Return the acl of the study. If member is provided, it will only return the acl for the member.", position = 18)
    public Response getAcls(
            @ApiParam(value = "Comma separated list of studies [[user@]project:]study where study and project can be either the id or alias up to a maximum of 100", required = true)
            @PathParam("studies") String studiesStr,
            @ApiParam(value = "User or group id") @QueryParam("member") String member,
            @ApiParam(value = "Boolean to retrieve all possible entries that are queried for, false to raise an "
                    + "exception whenever one of the entries looked for cannot be shown for whichever reason",
                    defaultValue = "false") @QueryParam("silent") boolean silent) throws WebServiceException {

        try {
            List<String> idList = getIdList(studiesStr);
            return createOkResponse(studyManager.getAcls(idList, member, silent, sessionId));
        } catch (CatalogException e) {
            return createErrorResponse(e);
        }
    }

    // Temporal method used by deprecated methods. This will be removed at some point.
    private Study.StudyAclParams getAclParams(
            @ApiParam(value = "Comma separated list of permissions to add", required = false) @QueryParam("add") String addPermissions,
            @ApiParam(value = "Comma separated list of permissions to remove", required = false) @QueryParam("remove") String removePermissions,
            @ApiParam(value = "Comma separated list of permissions to set", required = false) @QueryParam("set") String setPermissions,
            @ApiParam(value = "Template of permissions (only to create)", required = false) @QueryParam("template") String template)
            throws CatalogException {
        int count = 0;
        count += StringUtils.isNotEmpty(setPermissions) ? 1 : 0;
        count += StringUtils.isNotEmpty(addPermissions) ? 1 : 0;
        count += StringUtils.isNotEmpty(removePermissions) ? 1 : 0;
        if (count > 1) {
            throw new CatalogException("Only one of add, remove or set parameters are allowed.");
        } else if (count == 0) {
            if (StringUtils.isNotEmpty(template)) {
                throw new CatalogException("One of add, remove or set parameters is expected.");
            }
        }

        String permissions = null;
        AclParams.Action action = null;
        if (StringUtils.isNotEmpty(addPermissions) || StringUtils.isNotEmpty(template)) {
            permissions = addPermissions;
            action = AclParams.Action.ADD;
        }
        if (StringUtils.isNotEmpty(setPermissions)) {
            permissions = setPermissions;
            action = AclParams.Action.SET;
        }
        if (StringUtils.isNotEmpty(removePermissions)) {
            permissions = removePermissions;
            action = AclParams.Action.REMOVE;
        }
        return new Study.StudyAclParams(permissions, action, template);
    }

    public static class MemberAclUpdateOld {
        public String add;
        public String set;
        public String remove;
    }

    @POST
    @Path("/{study}/acl/{memberId}/update")
    @ApiOperation(value = "Update the set of permissions granted for the user or group [DEPRECATED]", position = 21, hidden = true,
            notes = "DEPRECATED: The usage of this webservice is discouraged. A different entrypoint /acl/{members}/update has been added "
                    + "to also support changing permissions using queries.")
    public Response updateAcl(
            @ApiParam(value = "Study [[user@]project:]study where study and project can be either the id or alias", required = true)
            @PathParam("study") String studyStr,
            @ApiParam(value = "User or group id", required = true) @PathParam("memberId") String memberId,
            @ApiParam(value = "JSON containing one of the keys 'add', 'set' or 'remove'", required = true) MemberAclUpdateOld params) {
        try {
            ParamUtils.checkIsSingleID(studyStr);
            ParamUtils.checkIsSingleID(memberId);
            Study.StudyAclParams aclParams = getAclParams(params.add, params.remove, params.set, null);
            List<String> idList = getIdList(studyStr);
            return createOkResponse(studyManager.updateAcl(idList, memberId, aclParams, sessionId));
        } catch (Exception e) {
            return createErrorResponse(e);
        }
    }

    @POST
    @Path("/acl/{members}/update")
    @ApiOperation(value = "Update the set of permissions granted for the member", position = 21)
    public Response updateAcl(
            @ApiParam(value = "Comma separated list of user or group ids", required = true) @PathParam("members") String memberId,
            @ApiParam(value = "JSON containing the parameters to modify ACLs. 'template' could be either 'admin', 'analyst' or 'view_only'",
                    required = true) StudyAcl params) {
        try {
            ObjectUtils.defaultIfNull(params, new StudyAcl());

            Study.StudyAclParams aclParams = new Study.StudyAclParams(params.getPermissions(), params.getAction(), params.template);
            List<String> idList = getIdList(params.study);
            return createOkResponse(studyManager.updateAcl(idList, memberId, aclParams, sessionId));
        } catch (Exception e) {
            return createErrorResponse(e);
        }
    }

    @GET
    @Path("/{study}/variableSets")
    @ApiOperation(value = "Fetch variableSets from a study")
    public Response getVariableSets(
            @ApiParam(value = "Study [[user@]project:]study where study and project can be either the id or alias", required = true)
            @PathParam("study") String studyStr,
            @ApiParam(value = "Id of the variableSet to be retrieved. If no id is passed, it will show all the variableSets of the study")
            @QueryParam("id") String variableSetId) {
        try {
            QueryResult<VariableSet> queryResult;
            if (StringUtils.isEmpty(variableSetId)) {
                QueryOptions options = new QueryOptions(QueryOptions.INCLUDE, StudyDBAdaptor.QueryParams.VARIABLE_SET.key());
                QueryResult<Study> studyQueryResult = catalogManager.getStudyManager().get(studyStr, options, sessionId);

                if (studyQueryResult.getNumResults() == 1) {
                    queryResult = new QueryResult<>(studyStr, studyQueryResult.getDbTime(),
                            studyQueryResult.first().getVariableSets().size(), studyQueryResult.first().getVariableSets().size(),
                            studyQueryResult.getWarningMsg(), studyQueryResult.getErrorMsg(), studyQueryResult.first().getVariableSets());
                } else {
                    queryResult = new QueryResult<>(studyStr);
                }
            } else {
                queryResult = catalogManager.getStudyManager().getVariableSet(studyStr, variableSetId, queryOptions, sessionId);
            }
            return createOkResponse(queryResult);
        } catch (Exception e) {
            return createErrorResponse(e);
        }
    }

    @GET
    @Path("/{studies}/stats")
    @ApiOperation(value = "Fetch catalog study stats", position = 15, hidden = true, response = QueryResponse.class)
    public Response getStats(
            @ApiParam(value = "Comma separated list of studies [[user@]project:]study up to a maximum of 100", required = true)
                @PathParam("studies") String studies,
            @ApiParam(value = "Calculate default stats", defaultValue = "true") @QueryParam("default") Boolean defaultStats,
            @ApiParam(value = "List of file fields separated by semicolons, e.g.: studies;type. For nested fields use >>, e.g.: "
                    + "studies>>biotype;type") @QueryParam("fileFields") String fileFields,
            @ApiParam(value = "List of individual fields separated by semicolons, e.g.: studies;type. For nested fields use >>, e.g.: "
                    + "studies>>biotype;type") @QueryParam("individualFields") String individualFields,
            @ApiParam(value = "List of family fields separated by semicolons, e.g.: studies;type. For nested fields use >>, e.g.: "
                    + "studies>>biotype;type") @QueryParam("familyFields") String familyFields,
            @ApiParam(value = "List of sample fields separated by semicolons, e.g.: studies;type. For nested fields use >>, e.g.: "
                    + "studies>>biotype;type") @QueryParam("sampleFields") String sampleFields,
            @ApiParam(value = "List of cohort fields separated by semicolons, e.g.: studies;type. For nested fields use >>, e.g.: "
                    + "studies>>biotype;type") @QueryParam("cohortFields") String cohortFields) {
        try {
            if (defaultStats == null) {
                defaultStats = true;
            }
            List<String> idList = getIdList(studies);
            Map<String, Object> result = new HashMap<>();
            for (String study : idList) {
                result.put(study, catalogManager.getStudyManager().facet(study, fileFields, sampleFields, individualFields, cohortFields,
                        familyFields, defaultStats, sessionId));
            }
            return createOkResponse(result);
        } catch (Exception e) {
            return createErrorResponse(e);
        }
    }

    @GET
    @Path("/{studies}/aggregationStats")
    @ApiOperation(value = "Fetch catalog study stats", position = 15, response = QueryResponse.class)
    public Response getAggregationStats(
            @ApiParam(value = "Comma separated list of studies [[user@]project:]study up to a maximum of 100", required = true)
            @PathParam("studies") String studies,
            @ApiParam(value = "Calculate default stats", defaultValue = "true") @QueryParam("default") Boolean defaultStats,
            @ApiParam(value = "List of file fields separated by semicolons, e.g.: studies;type. For nested fields use >>, e.g.: "
                    + "studies>>biotype;type") @QueryParam("fileFields") String fileFields,
            @ApiParam(value = "List of individual fields separated by semicolons, e.g.: studies;type. For nested fields use >>, e.g.: "
                    + "studies>>biotype;type") @QueryParam("individualFields") String individualFields,
            @ApiParam(value = "List of family fields separated by semicolons, e.g.: studies;type. For nested fields use >>, e.g.: "
                    + "studies>>biotype;type") @QueryParam("familyFields") String familyFields,
            @ApiParam(value = "List of sample fields separated by semicolons, e.g.: studies;type. For nested fields use >>, e.g.: "
                    + "studies>>biotype;type") @QueryParam("sampleFields") String sampleFields,
            @ApiParam(value = "List of cohort fields separated by semicolons, e.g.: studies;type. For nested fields use >>, e.g.: "
                    + "studies>>biotype;type") @QueryParam("cohortFields") String cohortFields) {
        try {
            if (defaultStats == null) {
                defaultStats = true;
            }
            List<String> idList = getIdList(studies);
            Map<String, Object> result = new HashMap<>();
            for (String study : idList) {
                result.put(study, catalogManager.getStudyManager().facet(study, fileFields, sampleFields, individualFields, cohortFields,
                        familyFields, defaultStats, sessionId));
            }
            return createOkResponse(result);
        } catch (Exception e) {
            return createErrorResponse(e);
        }
    }

    @POST
    @Path("/{study}/variableSets/update")
    @ApiOperation(value = "Add or remove a variableSet")
    public Response createOrRemoveVariableSets(
            @ApiParam(value = "Study [[user@]project:]study") @PathParam("study") String studyStr,
            @ApiParam(value = "Action to be performed: ADD or REMOVE a variableSet", defaultValue = "ADD")
                @QueryParam("action") ParamUtils.BasicUpdateAction action,
            @ApiParam(value = "JSON containing the VariableSet to be created or removed.", required = true) VariableSetParameters params) {
        try {
            if (action == null) {
                action = ParamUtils.BasicUpdateAction.ADD;
            }

            QueryResult<VariableSet> queryResult;
            if (action == ParamUtils.BasicUpdateAction.ADD) {
                // Fix variable set params to support 1.3.x
                // TODO: Remove in version 2.0.0
                params.id = StringUtils.isNotEmpty(params.id) ? params.id : params.name;
                for (Variable variable : params.variables) {
                    fixVariable(variable);
                }

                queryResult = catalogManager.getStudyManager().createVariableSet(studyStr, params.id, params.name, params.unique,
                        params.confidential, params.description, null, params.variables, getAnnotableDataModelsList(params.entities),
                        sessionId);
            } else {
                queryResult = catalogManager.getStudyManager().deleteVariableSet(studyStr, params.id, sessionId);
            }
            return createOkResponse(queryResult);
        } catch (Exception e) {
            return createErrorResponse(e);
        }
    }

    @POST
    @Path("/{study}/variableSets/{variableSet}/update")
    @ApiOperation(value = "Update fields of an existing VariableSet [PENDING]", hidden = true)
    public Response updateVariableSets(
            @ApiParam(value = "Study [[user@]project:]study") @PathParam("study") String studyStr,
            @ApiParam(value = "VariableSet id of the VariableSet to be updated") @PathParam("variableSet") String variableSetId,
            @ApiParam(value = "JSON containing the fields of the VariableSet to update.", required = true) UpdateableVariableSetParameters params) {
        return createErrorResponse(new NotImplementedException("Pending of implementation"));
    }

    @POST
    @Path("/{study}/variableSets/{variableSet}/variables/update")
    @ApiOperation(value = "Add or remove variables to a VariableSet")
    public Response updateVariablesFromVariableSet(
            @ApiParam(value = "Study [[user@]project:]study") @PathParam("study") String studyStr,
            @ApiParam(value = "VariableSet id of the VariableSet to be updated") @PathParam("variableSet") String variableSetId,
            @ApiParam(value = "Action to be performed: ADD or REMOVE a variable", defaultValue = "ADD")
                @QueryParam("action") ParamUtils.BasicUpdateAction action,
            @ApiParam(value = "JSON containing the variable to be added or removed. For removing, only the variable id will be needed.",
                    required = true) Variable variable) {
        try {
            if (action == null) {
                action = ParamUtils.BasicUpdateAction.ADD;
            }

            QueryResult<VariableSet> queryResult;
            if (action == ParamUtils.BasicUpdateAction.ADD) {
                queryResult = catalogManager.getStudyManager().addFieldToVariableSet(studyStr, variableSetId, variable, sessionId);
            } else {
                queryResult = catalogManager.getStudyManager().removeFieldFromVariableSet(studyStr, variableSetId, variable.getId(),
                        sessionId);
            }
            return createOkResponse(queryResult);
        } catch (Exception e) {
            return createErrorResponse(e);
        }
    }

    private List<VariableSet.AnnotableDataModels> getAnnotableDataModelsList(List<String> entityStringList) {
        List<VariableSet.AnnotableDataModels> entities = new ArrayList<>();
        if (ListUtils.isEmpty(entityStringList)) {
            return entities;
        }

        for (String entity : entityStringList) {
            entities.add(VariableSet.AnnotableDataModels.valueOf(entity.toUpperCase()));
        }
        return entities;
    }

    private static class VariableSetParameters {
        public Boolean unique;
        public Boolean confidential;
        public String id;
        public String name;
        public String description;
        public List<String> entities;
        public List<Variable> variables;
    }

    private static class UpdateableVariableSetParameters {

    }

    private void fixVariable(Variable variable) {
        variable.setId(StringUtils.isNotEmpty(variable.getId()) ? variable.getId() : variable.getName());
        if (variable.getVariableSet() != null && variable.getVariableSet().size() > 0) {
            for (Variable variable1 : variable.getVariableSet()) {
                fixVariable(variable1);
            }
        }
    }

    public static class StudyAcl extends AclParams {
        public String study;
        public String template;
    }

    public static class StudyParams {
        public String name;
        public String alias;
        public Study.Type type;
        public String description;

        public Map<String, Object> stats;
        public Map<String, Object> attributes;

        public boolean checkValidCreateParams() {
            if (StringUtils.isEmpty(name) || StringUtils.isEmpty(alias)) {
                return false;
            }
            return true;
        }
    }

    public static class StudyCreateParams extends StudyParams {
        public String id;
    }

    public static class GroupCreateParams {
        @JsonProperty(required = true)
        public String id;
        public String name;
        public String users;
    }

}<|MERGE_RESOLUTION|>--- conflicted
+++ resolved
@@ -464,19 +464,11 @@
             @ApiParam(value = "JSON containing the parameters", required = true) GroupCreateParams params) {
         params = ObjectUtils.defaultIfNull(params, new GroupCreateParams());
 
-<<<<<<< HEAD
-        if (StringUtils.isNotEmpty(params.name)) {
-            params.name = params.id;
-        }
-
-        if (StringUtils.isNotEmpty(params.id)) {
-=======
         if (StringUtils.isEmpty(params.name)) {
             params.name = params.id;
         }
 
         if (StringUtils.isEmpty(params.id)) {
->>>>>>> 6c04fdf1
             params.id = params.name;
         }
         if (StringUtils.isEmpty(params.id)) {
