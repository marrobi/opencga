--- conflicted
+++ resolved
@@ -424,14 +424,6 @@
                                 @ApiParam(value = "Merge results", required = false) @DefaultValue("false")
                                     @QueryParam("merge") boolean merge) {
 
-<<<<<<< HEAD
-        try ( VariantFetcher variantFetcher = new VariantFetcher(catalogManager, storageManagerFactory) ) {
-            String[] studyIds = studyIdStrCvs.split(",");
-            List<QueryResult> queryResults = new LinkedList<>();
-
-            for (String studyIdStr : studyIds) {
-                long studyId = catalogManager.getStudyId(studyIdStr, sessionId);
-=======
         try {
             if (StringUtils.isNotEmpty(studyIdStr)) {
                 studyStr = studyIdStr;
@@ -440,7 +432,6 @@
             List<QueryResult> queryResults = new LinkedList<>();
             for (Long studyId : studyIds) {
                 QueryResult queryResult;
->>>>>>> d81833d9
                 // Get all query options
                 QueryOptions queryOptions = new QueryOptions(uriInfo.getQueryParameters(), true);
                 Query query = VariantStorageManager.getVariantQuery(queryOptions);
