/*
 * Copyright 2015-2017 OpenCB
 *
 * Licensed under the Apache License, Version 2.0 (the "License");
 * you may not use this file except in compliance with the License.
 * You may obtain a copy of the License at
 *
 *     http://www.apache.org/licenses/LICENSE-2.0
 *
 * Unless required by applicable law or agreed to in writing, software
 * distributed under the License is distributed on an "AS IS" BASIS,
 * WITHOUT WARRANTIES OR CONDITIONS OF ANY KIND, either express or implied.
 * See the License for the specific language governing permissions and
 * limitations under the License.
 */

package org.opencb.opencga.server.rest;

import com.fasterxml.jackson.annotation.JsonProperty;
import io.swagger.annotations.*;
import org.apache.commons.lang3.ObjectUtils;
import org.apache.commons.lang3.StringUtils;
import org.opencb.commons.datastore.core.ObjectMap;
import org.opencb.commons.datastore.core.Query;
import org.opencb.commons.datastore.core.QueryOptions;
import org.opencb.commons.datastore.core.QueryResult;
import org.opencb.opencga.catalog.db.api.ProjectDBAdaptor;
import org.opencb.opencga.catalog.exceptions.CatalogException;
import org.opencb.opencga.catalog.utils.ParamUtils;
import org.opencb.opencga.core.exception.VersionException;
import org.opencb.opencga.core.models.Account;
import org.opencb.opencga.core.models.File;
import org.opencb.opencga.core.models.Project;
import org.opencb.opencga.core.models.User;

import javax.servlet.http.HttpServletRequest;
import javax.ws.rs.*;
import javax.ws.rs.core.*;
import java.io.IOException;
<<<<<<< HEAD
import java.util.*;
=======
import java.util.Arrays;
import java.util.Collections;
import java.util.Map;
>>>>>>> a8e228fc


@Path("/{apiVersion}/users")
@Produces(MediaType.APPLICATION_JSON)
@Api(value = "Users", position = 1, description = "Methods for working with 'users' endpoint")
public class UserWSServer extends OpenCGAWSServer {


    public UserWSServer(@Context UriInfo uriInfo, @Context HttpServletRequest httpServletRequest, @Context HttpHeaders httpHeaders) throws IOException, VersionException {
        super(uriInfo, httpServletRequest, httpHeaders);
    }

    @POST
    @Path("/create")
    @Consumes(MediaType.APPLICATION_JSON)
    @ApiOperation(value = "Create a new user", response = User.class)
    public Response createUserPost(@ApiParam(value = "JSON containing the parameters", required = true) UserCreatePOST user) {
        try {
            ObjectUtils.defaultIfNull(user, new UserCreatePOST());

            if (!user.checkValidParams()) {
                createErrorResponse(new CatalogException("id, name, email or password not present"));
            }

            QueryResult queryResult = catalogManager.getUserManager()
                    .create(user.id, user.name, user.email, user.password, user.organization, null, Account.FULL, queryOptions, null);
            return createOkResponse(queryResult);
        } catch (Exception e) {
            return createErrorResponse(e);
        }
    }

    @GET
    @Path("/{user}/info")
    @ApiOperation(value = "Return the user information including its projects and studies", response = User.class)
    @ApiImplicitParams({
            @ApiImplicitParam(name = "include", value = "Set which fields are included in the response, e.g.: name,alias...",
                    dataType = "string", paramType = "query"),
            @ApiImplicitParam(name = "exclude", value = "Set which fields are excluded in the response, e.g.: name,alias...",
                    dataType = "string", paramType = "query"),
    })
    public Response getInfo(@ApiParam(value = "User id", required = true) @PathParam("user") String userId,
                            @ApiParam(value = "This parameter shows the last time the user information was modified. When "
                                    + "the value passed corresponds with the user's last activity registered, an empty result will be "
                                    + "returned meaning that the client already has the most up to date user information.", hidden = true)
                            @QueryParam("lastModified") String lastModified) {
        try {
            isSingleId(userId);
            QueryResult result = catalogManager.getUserManager().get(userId, lastModified, queryOptions, sessionId);
            return createOkResponse(result);
        } catch (Exception e) {
            return createErrorResponse(e);
        }
    }

    @POST
    @Path("/{user}/login")
    @Consumes(MediaType.APPLICATION_JSON)
    @ApiOperation(value = "Get identified and gain access to the system",
            notes = "Login method is implemented using JSON Web Tokens that use the standard RFC 7519. The provided tokens are not " +
                    "stored by OpenCGA so there is not a logout method anymore. Tokens are provided with an expiration time that, once " +
                    "finished, will no longer be valid.\nIf password is provided it will attempt to login the user. If no password is " +
                    "provided and a valid token is given, a new token will be provided extending the expiration time.")
    public Response loginPost(@ApiParam(value = "User id", required = true) @PathParam("user") String userId,
                              @ApiParam(value = "JSON containing the parameter 'password'") LoginModel login) {
        try {
            String token;
            if (StringUtils.isNotEmpty(login.password)) {
                token = catalogManager.getUserManager().login(userId, login.password);
            } else if (StringUtils.isNotEmpty(sessionId)) {
                token = catalogManager.getUserManager().refreshToken(userId, sessionId);
            } else {
                throw new Exception("Neither a password nor a token was provided.");
            }

            ObjectMap sessionMap = new ObjectMap()
                    .append("sessionId", token)
                    .append("id", token)
                    .append("token", token);

            QueryResult<ObjectMap> response = new QueryResult<>("You successfully logged in", 0, 1, 1,
                    "'sessionId' and 'id' deprecated", "", Arrays.asList(sessionMap));

            return createOkResponse(response);
        } catch (Exception e) {
            return createErrorResponse(e);
        }
    }

    @POST
    @Path("/{user}/password")
    @Consumes(MediaType.APPLICATION_JSON)
    @ApiOperation(value = "Change the password of a user", notes = "It doesn't work if the user is authenticated against LDAP.")
    public Response changePasswordPost(@ApiParam(value = "User id", required = true) @PathParam("user") String userId,
                                       @ApiParam(value = "JSON containing the params 'password' (old password) and 'npassword' (new "
                                               + "password)", required = true) ChangePasswordModel params) {
        try {
            if (StringUtils.isEmpty(params.password) && StringUtils.isEmpty(params.npassword)) {
                throw new Exception("The json must contain the keys password and npassword.");
            }
            catalogManager.getUserManager().changePassword(userId, params.password, params.npassword);
            QueryResult result = new QueryResult("changePassword", 0, 0, 0, "", "", Collections.emptyList());
            return createOkResponse(result);
        } catch (Exception e) {
            return createErrorResponse(e);
        }
    }

    @GET
    @Path("/{user}/reset-password")
    @ApiOperation(value = "Reset password", hidden = true,
            notes = "Reset the user's password and send a new random one to the e-mail stored in catalog.")
    public Response resetPassword(@ApiParam(value = "User id", required = true) @PathParam("user") String userId) {
        try {
            QueryResult result = catalogManager.getUserManager().resetPassword(userId, sessionId);
            return createOkResponse(result);
        } catch (Exception e) {
            return createErrorResponse(e);
        }
    }

    @GET
    @Path("/{user}/projects")
    @ApiOperation(value = "Retrieve the projects of the user", notes = "Retrieve the list of projects and studies belonging to the user",
            response = Project[].class)
    @ApiImplicitParams({
            @ApiImplicitParam(name = "include", value = "Set which fields are included in the response, e.g.: name,alias...",
                    dataType = "string", paramType = "query"),
            @ApiImplicitParam(name = "exclude", value = "Set which fields are excluded in the response, e.g.: name,alias...",
                    dataType = "string", paramType = "query"),
            @ApiImplicitParam(name = "limit", value = "Max number of results to be returned.", dataType = "integer", paramType = "query"),
            @ApiImplicitParam(name = "skip", value = "Number of results to be skipped.", dataType = "integer", paramType = "query")
    })
    public Response getAllProjects(@ApiParam(value = "User id", required = true) @PathParam("user") String userId) {
        try {
            isSingleId(userId);
            query.remove("user");
            query.put(ProjectDBAdaptor.QueryParams.USER_ID.key(), userId);
            return createOkResponse(catalogManager.getProjectManager().get(query, queryOptions, sessionId));
        } catch (Exception e) {
            return createErrorResponse(e);
        }
    }

    @POST
    @Path("/{user}/update")
    @Consumes(MediaType.APPLICATION_JSON)
    @ApiOperation(value = "Update some user attributes", position = 9, response = User.class)
    public Response updateByPost(@ApiParam(value = "User id", required = true) @PathParam("user") String userId,
                                 @ApiParam(name = "params", value = "JSON containing the params to be updated.", required = true)
                                         UserUpdatePOST parameters) {
        try {
            ObjectUtils.defaultIfNull(parameters, new UserUpdatePOST());

            ObjectMap params = new ObjectMap(jsonObjectMapper.writeValueAsString(parameters));
            QueryResult result = catalogManager.getUserManager().update(userId, params, null, sessionId);
            return createOkResponse(result);
        } catch (Exception e) {
            return createErrorResponse(e);
        }
    }

    @GET
    @Path("/{user}/delete")
    @ApiOperation(value = "Delete a user [WARNING]",
            notes = "Usage of this webservice might lead to unexpected behaviour and therefore is discouraged to use. Deletes are " +
                    "planned to be fully implemented and tested in version 1.4.0")
    public Response delete(@ApiParam(value = "Comma separated list of user ids", required = true) @PathParam("user") String userId) {
        try {
            List<QueryResult<User>> deletedUsers = catalogManager.getUserManager().delete(userId, queryOptions, sessionId);
            return createOkResponse(deletedUsers);
        } catch (Exception e) {
            return createErrorResponse(e);
        }
    }

    @POST
    @Path("/{user}/configs/update")
    @ApiOperation(value = "Add or remove a custom user configuration", response = Map.class,
            notes = "Some applications might want to store some configuration parameters containing the preferences of the user. "
                    + "The aim of this is to provide a place to store this things for every user.")
    public Response updateConfiguration(
            @ApiParam(value = "User id", required = true) @PathParam("user") String userId,
            @ApiParam(value = "Action to be performed: ADD or REMOVE a group", defaultValue = "ADD", required = true)
                @QueryParam("action") ParamUtils.BasicUpdateAction action,
            @ApiParam(name = "params", value = "JSON containing anything useful for the application such as user or default preferences. " +
                    "When removing, only the id will be necessary.", required = true) CustomConfig params) {
        try {
            if (action == null) {
                throw new CatalogException("Missing mandatory action parameter");
            }
            if (action == ParamUtils.BasicUpdateAction.ADD) {
                return createOkResponse(catalogManager.getUserManager().setConfig(userId, params.id, params.configuration, sessionId));
            } else {
                return createOkResponse(catalogManager.getUserManager().deleteConfig(userId, params.id, sessionId));
            }
        } catch (Exception e) {
            return createErrorResponse(e);
        }
    }

    public static class CustomConfig {
        public String id;
        public Map<String, Object> configuration;
    }

    @GET
    @Path("/{user}/configs")
    @ApiOperation(value = "Fetch a user configuration", response = Map.class)
    public Response getConfigurations(
            @ApiParam(value = "User id", required = true) @PathParam("user") String userId,
            @ApiParam(value = "Unique name (typically the name of the application).") @QueryParam("name") String name) {
        try {
            isSingleId(userId);
            return createOkResponse(catalogManager.getUserManager().getConfig(userId, name, sessionId));
        } catch (Exception e) {
            return createErrorResponse(e);
        }
    }

    @POST
    @Path("/{user}/configs/filters/update")
    @ApiOperation(value = "Add or remove a custom user filter", response = User.Filter.class,
            notes = "Users normally try to query the data using the same filters most of the times. The aim of this WS is to allow "
                    + "storing as many different filters as the user might want in order not to type the same filters.")
    public Response updateFilters(
            @ApiParam(value = "User id", required = true) @PathParam("user") String userId,
            @ApiParam(value = "Action to be performed: ADD or REMOVE a group", defaultValue = "ADD", required = true)
                @QueryParam("action") ParamUtils.BasicUpdateAction action,
            @ApiParam(name = "params", value = "Filter parameters. When removing, only the filter name will be necessary", required = true)
                    User.Filter params) {
        try {
            if (action == null) {
                throw new CatalogException("Missing mandatory action parameter");
            }
            if (action == ParamUtils.BasicUpdateAction.ADD) {
                return createOkResponse(catalogManager.getUserManager().addFilter(userId, params.getName(), params.getDescription(),
                        params.getBioformat(), params.getQuery(), params.getOptions(), sessionId));
            } else {
                return createOkResponse(catalogManager.getUserManager().deleteFilter(userId, params.getName(), sessionId));
            }
        } catch (Exception e) {
            return createErrorResponse(e);
        }
    }

    private static class UpdateFilter {
        public File.Bioformat bioformat;
        public String description;
        public Query query;
        public QueryOptions options;
    }

    @POST
    @Path("/{user}/configs/filters/{name}/update")
    @ApiOperation(value = "Update a custom filter", response = User.Filter.class)
    public Response updateFilterPOST(
            @ApiParam(value = "User id", required = true) @PathParam("user") String userId,
            @ApiParam(value = "Filter name", required = true) @PathParam("name") String name,
            @ApiParam(name = "params", value = "Filter parameters", required = true) UpdateFilter params) {
        try {
            return createOkResponse(catalogManager.getUserManager().updateFilter(userId, name,
                    new ObjectMap(jsonObjectMapper.writeValueAsString(params)), sessionId));
        } catch (Exception e) {
            return createErrorResponse(e);
        }
    }

    @GET
    @Path("/{user}/configs/filters")
    @ApiOperation(value = "Fetch user filters", response = User.Filter.class)
    public Response getFilterConfig(
            @ApiParam(value = "User id", required = true) @PathParam("user") String userId,
            @ApiParam(value = "Filter name. If provided, it will only fetch the specified filter") @QueryParam("name") String name) {
        try {
            isSingleId(userId);
            if (StringUtils.isNotEmpty(name)) {
                return createOkResponse(catalogManager.getUserManager().getFilter(userId, name, sessionId));
            } else {
                return createOkResponse(catalogManager.getUserManager().getAllFilters(userId, sessionId));
            }
        } catch (Exception e) {
            return createErrorResponse(e);
        }
    }

    public static class LoginModel {
        @JsonProperty(required = true)
        public String password;
    }

    public static class ChangePasswordModel {
        @JsonProperty(required = true)
        public String password;
        @JsonProperty(required = true)
        public String npassword;
    }

    protected static class UserUpdatePOST {
        public String name;
        public String email;
        public String organization;
        public Map<String, Object> attributes;
    }

    public static class UserCreatePOST {
        @Deprecated
        public String userId;
        @JsonProperty(required = true)
        public String id;
        @JsonProperty(required = true)
        public String name;
        @JsonProperty(required = true)
        public String email;
        @JsonProperty(required = true)
        public String password;
        public String organization;

        public boolean checkValidParams() {
            if (StringUtils.isNotEmpty(userId) && StringUtils.isEmpty(id)) {
                id = userId;
            }
            if (StringUtils.isEmpty("id") || StringUtils.isEmpty("name") || StringUtils.isEmpty("email")
                    || StringUtils.isEmpty("password")) {
                return false;
            }
            return true;
        }
    }

}<|MERGE_RESOLUTION|>--- conflicted
+++ resolved
@@ -37,13 +37,10 @@
 import javax.ws.rs.*;
 import javax.ws.rs.core.*;
 import java.io.IOException;
-<<<<<<< HEAD
 import java.util.*;
-=======
 import java.util.Arrays;
 import java.util.Collections;
 import java.util.Map;
->>>>>>> a8e228fc
 
 
 @Path("/{apiVersion}/users")
@@ -228,7 +225,7 @@
     public Response updateConfiguration(
             @ApiParam(value = "User id", required = true) @PathParam("user") String userId,
             @ApiParam(value = "Action to be performed: ADD or REMOVE a group", defaultValue = "ADD", required = true)
-                @QueryParam("action") ParamUtils.BasicUpdateAction action,
+            @QueryParam("action") ParamUtils.BasicUpdateAction action,
             @ApiParam(name = "params", value = "JSON containing anything useful for the application such as user or default preferences. " +
                     "When removing, only the id will be necessary.", required = true) CustomConfig params) {
         try {
@@ -272,7 +269,7 @@
     public Response updateFilters(
             @ApiParam(value = "User id", required = true) @PathParam("user") String userId,
             @ApiParam(value = "Action to be performed: ADD or REMOVE a group", defaultValue = "ADD", required = true)
-                @QueryParam("action") ParamUtils.BasicUpdateAction action,
+            @QueryParam("action") ParamUtils.BasicUpdateAction action,
             @ApiParam(name = "params", value = "Filter parameters. When removing, only the filter name will be necessary", required = true)
                     User.Filter params) {
         try {
