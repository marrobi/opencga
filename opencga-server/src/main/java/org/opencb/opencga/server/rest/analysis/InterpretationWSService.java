--- conflicted
+++ resolved
@@ -24,18 +24,15 @@
 import org.opencb.opencga.core.exception.VersionException;
 import org.opencb.opencga.core.models.Interpretation;
 import org.opencb.opencga.core.models.*;
-import org.opencb.opencga.core.models.Interpretation;
 import org.opencb.opencga.core.models.acls.AclParams;
 import org.opencb.opencga.storage.core.StorageEngineFactory;
 import org.opencb.opencga.storage.core.manager.variant.VariantCatalogQueryUtils;
 import org.opencb.opencga.storage.core.manager.variant.VariantStorageManager;
 import org.opencb.opencga.storage.core.variant.adaptors.VariantField;
-import org.opencb.opencga.storage.core.variant.adaptors.VariantQueryUtils;
 
 import javax.servlet.http.HttpServletRequest;
 import javax.ws.rs.QueryParam;
 import javax.ws.rs.*;
-import javax.ws.rs.QueryParam;
 import javax.ws.rs.core.*;
 import java.io.IOException;
 import java.nio.file.Paths;
@@ -44,7 +41,6 @@
 import java.util.stream.Collectors;
 
 import static org.opencb.opencga.core.common.JacksonUtils.getUpdateObjectMapper;
-import static org.opencb.opencga.server.rest.analysis.VariantAnalysisWSService.DEPRECATED_VARIANT_QUERY_PARAM;
 import static org.opencb.opencga.storage.core.clinical.ReportedVariantQueryParam.*;
 import static org.opencb.opencga.storage.core.variant.adaptors.VariantQueryParam.*;
 
@@ -156,11 +152,7 @@
             }
 
             if (interpretationAction == ParamUtils.BasicUpdateAction.ADD) {
-<<<<<<< HEAD
-                org.opencb.biodata.models.clinical.interpretation.Interpretation  interpretation = params.toClinicalInterpretation();
-=======
                 Interpretation interpretation = params.toClinicalInterpretation();
->>>>>>> 6c04fdf1
                 interpretation.setClinicalAnalysisId(clinicalAnalysisStr);
                 return createOkResponse(catalogInterpretationManager.create(studyStr, clinicalAnalysisStr, interpretation, queryOptions, sessionId));
             } else {
@@ -410,21 +402,13 @@
                     interpretations != null
                             ? interpretations.stream()
                             .map(ClinicalInterpretationParameters::toClinicalInterpretation)
-<<<<<<< HEAD
-                            .map(i -> new Interpretation(null, i))
-=======
->>>>>>> 6c04fdf1
                             .collect(Collectors.toList())
                             : new ArrayList<>();
             String clinicalId = StringUtils.isEmpty(id) ? name : id;
             String assignee = analyst != null ? analyst.assignee : "";
             return new ClinicalAnalysis(clinicalId, description, type, disorder, fileMap, individual, f, roleToProband, consent,
                     interpretationList, priority, new ClinicalAnalysis.ClinicalAnalyst(assignee, ""), flags, null,
-<<<<<<< HEAD
-                    dueDate, comments, status, 1, attributes).setName(name);
-=======
                     dueDate, comments, alerts, status, 1, attributes).setName(name);
->>>>>>> 6c04fdf1
         }
     }
     
@@ -822,23 +806,17 @@
             @ApiParam(value = "Study [[user@]project:]study") @QueryParam("study") String studyStr,
             @ApiParam(value = "Clinical Analysis ID") @QueryParam("clinicalAnalysisId") String clinicalAnalysisId,
             @ApiParam(value = "Comma separated list of disease panel IDs") @QueryParam("panelIds") String panelIds,
-<<<<<<< HEAD
-=======
             @ApiParam(value = "Penetrance", defaultValue = "COMPLETE") @QueryParam("penetrance") ClinicalProperty.Penetrance penetrance,
->>>>>>> 6c04fdf1
             @ApiParam(value = "Save interpretation in Catalog") @QueryParam("save") boolean save) {
         try {
             // Get analysis options from query
             QueryOptions queryOptions = new QueryOptions(uriInfo.getQueryParameters(), true);
             ObjectMap tieringAnalysisOptions = getAnalysisOptions(queryOptions);
 
-<<<<<<< HEAD
-=======
             if (penetrance == null) {
                 penetrance = ClinicalProperty.Penetrance.COMPLETE;
             }
 
->>>>>>> 6c04fdf1
             String dataDir = configuration.getDataDir();
             String opencgaHome = Paths.get(dataDir).getParent().toString();
 
@@ -857,11 +835,7 @@
             } else {
                 // Execute tiering analysis
                 TieringAnalysis tieringAnalysis = new TieringAnalysis(clinicalAnalysisId, panelList, studyStr, roleInCancer,
-<<<<<<< HEAD
-                        actionableVariantsByAssembly.get(assembly), tieringAnalysisOptions, opencgaHome, sessionId);
-=======
                         actionableVariantsByAssembly.get(assembly), penetrance, tieringAnalysisOptions, opencgaHome, sessionId);
->>>>>>> 6c04fdf1
                 result = tieringAnalysis.execute();
             }
 
@@ -914,26 +888,18 @@
             @ApiImplicitParam(name = "sampleSkip", value = SAMPLE_SKIP_DESCR, dataType = "integer", paramType = "query"),
 
             @ApiImplicitParam(name = "cohort", value = COHORT_DESCR, dataType = "string", paramType = "query"),
-<<<<<<< HEAD
-            @ApiImplicitParam(name = "maf", value = STATS_MAF_DESCR, dataType = "string", paramType = "query"),
-            @ApiImplicitParam(name = "mgf", value = STATS_MGF_DESCR, dataType = "string", paramType = "query"),
-=======
             @ApiImplicitParam(name = "cohortStatsRef", value = STATS_REF_DESCR, dataType = "string", paramType = "query"),
             @ApiImplicitParam(name = "cohortStatsAlt", value = STATS_ALT_DESCR, dataType = "string", paramType = "query"),
             @ApiImplicitParam(name = "cohortStatsMaf", value = STATS_MAF_DESCR, dataType = "string", paramType = "query"),
             @ApiImplicitParam(name = "cohortStatsMgf", value = STATS_MGF_DESCR, dataType = "string", paramType = "query"),
->>>>>>> 6c04fdf1
             @ApiImplicitParam(name = "missingAlleles", value = MISSING_ALLELES_DESCR, dataType = "string", paramType = "query"),
             @ApiImplicitParam(name = "missingGenotypes", value = MISSING_GENOTYPES_DESCR, dataType = "string", paramType = "query"),
 
             @ApiImplicitParam(name = "family", value = VariantCatalogQueryUtils.FAMILY_DESC, dataType = "string", paramType = "query"),
             @ApiImplicitParam(name = "familyDisorder", value = VariantCatalogQueryUtils.FAMILY_DISORDER_DESC, dataType = "string", paramType = "query"),
             @ApiImplicitParam(name = "familySegregation", value = VariantCatalogQueryUtils.FAMILY_SEGREGATION_DESCR, dataType = "string", paramType = "query"),
-<<<<<<< HEAD
-=======
             @ApiImplicitParam(name = "familyMembers", value = VariantCatalogQueryUtils.FAMILY_MEMBERS_DESC, dataType = "string", paramType = "query"),
             @ApiImplicitParam(name = "familyProband", value = VariantCatalogQueryUtils.FAMILY_PROBAND_DESC, dataType = "string", paramType = "query"),
->>>>>>> 6c04fdf1
 
             @ApiImplicitParam(name = "includeStudy", value = INCLUDE_STUDY_DESCR, dataType = "string", paramType = "query"),
             @ApiImplicitParam(name = "includeFile", value = INCLUDE_FILE_DESCR, dataType = "string", paramType = "query"),
@@ -952,11 +918,7 @@
             @ApiImplicitParam(name = "populationFrequencyAlt", value = ANNOT_POPULATION_ALTERNATE_FREQUENCY_DESCR, dataType = "string", paramType = "query"),
             @ApiImplicitParam(name = "populationFrequencyRef", value = ANNOT_POPULATION_REFERENCE_FREQUENCY_DESCR, dataType = "string", paramType = "query"),
             @ApiImplicitParam(name = "populationFrequencyMaf", value = ANNOT_POPULATION_MINOR_ALLELE_FREQUENCY_DESCR, dataType = "string", paramType = "query"),
-<<<<<<< HEAD
-            @ApiImplicitParam(name = "transcriptionFlag", value = ANNOT_TRANSCRIPTION_FLAG_DESCR, dataType = "string", paramType = "query"),
-=======
             @ApiImplicitParam(name = "transcriptFlag", value = ANNOT_TRANSCRIPT_FLAG_DESCR, dataType = "string", paramType = "query"),
->>>>>>> 6c04fdf1
             @ApiImplicitParam(name = "geneTraitId", value = ANNOT_GENE_TRAIT_ID_DESCR, dataType = "string", paramType = "query"),
             @ApiImplicitParam(name = "go", value = ANNOT_GO_DESCR, dataType = "string", paramType = "query"),
             @ApiImplicitParam(name = "expression", value = ANNOT_EXPRESSION_DESCR, dataType = "string", paramType = "query"),
@@ -975,13 +937,6 @@
     public Response customAnalysis(
             @ApiParam(value = "Clinical Analysis ID") @QueryParam("clinicalAnalysisId") String clinicalAnalysisId,
             @ApiParam(value = "Study [[user@]project:]study where study and project can be either the id or alias") @QueryParam("study")
-<<<<<<< HEAD
-                    String studyStr) {
-        try {
-            // Get all query options
-            QueryOptions queryOptions = new QueryOptions(uriInfo.getQueryParameters(), true);
-            Query query = getVariantQuery(queryOptions);
-=======
                     String studyStr,
             @ApiParam(value = "Penetrance", defaultValue = "COMPLETE") @QueryParam("penetrance") ClinicalProperty.Penetrance penetrance) {
         try {
@@ -992,7 +947,6 @@
             // Get all query options
             QueryOptions queryOptions = new QueryOptions(uriInfo.getQueryParameters(), true);
             Query query = VariantAnalysisWSService.getVariantQuery(queryOptions);
->>>>>>> 6c04fdf1
             ObjectMap customAnalysisOptions = getAnalysisOptions(queryOptions);
             customAnalysisOptions.put(FamilyAnalysis.SKIP_UNTIERED_VARIANTS_PARAM, false);
 
@@ -1004,11 +958,7 @@
 
             // Execute custom analysis
             CustomAnalysis customAnalysis = new CustomAnalysis(clinicalAnalysisId, query, studyStr, roleInCancer,
-<<<<<<< HEAD
-                    actionableVariantsByAssembly.get(assembly), customAnalysisOptions, opencgaHome, sessionId);
-=======
                     actionableVariantsByAssembly.get(assembly), penetrance, customAnalysisOptions, opencgaHome, sessionId);
->>>>>>> 6c04fdf1
             InterpretationResult interpretationResult = customAnalysis.execute();
             return createAnalysisOkResponse(interpretationResult);
         } catch (Exception e) {
@@ -1050,33 +1000,6 @@
         } catch (Exception e) {
             return createErrorResponse(e);
         }
-<<<<<<< HEAD
-    }
-
-    // FIXME This method must be deleted once deprecated params are not supported any more
-    private Query getVariantQuery(QueryOptions queryOptions) {
-        Query query = VariantStorageManager.getVariantQuery(queryOptions);
-        queryOptions.forEach((key, value) -> {
-            org.opencb.commons.datastore.core.QueryParam newKey = DEPRECATED_VARIANT_QUERY_PARAM.get(key);
-            if (newKey != null) {
-                if (!VariantQueryUtils.isValidParam(query, newKey)) {
-                    query.put(newKey.key(), value);
-                }
-            }
-        });
-
-        String chromosome = queryOptions.getString("chromosome");
-        if (StringUtils.isNotEmpty(chromosome)) {
-            String region = query.getString(REGION.key());
-            if (StringUtils.isEmpty(region)) {
-                query.put(REGION.key(), chromosome);
-            } else {
-                query.put(REGION.key(), region + VariantQueryUtils.OR + chromosome);
-            }
-        }
-        return query;
-=======
->>>>>>> 6c04fdf1
     }
 
     private static class ClinicalInterpretationParameters {
@@ -1095,16 +1018,9 @@
         public List<Comment> comments;
         public Map<String, Object> attributes;
 
-<<<<<<< HEAD
-        public org.opencb.biodata.models.clinical.interpretation.Interpretation  toClinicalInterpretation() {
-            return new org.opencb.biodata.models.clinical.interpretation.Interpretation (id, description, clinicalAnalysisId, panels, null,
-                    software, analyst, dependencies, filters, creationDate, primaryFindings, secondaryFindings, reportedLowCoverages,
-                    comments, attributes, -1);
-=======
         public Interpretation  toClinicalInterpretation() {
             return new Interpretation(id, description, clinicalAnalysisId, panels, software, analyst, dependencies, filters, creationDate,
                     primaryFindings, secondaryFindings, reportedLowCoverages, comments, attributes);
->>>>>>> 6c04fdf1
         }
 
         public ObjectMap toInterpretationObjectMap() throws JsonProcessingException {
@@ -1120,39 +1036,6 @@
         param = FamilyAnalysis.INCLUDE_LOW_COVERAGE_PARAM;
         analysisOptions.put(param, queryOptions.getBoolean(param, false));
 
-<<<<<<< HEAD
-        private Query getVariantQuery(QueryOptions queryOptions) {
-            Query query = VariantStorageManager.getVariantQuery(queryOptions);
-            queryOptions.forEach((key, value) -> {
-                org.opencb.commons.datastore.core.QueryParam newKey = DEPRECATED_VARIANT_QUERY_PARAM.get(key);
-                if (newKey != null) {
-                    if (!VariantQueryUtils.isValidParam(query, newKey)) {
-                        query.put(newKey.key(), value);
-                    }
-                }
-            });
-
-            String chromosome = queryOptions.getString("chromosome");
-            if (StringUtils.isNotEmpty(chromosome)) {
-                String region = query.getString(REGION.key());
-                if (StringUtils.isEmpty(region)) {
-                    query.put(REGION.key(), chromosome);
-                } else {
-                    query.put(REGION.key(), region + VariantQueryUtils.OR + chromosome);
-                }
-            }
-            return query;
-        }
-    }
-
-    private ObjectMap getAnalysisOptions(QueryOptions queryOptions) {
-        // Get all query options
-        String param;
-        ObjectMap analysisOptions = new ObjectMap(queryOptions);
-
-        param = FamilyAnalysis.INCLUDE_LOW_COVERAGE_PARAM;
-        analysisOptions.put(param, queryOptions.getBoolean(param, false));
-
         param = FamilyAnalysis.MAX_LOW_COVERAGE_PARAM;
         analysisOptions.put(param, queryOptions.getInt(param, FamilyAnalysis.LOW_COVERAGE_DEFAULT));
 
@@ -1165,20 +1048,6 @@
         return analysisOptions;
     }
 
-=======
-        param = FamilyAnalysis.MAX_LOW_COVERAGE_PARAM;
-        analysisOptions.put(param, queryOptions.getInt(param, FamilyAnalysis.LOW_COVERAGE_DEFAULT));
-
-        param = FamilyAnalysis.SKIP_DIAGNOSTIC_VARIANTS_PARAM;
-        analysisOptions.put(param, queryOptions.getBoolean(param, true));
-
-        param = FamilyAnalysis.SKIP_UNTIERED_VARIANTS_PARAM;
-        analysisOptions.put(param, queryOptions.getBoolean(param, true));
-
-        return analysisOptions;
-    }
-
->>>>>>> 6c04fdf1
     private void loadExternalFiles() throws IOException {
         String dataDir = configuration.getDataDir();
         String opencgaHome = Paths.get(dataDir).getParent().toString();
