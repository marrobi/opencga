package org.opencb.opencga.server.rest.analysis;

import com.fasterxml.jackson.core.JsonProcessingException;
import io.swagger.annotations.*;
import org.apache.commons.collections.MapUtils;
import org.apache.commons.lang3.NotImplementedException;
import org.apache.commons.lang3.ObjectUtils;
import org.apache.commons.lang3.StringUtils;
import org.opencb.biodata.models.clinical.interpretation.*;
import org.opencb.biodata.models.commons.Analyst;
import org.opencb.biodata.models.commons.Disorder;
import org.opencb.biodata.models.commons.Software;
import org.opencb.biodata.models.variant.Variant;
import org.opencb.biodata.tools.clinical.TeamReportedVariantCreator;
import org.opencb.commons.datastore.core.*;
import org.opencb.opencga.analysis.clinical.*;
import org.opencb.opencga.analysis.exceptions.AnalysisException;
import org.opencb.opencga.catalog.db.api.ClinicalAnalysisDBAdaptor;
import org.opencb.opencga.catalog.db.api.InterpretationDBAdaptor;
import org.opencb.opencga.catalog.managers.ClinicalAnalysisManager;
import org.opencb.opencga.catalog.managers.InterpretationManager;
import org.opencb.opencga.catalog.utils.Constants;
import org.opencb.opencga.catalog.utils.ParamUtils;
import org.opencb.opencga.core.exception.VersionException;
import org.opencb.opencga.core.models.Interpretation;
import org.opencb.opencga.core.models.*;
import org.opencb.opencga.core.models.acls.AclParams;
import org.opencb.opencga.storage.core.StorageEngineFactory;
import org.opencb.opencga.storage.core.manager.variant.VariantCatalogQueryUtils;
import org.opencb.opencga.storage.core.manager.variant.VariantStorageManager;
import org.opencb.opencga.storage.core.variant.adaptors.VariantField;
import org.opencb.opencga.storage.core.variant.adaptors.VariantQueryUtils;

import javax.servlet.http.HttpServletRequest;
import javax.ws.rs.QueryParam;
import javax.ws.rs.*;
import javax.ws.rs.core.*;
import java.io.IOException;
import java.nio.file.Paths;
import java.util.*;
import java.util.concurrent.atomic.AtomicBoolean;
import java.util.stream.Collectors;

import static org.opencb.opencga.core.common.JacksonUtils.getUpdateObjectMapper;
import static org.opencb.opencga.server.rest.analysis.VariantAnalysisWSService.DEPRECATED_VARIANT_QUERY_PARAM;
import static org.opencb.opencga.storage.core.clinical.ReportedVariantQueryParam.*;
import static org.opencb.opencga.storage.core.variant.adaptors.VariantQueryParam.*;

@Path("/{apiVersion}/analysis/clinical")
@Produces(MediaType.APPLICATION_JSON)
@Api(value = "Analysis - Clinical Interpretation", position = 4, description = "Methods for working with Clinical Interpretations")
public class InterpretationWSService extends AnalysisWSService {

    private final ClinicalAnalysisManager clinicalManager;
    private final InterpretationManager catalogInterpretationManager;
//    private final ClinicalInterpretationManager clinicalInterpretationManager;

    protected static AtomicBoolean externalFilesLoaded;
    private static Map<String, Map<String, List<String>>> actionableVariantsByAssembly = null;
    private static Map<String, ClinicalProperty.RoleInCancer> roleInCancer = null;

    static {
        externalFilesLoaded = new AtomicBoolean(false);
    }

    public InterpretationWSService(@Context UriInfo uriInfo, @Context HttpServletRequest httpServletRequest,
                                   @Context HttpHeaders httpHeaders) throws IOException, VersionException {
        super(uriInfo, httpServletRequest, httpHeaders);

//        clinicalInterpretationManager = new ClinicalInterpretationManager(catalogManager, storageEngineFactory);
        catalogInterpretationManager = catalogManager.getInterpretationManager();
        clinicalManager = catalogManager.getClinicalAnalysisManager();

        // This is only executed the first time to load external files
        if (externalFilesLoaded.compareAndSet(false, true)) {
            loadExternalFiles();
        }
    }

    public InterpretationWSService(String version, @Context UriInfo uriInfo, @Context HttpServletRequest httpServletRequest,
                                   @Context HttpHeaders httpHeaders) throws IOException, VersionException {
        super(version, uriInfo, httpServletRequest, httpHeaders);

//        clinicalInterpretationManager = new ClinicalInterpretationManager(catalogManager, storageEngineFactory);
        catalogInterpretationManager = catalogManager.getInterpretationManager();
        clinicalManager = catalogManager.getClinicalAnalysisManager();

        // This is only executed the first time to load external files
        if (externalFilesLoaded.compareAndSet(false, true)) {
            loadExternalFiles();
        }
    }

    @POST
    @Path("/create")
    @Consumes(MediaType.APPLICATION_JSON)
    @ApiOperation(value = "Create a new clinical analysis", position = 1, response = ClinicalAnalysis.class)
    public Response create(
            @ApiParam(value = "Study [[user@]project:]study where study and project can be either the id or alias") @QueryParam("study")
                    String studyStr,
            @ApiParam(name = "params", value = "JSON containing clinical analysis information", required = true)
                    ClinicalAnalysisParameters params) {
        try {
            return createOkResponse(clinicalManager.create(studyStr, params.toClinicalAnalysis(), queryOptions, sessionId));
        } catch (Exception e) {
            return createErrorResponse(e);
        }
    }

    @POST
    @Path("/{clinicalAnalysis}/update")
    @Consumes(MediaType.APPLICATION_JSON)
    @ApiOperation(value = "Update a clinical analysis", position = 1, response = ClinicalAnalysis.class)
    public Response update(
            @ApiParam(value = "Clinical analysis id") @PathParam(value = "clinicalAnalysis") String clinicalAnalysisStr,
            @ApiParam(value = "Study [[user@]project:]study where study and project can be either the id or alias") @QueryParam("study")
                    String studyStr,
            @ApiParam(name = "params", value = "JSON containing clinical analysis information", required = true)
                    ClinicalAnalysisParameters params) {
        try {
            ObjectMap parameters = new ObjectMap(getUpdateObjectMapper().writeValueAsString(params.toClinicalAnalysis()));

            if (parameters.containsKey(ClinicalAnalysisDBAdaptor.QueryParams.INTERPRETATIONS.key())) {
                Map<String, Object> actionMap = new HashMap<>();
                actionMap.put(ClinicalAnalysisDBAdaptor.QueryParams.INTERPRETATIONS.key(), ParamUtils.UpdateAction.SET.name());
                queryOptions.put(Constants.ACTIONS, actionMap);
            }

            // We remove the following parameters that are always going to appear because of Jackson
            parameters.remove(ClinicalAnalysisDBAdaptor.QueryParams.UID.key());
            parameters.remove(ClinicalAnalysisDBAdaptor.QueryParams.RELEASE.key());

            return createOkResponse(clinicalManager.update(studyStr, clinicalAnalysisStr, parameters, queryOptions, sessionId));
        } catch (Exception e) {
            return createErrorResponse(e);
        }
    }

    @POST
    @Path("/{clinicalAnalysis}/interpretations/update")
    @Consumes(MediaType.APPLICATION_JSON)
    @ApiOperation(value = "Add or remove Interpretations to/from a Clinical Analysis", position = 1, response = ClinicalAnalysis.class)
    public Response interpretationUpdate(
            @ApiParam(value = "Clinical analysis id") @PathParam(value = "clinicalAnalysis") String clinicalAnalysisStr,
            @ApiParam(value = "Study [[user@]project:]study where study and project can be either the id or alias") @QueryParam("study")
                    String studyStr,
            @ApiParam(value = "Action to be performed if the array of interpretations is being updated.", defaultValue = "ADD")
            @QueryParam("action") ParamUtils.BasicUpdateAction interpretationAction,
            @ApiParam(name = "params", value = "JSON containing clinical analysis information", required = true)
                    ClinicalInterpretationParameters params) {
        try {
            if (interpretationAction == null) {
                interpretationAction = ParamUtils.BasicUpdateAction.ADD;
            }

            if (interpretationAction == ParamUtils.BasicUpdateAction.ADD) {
                org.opencb.biodata.models.clinical.interpretation.Interpretation  interpretation = params.toClinicalInterpretation();
                interpretation.setClinicalAnalysisId(clinicalAnalysisStr);
                return createOkResponse(catalogInterpretationManager.create(studyStr, clinicalAnalysisStr, interpretation, queryOptions, sessionId));
            } else {
                // TODO: Implement delete interpretation
                return createErrorResponse(new NotImplementedException("Delete still not supported"));
            }
        } catch (Exception e) {
            return createErrorResponse(e);
        }
    }

    @GET
    @Path("/{clinicalAnalyses}/info")
    @ApiOperation(value = "Clinical analysis info", position = 3, response = ClinicalAnalysis[].class)
    @ApiImplicitParams({
            @ApiImplicitParam(name = "include", value = "Fields included in the response, whole JSON path must be provided",
                    example = "name,attributes", dataType = "string", paramType = "query"),
            @ApiImplicitParam(name = "exclude", value = "Fields excluded in the response, whole JSON path must be provided",
                    example = "id,status", dataType = "string", paramType = "query")
    })
    public Response info(@ApiParam(value = "Comma separated list of clinical analysis IDs up to a maximum of 100")
                         @PathParam(value = "clinicalAnalyses") String clinicalAnalysisStr,
                         @ApiParam(value = "Study [[user@]project:]study where study and project can be either the id or alias")
                         @QueryParam("study") String studyStr,
                         @ApiParam(value = "Boolean to retrieve all possible entries that are queried for, false to raise an "
                                 + "exception whenever one of the entries looked for cannot be shown for whichever reason",
                                 defaultValue = "false") @QueryParam("silent") boolean silent) {
        try {
            query.remove("study");
            query.remove("clinicalAnalyses");

            List<String> analysisList = getIdList(clinicalAnalysisStr);
            List<QueryResult<ClinicalAnalysis>> analysisResult = clinicalManager.get(studyStr, analysisList, query, queryOptions, silent, sessionId);
            return createOkResponse(analysisResult);
        } catch (Exception e) {
            return createErrorResponse(e);
        }
    }

    @GET
    @Path("/search")
    @ApiOperation(value = "Clinical analysis search.", position = 12, response = ClinicalAnalysis[].class)
    @ApiImplicitParams({
            @ApiImplicitParam(name = "include", value = "Fields included in the response, whole JSON path must be provided", example = "name,attributes", dataType = "string", paramType = "query"),
            @ApiImplicitParam(name = "exclude", value = "Fields excluded in the response, whole JSON path must be provided", example = "id,status", dataType = "string", paramType = "query"),
            @ApiImplicitParam(name = "limit", value = "Number of results to be returned in the queries", dataType = "integer", paramType = "query"),
            @ApiImplicitParam(name = "skip", value = "Number of results to skip in the queries", dataType = "integer", paramType = "query"),
            @ApiImplicitParam(name = "count", value = "Total number of results", defaultValue = "false", dataType = "boolean", paramType = "query")
    })
    public Response search(
            @ApiParam(value = "Study [[user@]project:]{study} where study and project can be either the id or alias.")
            @QueryParam("study") String studyStr,
            @ApiParam(value = "Clinical analysis type") @QueryParam("type") String type,
            @ApiParam(value = "Priority") @QueryParam("priority") String priority,
            @ApiParam(value = "Clinical analysis status") @QueryParam("status") String status,
            @ApiParam(value = "Creation date (Format: yyyyMMddHHmmss. Examples: >2018, 2017-2018, <201805...)")
            @QueryParam("creationDate") String creationDate,
            @ApiParam(value = "Modification date (Format: yyyyMMddHHmmss. Examples: >2018, 2017-2018, <201805...)")
            @QueryParam("modificationDate") String modificationDate,
            @ApiParam(value = "Due date (Format: yyyyMMddHHmmss. Examples: >2018, 2017-2018, <201805...)") @QueryParam("dueDate") String dueDate,
            @ApiParam(value = "Description") @QueryParam("description") String description,
            @ApiParam(value = "Family id") @QueryParam("family") String family,
            @ApiParam(value = "Proband id") @QueryParam("proband") String proband,
            @ApiParam(value = "Proband sample") @QueryParam("sample") String sample,
            @ApiParam(value = "Clinical analyst assignee") @QueryParam("analystAssignee") String assignee,
            @ApiParam(value = "Disorder id or name") @QueryParam("disorder") String disorder,
            @ApiParam(value = "Flags") @QueryParam("flags") String flags,
            @ApiParam(value = "Release value") @QueryParam("release") String release,
            @ApiParam(value = "Text attributes (Format: sex=male,age>20 ...)") @QueryParam("attributes") String attributes) {
        try {
            query.remove("study");

            QueryResult<ClinicalAnalysis> queryResult;
            if (count) {
                queryResult = clinicalManager.count(studyStr, query, sessionId);
            } else {
                queryResult = clinicalManager.search(studyStr, query, queryOptions, sessionId);
            }
            return createOkResponse(queryResult);
        } catch (Exception e) {
            return createErrorResponse(e);
        }
    }

//    @GET
//    @Path("/groupBy")
//    @ApiOperation(value = "Group clinical analysis by several fields", position = 10, hidden = true,
//            notes = "Only group by categorical variables. Grouping by continuous variables might cause unexpected behaviour")
//    @ApiImplicitParams({
//            @ApiImplicitParam(name = "count", value = "Count the number of elements matching the group", dataType = "boolean",
//                    paramType = "query"),
//            @ApiImplicitParam(name = "limit", value = "Maximum number of documents (groups) to be returned", dataType = "integer",
//                    paramType = "query", defaultValue = "50")
//    })
//    public Response groupBy(
//            @ApiParam(value = "Comma separated list of fields by which to group by.", required = true) @DefaultValue("") @QueryParam("fields") String fields,
//            @ApiParam(value = "Study [[user@]project:]study where study and project can be either the id or alias") @QueryParam("study")
//                    String studyStr,
//            @ApiParam(value = "Comma separated list of ids.") @QueryParam("id") String id,
//            @ApiParam(value = "DEPRECATED: Comma separated list of names.") @QueryParam("name") String name,
//            @ApiParam(value = "Clinical analysis type") @QueryParam("type") ClinicalAnalysis.Type type,
//            @ApiParam(value = "Clinical analysis status") @QueryParam("status") String status,
//            @ApiParam(value = "Germline") @QueryParam("germline") String germline,
//            @ApiParam(value = "Somatic") @QueryParam("somatic") String somatic,
//            @ApiParam(value = "Family") @QueryParam("family") String family,
//            @ApiParam(value = "Proband") @QueryParam("proband") String proband,
//            @ApiParam(value = "Sample") @QueryParam("sample") String sample,
//            @ApiParam(value = "Release value (Current release from the moment the families were first created)") @QueryParam("release") String release) {
//        try {
//            query.remove("study");
//            query.remove("fields");
//
//            QueryResult result = clinicalManager.groupBy(studyStr, query, fields, queryOptions, sessionId);
//            return createOkResponse(result);
//        } catch (Exception e) {
//            return createErrorResponse(e);
//        }
//    }

    @GET
    @Path("/{clinicalAnalyses}/acl")
    @ApiOperation(value = "Returns the acl of the clinical analyses. If member is provided, it will only return the acl for the member.",
            position = 18)
    public Response getAcls(
            @ApiParam(value = "Comma separated list of clinical analysis IDs or names up to a maximum of 100", required = true)
            @PathParam("clinicalAnalyses") String clinicalAnalysis,
            @ApiParam(value = "Study [[user@]project:]study") @QueryParam("study") String studyStr,
            @ApiParam(value = "User or group id") @QueryParam("member") String member,
            @ApiParam(value = "Boolean to retrieve all possible entries that are queried for, false to raise an "
                    + "exception whenever one of the entries looked for cannot be shown for whichever reason",
                    defaultValue = "false") @QueryParam("silent") boolean silent) {
        try {
            List<String> idList = getIdList(clinicalAnalysis);
            return createOkResponse(clinicalManager.getAcls(studyStr, idList, member, silent, sessionId));
        } catch (Exception e) {
            return createErrorResponse(e);
        }
    }

    public static class ClinicalAnalysisAcl extends AclParams {
        public String clinicalAnalysis;
    }

    @POST
    @Path("/acl/{members}/update")
    @ApiOperation(value = "Update the set of permissions granted for the member", position = 21)
    public Response updateAcl(
            @ApiParam(value = "Study [[user@]project:]study") @QueryParam("study") String studyStr,
            @ApiParam(value = "Comma separated list of user or group ids", required = true) @PathParam("members") String memberId,
            @ApiParam(value = "JSON containing the parameters to add ACLs", required = true) ClinicalAnalysisAcl params) {
        try {
            params = ObjectUtils.defaultIfNull(params, new ClinicalAnalysisAcl());
            AclParams clinicalAclParams = new AclParams(params.getPermissions(), params.getAction());
            List<String> idList = getIdList(params.clinicalAnalysis);
            return createOkResponse(clinicalManager.updateAcl(studyStr, idList, memberId, clinicalAclParams, sessionId));
        } catch (Exception e) {
            return createErrorResponse(e);
        }
    }


    private static class SampleParams {
        public String id;
    }

    private static class ProbandParam {
        public String id;
        public List<SampleParams> samples;
    }

    private static class FamilyParam {
        public String id;
        public List<ProbandParam> members;
    }

    private static class ClinicalAnalystParam {
        public String assignee;
    }

    private static class ClinicalAnalysisParameters {
        public String id;
        @Deprecated
        public String name;
        public String description;
        public ClinicalAnalysis.Type type;

        public Disorder disorder;

        public Map<String, List<String>> files;

        public ProbandParam proband;
        public FamilyParam family;
        public Map<String, ClinicalAnalysis.FamiliarRelationship> roleToProband;
        public ClinicalAnalystParam analyst;
        public ClinicalAnalysis.ClinicalStatus status;
        public List<ClinicalInterpretationParameters> interpretations;

        public ClinicalConsent consent;

        public String dueDate;
        public List<Comment> comments;
        public ClinicalAnalysis.Priority priority;
        public List<String> flags;

        public Map<String, Object> attributes;

        public ClinicalAnalysis toClinicalAnalysis() {

            Individual individual = null;
            if (proband != null) {
                individual = new Individual().setId(proband.id);
                if (proband.samples != null) {
                    List<Sample> sampleList = proband.samples.stream()
                            .map(sample -> new Sample().setId(sample.id))
                            .collect(Collectors.toList());
                    individual.setSamples(sampleList);
                }
            }

            Map<String, List<File>> fileMap = new HashMap<>();
            if (files != null) {
                for (Map.Entry<String, List<String>> entry : files.entrySet()) {
                    List<File> fileList = entry.getValue().stream().map(fileId -> new File().setId(fileId)).collect(Collectors.toList());
                    fileMap.put(entry.getKey(), fileList);
                }
            }

            Family f = null;
            if (family != null) {
                f = new Family().setId(family.id);
                if (family.members != null) {
                    List<Individual> members = new ArrayList<>(family.members.size());
                    for (ProbandParam member : family.members) {
                        Individual auxIndividual = new Individual().setId(member.id);
                        if (member.samples != null) {
                            List<Sample> samples = member.samples.stream().map(s -> new Sample().setId(s.id)).collect(Collectors.toList());
                            auxIndividual.setSamples(samples);
                        }
                        members.add(auxIndividual);
                    }
                    f.setMembers(members);
                }
            }

            List<Interpretation> interpretationList =
                    interpretations != null
                            ? interpretations.stream()
                            .map(ClinicalInterpretationParameters::toClinicalInterpretation)
                            .map(i -> new Interpretation(null, i))
                            .collect(Collectors.toList())
                            : new ArrayList<>();
            String clinicalId = StringUtils.isEmpty(id) ? name : id;
            String assignee = analyst != null ? analyst.assignee : "";
            return new ClinicalAnalysis(clinicalId, description, type, disorder, fileMap, individual, f, roleToProband, consent,
                    interpretationList, priority, new ClinicalAnalysis.ClinicalAnalyst(assignee, ""), flags, null,
                    dueDate, comments, status, 1, attributes).setName(name);
        }
    }
    
    /*
    
    /interpretation    
    
     */


//    @POST
//    @Path("/interpretation/create")
//    @Consumes(MediaType.APPLICATION_JSON)
//    @ApiOperation(value = "Create a new clinical interpretation", position = 1,
//            response = org.opencb.biodata.models.clinical.interpretation.Interpretation.class)
//    public Response create(
//            @ApiParam(value = "[[user@]project:]study id") @QueryParam("study") String studyStr,
//            @ApiParam(value = "Clinical analysis the interpretation belongs to") @QueryParam("clinicalAnalysis") String clinicalAnalysis,
//            @ApiParam(name = "params", value = "JSON containing clinical interpretation information", required = true)
//                    ClinicalInterpretationParameters params) {
//        try {
//            return createOkResponse(catalogInterpretationManager.create(studyStr, params.toClinicalInterpretation(), queryOptions, sessionId));
//        } catch (Exception e) {
//            return createErrorResponse(e);
//        }
//    }

    @POST
    @Path("/{clinicalAnalysis}/interpretations/{interpretation}/update")
    @Consumes(MediaType.APPLICATION_JSON)
    @ApiOperation(value = "Update Interpretation fields", position = 1,
            response = org.opencb.biodata.models.clinical.interpretation.Interpretation.class)
    public Response update(
            @ApiParam(value = "[[user@]project:]study id") @QueryParam("study") String studyStr,
            @ApiParam(value = "Interpretation id") @PathParam("interpretation") String interpretationId,
//            @ApiParam(value = "Create a new version of clinical interpretation", defaultValue = "false")
//                @QueryParam(Constants.INCREMENT_VERSION) boolean incVersion,
            @ApiParam(name = "params", value = "JSON containing clinical interpretation information", required = true)
                    ClinicalInterpretationParameters params) {
        try {
            return createOkResponse(catalogInterpretationManager.update(studyStr, interpretationId, params.toInterpretationObjectMap(),
                    queryOptions, sessionId));
        } catch (Exception e) {
            return createErrorResponse(e);
        }
    }

    @POST
    @Path("/{clinicalAnalysis}/interpretations/{interpretation}/comments/update")
    @Consumes(MediaType.APPLICATION_JSON)
    @ApiOperation(value = "Update comments of an Interpretation", position = 1,
            response = org.opencb.biodata.models.clinical.interpretation.Interpretation.class)
    public Response commentsUpdate(
            @ApiParam(value = "[[user@]project:]study id") @QueryParam("study") String studyStr,
            @ApiParam(value = "Interpretation id") @PathParam("interpretation") String interpretationId,
            // TODO: Think about having an action in this web service. Are we ever going to allow people to set or remove comments?
            @ApiParam(value = "Action to be performed.", defaultValue = "ADD") @QueryParam("action") ParamUtils.UpdateAction action,
            @ApiParam(name = "params", value = "JSON containing a list of comments", required = true)
                    List<Comment> comments) {
        try {
            ObjectMap params = new ObjectMap(InterpretationDBAdaptor.UpdateParams.COMMENTS.key(), comments);

            Map<String, Object> actionMap = new HashMap<>();
            actionMap.put(InterpretationDBAdaptor.UpdateParams.COMMENTS.key(), action.name());
            queryOptions.put(Constants.ACTIONS, actionMap);

            return createOkResponse(catalogInterpretationManager.update(studyStr, interpretationId, params, queryOptions, sessionId));
        } catch (Exception e) {
            return createErrorResponse(e);
        }
    }

    @POST
    @Path("/{clinicalAnalysis}/interpretations/{interpretation}/primaryFindings/update")
    @Consumes(MediaType.APPLICATION_JSON)
    @ApiOperation(value = "Update reported variants of an interpretation", position = 1,
            response = org.opencb.biodata.models.clinical.interpretation.Interpretation.class)
    public Response reportedVariantUpdate(
            @ApiParam(value = "[[user@]project:]study id") @QueryParam("study") String studyStr,
            @ApiParam(value = "Interpretation id") @PathParam("interpretation") String interpretationId,
            @ApiParam(value = "Action to be performed.", defaultValue = "ADD") @QueryParam("action") ParamUtils.UpdateAction action,
            @ApiParam(name = "params", value = "JSON containing a list of reported variants", required = true)
                    List<ReportedVariant> reportedVariants) {
        try {
            ObjectMap params = new ObjectMap(InterpretationDBAdaptor.UpdateParams.REPORTED_VARIANTS.key(), Arrays.asList(reportedVariants));

            Map<String, Object> actionMap = new HashMap<>();
            actionMap.put(InterpretationDBAdaptor.UpdateParams.REPORTED_VARIANTS.key(), action.name());
            queryOptions.put(Constants.ACTIONS, actionMap);

            return createOkResponse(catalogInterpretationManager.update(studyStr, interpretationId, params, queryOptions, sessionId));
        } catch (Exception e) {
            return createErrorResponse(e);
        }
    }

    @GET
    @Path("/interpretation/index")
    @ApiOperation(value = "Index clinical analysis interpretations in the clinical variant database", position = 14, response = QueryResponse.class)
    public Response index(@ApiParam(value = "Comma separated list of interpretation IDs to be indexed in the clinical variant database") @QueryParam(value = "interpretationId") String interpretationId,
                          @ApiParam(value = "Comma separated list of clinical analysis IDs to be indexed in the clinical variant database") @QueryParam("clinicalAnalysisId") String clinicalAnalysisId,
                          @ApiParam(value = "Reset the clinical variant database and import the specified interpretations") @QueryParam("false") boolean reset,
                          @ApiParam(value = "Study [[user@]project:]study where study and project can be either the id or alias") @QueryParam("study") String study) {
//        try {
//            clinicalInterpretationManager.index(study, sessionId);
//            return Response.ok().build();
//        } catch (IOException | ClinicalVariantException | CatalogException e) {
//            return createErrorResponse(e);
//        }
        return createErrorResponse(new NotImplementedException("Operation not yet implemented"));
    }

    @GET
    @Path("/interpretation/query")
    @ApiOperation(value = "Query for reported variants", position = 14, response = QueryResponse.class)
    @ApiImplicitParams({
            @ApiImplicitParam(name = QueryOptions.INCLUDE, value = "Fields included in the response, whole JSON path must be provided", example = "name,attributes", dataType = "string", paramType = "query"),
            @ApiImplicitParam(name = QueryOptions.EXCLUDE, value = "Fields excluded in the response, whole JSON path must be provided", example = "id,status", dataType = "string", paramType = "query"),
            @ApiImplicitParam(name = QueryOptions.LIMIT, value = "Number of results to be returned in the queries", dataType = "integer", paramType = "query"),
            @ApiImplicitParam(name = QueryOptions.SKIP, value = "Number of results to skip in the queries", dataType = "integer", paramType = "query"),
            @ApiImplicitParam(name = QueryOptions.COUNT, value = "Total number of results", dataType = "boolean", paramType = "query"),
            @ApiImplicitParam(name = QueryOptions.SKIP_COUNT, value = "Do not count total number of results", dataType = "boolean", paramType = "query"),
            @ApiImplicitParam(name = QueryOptions.SORT, value = "Sort the results", dataType = "boolean", paramType = "query"),
            @ApiImplicitParam(name = VariantField.SUMMARY, value = "Fast fetch of main variant parameters", dataType = "boolean", paramType = "query"),
            @ApiImplicitParam(name = "approximateCount", value = "Get an approximate count, instead of an exact total count. Reduces execution time", dataType = "boolean", paramType = "query"),
            @ApiImplicitParam(name = "approximateCountSamplingSize", value = "Sampling size to get the approximate count. "
                    + "Larger values increase accuracy but also increase execution time", dataType = "integer", paramType = "query"),

            // Variant filters
            @ApiImplicitParam(name = "id", value = ID_DESCR, dataType = "string", paramType = "query"),
            @ApiImplicitParam(name = "region", value = REGION_DESCR, dataType = "string", paramType = "query"),
            @ApiImplicitParam(name = "type", value = TYPE_DESCR, dataType = "string", paramType = "query"),
            @ApiImplicitParam(name = "reference", value = REFERENCE_DESCR, dataType = "string", paramType = "query"),
            @ApiImplicitParam(name = "alternate", value = ALTERNATE_DESCR, dataType = "string", paramType = "query"),

            // Study filters
            @ApiImplicitParam(name = "project", value = VariantCatalogQueryUtils.PROJECT_DESC, dataType = "string", paramType = "query"),
            @ApiImplicitParam(name = "study", value = STUDY_DESCR, dataType = "string", paramType = "query"),
            @ApiImplicitParam(name = "file", value = FILE_DESCR, dataType = "string", paramType = "query"),
            @ApiImplicitParam(name = "filter", value = FILTER_DESCR, dataType = "string", paramType = "query"),
            @ApiImplicitParam(name = "qual", value = QUAL_DESCR, dataType = "string", paramType = "query"),
            @ApiImplicitParam(name = "info", value = INFO_DESCR, dataType = "string", paramType = "query"),

            @ApiImplicitParam(name = "sample", value = SAMPLE_DESCR, dataType = "string", paramType = "query"),
            @ApiImplicitParam(name = "genotype", value = GENOTYPE_DESCR, dataType = "string", paramType = "query"),
            @ApiImplicitParam(name = "format", value = FORMAT_DESCR, dataType = "string", paramType = "query"),
            @ApiImplicitParam(name = "sampleAnnotation", value = VariantCatalogQueryUtils.SAMPLE_ANNOTATION_DESC, dataType = "string", paramType = "query"),
            @ApiImplicitParam(name = "sampleMetadata", value = SAMPLE_METADATA_DESCR, dataType = "boolean", paramType = "query"),
            @ApiImplicitParam(name = "unknownGenotype", value = UNKNOWN_GENOTYPE_DESCR, dataType = "string", paramType = "query"),

            @ApiImplicitParam(name = "cohort", value = COHORT_DESCR, dataType = "string", paramType = "query"),
            @ApiImplicitParam(name = "maf", value = STATS_MAF_DESCR, dataType = "string", paramType = "query"),
            @ApiImplicitParam(name = "mgf", value = STATS_MGF_DESCR, dataType = "string", paramType = "query"),
            @ApiImplicitParam(name = "missingAlleles", value = MISSING_ALLELES_DESCR, dataType = "string", paramType = "query"),
            @ApiImplicitParam(name = "missingGenotypes", value = MISSING_GENOTYPES_DESCR, dataType = "string", paramType = "query"),

            @ApiImplicitParam(name = "includeStudy", value = INCLUDE_STUDY_DESCR, dataType = "string", paramType = "query"),
            @ApiImplicitParam(name = "includeFile", value = INCLUDE_FILE_DESCR, dataType = "string", paramType = "query"),
            @ApiImplicitParam(name = "includeSample", value = INCLUDE_SAMPLE_DESCR, dataType = "string", paramType = "query"),
            @ApiImplicitParam(name = "includeFormat", value = INCLUDE_FORMAT_DESCR, dataType = "string", paramType = "query"),
            @ApiImplicitParam(name = "includeGenotype", value = INCLUDE_GENOTYPE_DESCR, dataType = "string", paramType = "query"),

            // Annotation filters
            @ApiImplicitParam(name = "annotationExists", value = ANNOT_EXISTS_DESCR, dataType = "boolean", paramType = "query"),
            @ApiImplicitParam(name = "gene", value = GENE_DESCR, dataType = "string", paramType = "query"),
            @ApiImplicitParam(name = "ct", value = ANNOT_CONSEQUENCE_TYPE_DESCR, dataType = "string", paramType = "query"),
            @ApiImplicitParam(name = "xref", value = ANNOT_XREF_DESCR, dataType = "string", paramType = "query"),
            @ApiImplicitParam(name = "biotype", value = ANNOT_BIOTYPE_DESCR, dataType = "string", paramType = "query"),
            @ApiImplicitParam(name = "proteinSubstitution", value = ANNOT_PROTEIN_SUBSTITUTION_DESCR, dataType = "string", paramType = "query"),
            @ApiImplicitParam(name = "conservation", value = ANNOT_CONSERVATION_DESCR, dataType = "string", paramType = "query"),
            @ApiImplicitParam(name = "populationFrequencyAlt", value = ANNOT_POPULATION_ALTERNATE_FREQUENCY_DESCR, dataType = "string", paramType = "query"),
            @ApiImplicitParam(name = "populationFrequencyRef", value = ANNOT_POPULATION_REFERENCE_FREQUENCY_DESCR, dataType = "string", paramType = "query"),
            @ApiImplicitParam(name = "populationFrequencyMaf", value = ANNOT_POPULATION_MINOR_ALLELE_FREQUENCY_DESCR, dataType = "string", paramType = "query"),
            @ApiImplicitParam(name = "transcriptionFlag", value = ANNOT_TRANSCRIPTION_FLAG_DESCR, dataType = "string", paramType = "query"),
            @ApiImplicitParam(name = "geneTraitId", value = ANNOT_GENE_TRAIT_ID_DESCR, dataType = "string", paramType = "query"),
            @ApiImplicitParam(name = "go", value = ANNOT_GO_DESCR, dataType = "string", paramType = "query"),
            @ApiImplicitParam(name = "expression", value = ANNOT_EXPRESSION_DESCR, dataType = "string", paramType = "query"),
            @ApiImplicitParam(name = "proteinKeyword", value = ANNOT_PROTEIN_KEYWORD_DESCR, dataType = "string", paramType = "query"),
            @ApiImplicitParam(name = "drug", value = ANNOT_DRUG_DESCR, dataType = "string", paramType = "query"),
            @ApiImplicitParam(name = "functionalScore", value = ANNOT_FUNCTIONAL_SCORE_DESCR, dataType = "string", paramType = "query"),
            @ApiImplicitParam(name = "clinicalSignificance", value = ANNOT_CLINICAL_SIGNIFICANCE_DESCR, dataType = "string", paramType = "query"),
            @ApiImplicitParam(name = "customAnnotation", value = CUSTOM_ANNOTATION_DESCR, dataType = "string", paramType = "query"),

            // WARN: Only available in Solr
            @ApiImplicitParam(name = "trait", value = ANNOT_TRAIT_DESCR, dataType = "string", paramType = "query"),

            // Clinical analysis
            @ApiImplicitParam(name = "clinicalAnalysisId", value = CA_ID_DESCR, dataType = "string", paramType = "query"),
            @ApiImplicitParam(name = "clinicalAnalysisName", value = CA_NAME_DESCR, dataType = "string", paramType = "query"),
            @ApiImplicitParam(name = "clinicalAnalysisDescr", value = CA_DESCRIPTION_DESCR, dataType = "string", paramType = "query"),
            @ApiImplicitParam(name = "clinicalAnalysisFiles", value = CA_FILE_DESCR, dataType = "string", paramType = "query"),
            @ApiImplicitParam(name = "clinicalAnalysisProbandId", value = CA_PROBAND_ID_DESCR, dataType = "string", paramType = "query"),
            @ApiImplicitParam(name = "clinicalAnalysisProbandDisorders", value = CA_PROBAND_DISORDERS_DESCR, dataType = "string", paramType = "query"),
            @ApiImplicitParam(name = "clinicalAnalysisProbandPhenotypes", value = CA_PROBAND_PHENOTYPES_DESCR, dataType = "string", paramType = "query"),
            @ApiImplicitParam(name = "clinicalAnalysisFamilyId", value = CA_FAMILY_ID_DESCR, dataType = "string", paramType = "query"),
            @ApiImplicitParam(name = "clinicalAnalysisFamMemberIds", value = CA_FAMILY_MEMBER_IDS_DESCR, dataType = "string", paramType = "query"),

            // Interpretation
            @ApiImplicitParam(name = "interpretationId", value = INT_ID_DESCR, dataType = "string", paramType = "query"),
            @ApiImplicitParam(name = "interpretationSoftwareName", value = INT_SOFTWARE_NAME_DESCR, dataType = "string", paramType = "query"),
            @ApiImplicitParam(name = "interpretationSoftwareVersion", value = INT_SOFTWARE_VERSION_DESCR, dataType = "string", paramType = "query"),
            @ApiImplicitParam(name = "interpretationAnalystName", value = INT_ANALYST_NAME_DESCR, dataType = "string", paramType = "query"),
            @ApiImplicitParam(name = "interpretationPanels", value = INT_PANELS_DESCR, dataType = "string", paramType = "query"),
            @ApiImplicitParam(name = "interpretationDescription", value = INT_DESCRIPTION_DESCR, dataType = "string", paramType = "query"),
            @ApiImplicitParam(name = "interpretationDependencies", value = INT_DEPENDENCY_DESCR, dataType = "string", paramType = "query"),
            @ApiImplicitParam(name = "interpretationFilters", value = INT_FILTERS_DESCR, dataType = "string", paramType = "query"),
            @ApiImplicitParam(name = "interpretationComments", value = INT_COMMENTS_DESCR, dataType = "string", paramType = "query"),
            @ApiImplicitParam(name = "interpretationCreationDate", value = INT_CREATION_DATE_DESCR, dataType = "string", paramType = "query"),

            // Reported variant
            @ApiImplicitParam(name = "reportedVariantDeNovoQualityScore", value = RV_DE_NOVO_QUALITY_SCORE_DESCR, dataType = "string", paramType = "query"),
            @ApiImplicitParam(name = "reportedVariantComments", value = RV_COMMENTS_DESCR, dataType = "string", paramType = "query"),

            // Reported event
            @ApiImplicitParam(name = "reportedEventPhenotypeNames", value = RE_PHENOTYPE_NAMES_DESCR, dataType = "string", paramType = "query"),
            @ApiImplicitParam(name = "reportedEventConsequenceTypeIds", value = RE_CONSEQUENCE_TYPE_IDS_DESCR, dataType = "string", paramType = "query"),
            @ApiImplicitParam(name = "reportedEventXrefs", value = RE_XREFS_DESCR, dataType = "string", paramType = "query"),
            @ApiImplicitParam(name = "reportedEventPanelIds", value = RE_PANEL_IDS_DESCR, dataType = "string", paramType = "query"),
            @ApiImplicitParam(name = "reportedEventAcmg", value = RE_ACMG_DESCR, dataType = "string", paramType = "query"),
            @ApiImplicitParam(name = "reportedEventClinicalSignificance", value = RE_CLINICAL_SIGNIFICANCE_DESCR, dataType = "string", paramType = "query"),
            @ApiImplicitParam(name = "reportedEventDrugResponse", value = RE_DRUG_RESPONSE_DESCR, dataType = "string", paramType = "query"),
            @ApiImplicitParam(name = "reportedEventTraitAssociation", value = RE_TRAIT_ASSOCIATION_DESCR, dataType = "string", paramType = "query"),
            @ApiImplicitParam(name = "reportedEventFunctionalEffect", value = RE_FUNCTIONAL_EFFECT_DESCR, dataType = "string", paramType = "query"),
            @ApiImplicitParam(name = "reportedEventTumorigenesis", value = RE_TUMORIGENESIS_DESCR, dataType = "string", paramType = "query"),
            @ApiImplicitParam(name = "reportedEventOtherClassification", value = RE_OTHER_CLASSIFICATION_DESCR, dataType = "string", paramType = "query"),
            @ApiImplicitParam(name = "reportedEventRolesInCancer", value = RE_ROLES_IN_CANCER_DESCR, dataType = "string", paramType = "query")
    })
    public Response query(@ApiParam(value = "Study [[user@]project:]study where study and project can be either the id or alias") @QueryParam("study") String study) {
        return Response.ok().build();
    }

    @GET
    @Path("/interpretation/stats")
    @ApiOperation(value = "Clinical interpretation analysis", position = 14, response = QueryResponse.class)
    @ApiImplicitParams({
            @ApiImplicitParam(name = QueryOptions.INCLUDE, value = "Fields included in the response, whole JSON path must be provided", example = "name,attributes", dataType = "string", paramType = "query"),
            @ApiImplicitParam(name = QueryOptions.EXCLUDE, value = "Fields excluded in the response, whole JSON path must be provided", example = "id,status", dataType = "string", paramType = "query"),
            @ApiImplicitParam(name = QueryOptions.LIMIT, value = "Number of results to be returned in the queries", dataType = "integer", paramType = "query"),
            @ApiImplicitParam(name = QueryOptions.SKIP, value = "Number of results to skip in the queries", dataType = "integer", paramType = "query"),
            @ApiImplicitParam(name = QueryOptions.COUNT, value = "Total number of results", dataType = "boolean", paramType = "query"),
            @ApiImplicitParam(name = QueryOptions.SKIP_COUNT, value = "Do not count total number of results", dataType = "boolean", paramType = "query"),
            @ApiImplicitParam(name = QueryOptions.SORT, value = "Sort the results", dataType = "boolean", paramType = "query"),
            @ApiImplicitParam(name = VariantField.SUMMARY, value = "Fast fetch of main variant parameters", dataType = "boolean", paramType = "query"),
            @ApiImplicitParam(name = "approximateCount", value = "Get an approximate count, instead of an exact total count. Reduces execution time", dataType = "boolean", paramType = "query"),
            @ApiImplicitParam(name = "approximateCountSamplingSize", value = "Sampling size to get the approximate count. "
                    + "Larger values increase accuracy but also increase execution time", dataType = "integer", paramType = "query"),

            // Variant filters
            @ApiImplicitParam(name = "id", value = ID_DESCR, dataType = "string", paramType = "query"),
            @ApiImplicitParam(name = "region", value = REGION_DESCR, dataType = "string", paramType = "query"),
            @ApiImplicitParam(name = "type", value = TYPE_DESCR, dataType = "string", paramType = "query"),
            @ApiImplicitParam(name = "reference", value = REFERENCE_DESCR, dataType = "string", paramType = "query"),
            @ApiImplicitParam(name = "alternate", value = ALTERNATE_DESCR, dataType = "string", paramType = "query"),

            // Study filters
            @ApiImplicitParam(name = "project", value = VariantCatalogQueryUtils.PROJECT_DESC, dataType = "string", paramType = "query"),
            @ApiImplicitParam(name = "study", value = STUDY_DESCR, dataType = "string", paramType = "query"),
            @ApiImplicitParam(name = "file", value = FILE_DESCR, dataType = "string", paramType = "query"),
            @ApiImplicitParam(name = "filter", value = FILTER_DESCR, dataType = "string", paramType = "query"),
            @ApiImplicitParam(name = "qual", value = QUAL_DESCR, dataType = "string", paramType = "query"),
            @ApiImplicitParam(name = "info", value = INFO_DESCR, dataType = "string", paramType = "query"),

            @ApiImplicitParam(name = "sample", value = SAMPLE_DESCR, dataType = "string", paramType = "query"),
            @ApiImplicitParam(name = "genotype", value = GENOTYPE_DESCR, dataType = "string", paramType = "query"),
            @ApiImplicitParam(name = "format", value = FORMAT_DESCR, dataType = "string", paramType = "query"),
            @ApiImplicitParam(name = "sampleAnnotation", value = VariantCatalogQueryUtils.SAMPLE_ANNOTATION_DESC, dataType = "string", paramType = "query"),
            @ApiImplicitParam(name = "sampleMetadata", value = SAMPLE_METADATA_DESCR, dataType = "boolean", paramType = "query"),
            @ApiImplicitParam(name = "unknownGenotype", value = UNKNOWN_GENOTYPE_DESCR, dataType = "string", paramType = "query"),

            @ApiImplicitParam(name = "cohort", value = COHORT_DESCR, dataType = "string", paramType = "query"),
            @ApiImplicitParam(name = "maf", value = STATS_MAF_DESCR, dataType = "string", paramType = "query"),
            @ApiImplicitParam(name = "mgf", value = STATS_MGF_DESCR, dataType = "string", paramType = "query"),
            @ApiImplicitParam(name = "missingAlleles", value = MISSING_ALLELES_DESCR, dataType = "string", paramType = "query"),
            @ApiImplicitParam(name = "missingGenotypes", value = MISSING_GENOTYPES_DESCR, dataType = "string", paramType = "query"),

            @ApiImplicitParam(name = "includeStudy", value = INCLUDE_STUDY_DESCR, dataType = "string", paramType = "query"),
            @ApiImplicitParam(name = "includeFile", value = INCLUDE_FILE_DESCR, dataType = "string", paramType = "query"),
            @ApiImplicitParam(name = "includeSample", value = INCLUDE_SAMPLE_DESCR, dataType = "string", paramType = "query"),
            @ApiImplicitParam(name = "includeFormat", value = INCLUDE_FORMAT_DESCR, dataType = "string", paramType = "query"),
            @ApiImplicitParam(name = "includeGenotype", value = INCLUDE_GENOTYPE_DESCR, dataType = "string", paramType = "query"),

            // Annotation filters
            @ApiImplicitParam(name = "annotationExists", value = ANNOT_EXISTS_DESCR, dataType = "boolean", paramType = "query"),
            @ApiImplicitParam(name = "gene", value = GENE_DESCR, dataType = "string", paramType = "query"),
            @ApiImplicitParam(name = "ct", value = ANNOT_CONSEQUENCE_TYPE_DESCR, dataType = "string", paramType = "query"),
            @ApiImplicitParam(name = "xref", value = ANNOT_XREF_DESCR, dataType = "string", paramType = "query"),
            @ApiImplicitParam(name = "biotype", value = ANNOT_BIOTYPE_DESCR, dataType = "string", paramType = "query"),
            @ApiImplicitParam(name = "proteinSubstitution", value = ANNOT_PROTEIN_SUBSTITUTION_DESCR, dataType = "string", paramType = "query"),
            @ApiImplicitParam(name = "conservation", value = ANNOT_CONSERVATION_DESCR, dataType = "string", paramType = "query"),
            @ApiImplicitParam(name = "populationFrequencyAlt", value = ANNOT_POPULATION_ALTERNATE_FREQUENCY_DESCR, dataType = "string", paramType = "query"),
            @ApiImplicitParam(name = "populationFrequencyRef", value = ANNOT_POPULATION_REFERENCE_FREQUENCY_DESCR, dataType = "string", paramType = "query"),
            @ApiImplicitParam(name = "populationFrequencyMaf", value = ANNOT_POPULATION_MINOR_ALLELE_FREQUENCY_DESCR, dataType = "string", paramType = "query"),
            @ApiImplicitParam(name = "transcriptionFlag", value = ANNOT_TRANSCRIPTION_FLAG_DESCR, dataType = "string", paramType = "query"),
            @ApiImplicitParam(name = "geneTraitId", value = ANNOT_GENE_TRAIT_ID_DESCR, dataType = "string", paramType = "query"),
            @ApiImplicitParam(name = "go", value = ANNOT_GO_DESCR, dataType = "string", paramType = "query"),
            @ApiImplicitParam(name = "expression", value = ANNOT_EXPRESSION_DESCR, dataType = "string", paramType = "query"),
            @ApiImplicitParam(name = "proteinKeyword", value = ANNOT_PROTEIN_KEYWORD_DESCR, dataType = "string", paramType = "query"),
            @ApiImplicitParam(name = "drug", value = ANNOT_DRUG_DESCR, dataType = "string", paramType = "query"),
            @ApiImplicitParam(name = "functionalScore", value = ANNOT_FUNCTIONAL_SCORE_DESCR, dataType = "string", paramType = "query"),
            @ApiImplicitParam(name = "clinicalSignificance", value = ANNOT_CLINICAL_SIGNIFICANCE_DESCR, dataType = "string", paramType = "query"),
            @ApiImplicitParam(name = "customAnnotation", value = CUSTOM_ANNOTATION_DESCR, dataType = "string", paramType = "query"),

            // WARN: Only available in Solr
            @ApiImplicitParam(name = "trait", value = ANNOT_TRAIT_DESCR, dataType = "string", paramType = "query"),

            // Facet fields
            @ApiImplicitParam(name = "field", value = "Facet field for categorical fields", dataType = "string", paramType = "query"),
            @ApiImplicitParam(name = "fieldRange", value = "Facet field range for continuous fields", dataType = "string", paramType = "query")
    })
    public Response stats(@ApiParam(value = "Study [[user@]project:]study where study and project can be either the id or alias") @QueryParam("study") String studyStr,
                          @ApiParam(value = "Clinical Analysis Id") @QueryParam("clinicalAnalysisId") String clinicalAnalysisId,
                          @ApiParam(value = "Disease (HPO term)") @QueryParam("disease") String disease,
                          @ApiParam(value = "Family ID") @QueryParam("familyId") String familyId,
                          @ApiParam(value = "Comma separated list of subject IDs") @QueryParam("subjectIds") List<String> subjectIds,
                          @ApiParam(value = "Clinical analysis type, e.g. DUO, TRIO, ...") @QueryParam("type") String type,
                          @ApiParam(value = "Panel ID") @QueryParam("panelId") String panelId,
                          @ApiParam(value = "Panel version") @QueryParam("panelVersion") String panelVersion,
                          @ApiParam(value = "Save interpretation in Catalog") @QueryParam("save") Boolean save,
                          @ApiParam(value = "ID of the stored interpretation") @QueryParam("interpretationId") String interpretationId,
                          @ApiParam(value = "Name of the stored interpretation") @QueryParam("interpretationName") String interpretationName) {
        return Response.ok().build();
    }


    @GET
    @Path("/interpretation/tools/team")
    @ApiOperation(value = "TEAM interpretation analysis", position = 14, response = QueryResponse.class)
    @ApiImplicitParams({
            // Interpretation filters
            @ApiImplicitParam(name = FamilyAnalysis.INCLUDE_LOW_COVERAGE_PARAM, value = "Include low coverage regions", dataType = "boolean", paramType = "query", defaultValue = "false"),
            @ApiImplicitParam(name = FamilyAnalysis.MAX_LOW_COVERAGE_PARAM, value = "Max. low coverage", dataType = "integer", paramType = "query", defaultValue =  "" + FamilyAnalysis.LOW_COVERAGE_DEFAULT),
    })
    public Response team(
            @ApiParam(value = "Study [[user@]project:]study") @QueryParam("study") String studyStr,
            @ApiParam(value = "Clinical Analysis ID") @QueryParam("clinicalAnalysisId") String clinicalAnalysisId,
            @ApiParam(value = "Comma separated list of disease panel IDs") @QueryParam("panelIds") String panelIds,
            @ApiParam(value= VariantCatalogQueryUtils.MODE_OF_INHERITANCE_DESC) @QueryParam("familySegregation") String segregation,
            @ApiParam(value = "Save interpretation in Catalog") @QueryParam("save") boolean save) {
        try {
            // Get analysis options from query
            QueryOptions queryOptions = new QueryOptions(uriInfo.getQueryParameters(), true);
            ObjectMap teamAnalysisOptions = getAnalysisOptions(queryOptions);

            String dataDir = configuration.getDataDir();
            String opencgaHome = Paths.get(dataDir).getParent().toString();

            List<String> panelList = null;
            if (StringUtils.isNotEmpty(panelIds)) {
                panelList = Arrays.asList(panelIds.split(","));
            }

            // Get assembly from study for actionable variants
            String assembly = InterpretationAnalysisUtils.getAssembly(catalogManager, studyStr, sessionId);

            Object result;
            if (save) {
                // Queue job
                result = catalogInterpretationManager.queue(studyStr, "team", clinicalAnalysisId, panelList, teamAnalysisOptions, sessionId);
            } else {
                ClinicalProperty.ModeOfInheritance moi;
                try {
                    moi = ClinicalProperty.ModeOfInheritance.valueOf(segregation);
                } catch (IllegalArgumentException e) {
                    return createErrorResponse(new AnalysisException("Unknown 'familySegregation' value: " + segregation));
                }

                // Execute TEAM analysis
                TeamAnalysis teamAnalysis = new TeamAnalysis(clinicalAnalysisId, panelList, moi, studyStr, roleInCancer,
                        actionableVariantsByAssembly.get(assembly), teamAnalysisOptions, opencgaHome, sessionId);
                result = teamAnalysis.execute();
            }
            return createAnalysisOkResponse(result);
        } catch (Exception e) {
            return createErrorResponse(e);
        }
    }

    @GET
    @Path("/interpretation/tools/tiering")
    @ApiOperation(value = "GEL Tiering interpretation analysis", position = 14, response = QueryResponse.class)
    @ApiImplicitParams({
            // Interpretation filters
            @ApiImplicitParam(name = FamilyAnalysis.INCLUDE_LOW_COVERAGE_PARAM, value = "Include low coverage regions", dataType = "boolean", paramType = "query", defaultValue = "false"),
            @ApiImplicitParam(name = FamilyAnalysis.MAX_LOW_COVERAGE_PARAM, value = "Max. low coverage", dataType = "integer", paramType = "query", defaultValue =  "" + FamilyAnalysis.LOW_COVERAGE_DEFAULT),
    })
    public Response tiering(
            @ApiParam(value = "Study [[user@]project:]study") @QueryParam("study") String studyStr,
            @ApiParam(value = "Clinical Analysis ID") @QueryParam("clinicalAnalysisId") String clinicalAnalysisId,
            @ApiParam(value = "Comma separated list of disease panel IDs") @QueryParam("panelIds") String panelIds,
            @ApiParam(value = "Save interpretation in Catalog") @QueryParam("save") boolean save) {
        try {
            // Get analysis options from query
            QueryOptions queryOptions = new QueryOptions(uriInfo.getQueryParameters(), true);
            ObjectMap tieringAnalysisOptions = getAnalysisOptions(queryOptions);

            String dataDir = configuration.getDataDir();
            String opencgaHome = Paths.get(dataDir).getParent().toString();

            List<String> panelList = null;
            if (StringUtils.isNotEmpty(panelIds)) {
                panelList = Arrays.asList(panelIds.split(","));
            }

            // Get assembly from study for actionable variants
            String assembly = InterpretationAnalysisUtils.getAssembly(catalogManager, studyStr, sessionId);

            Object result;
            if (save) {
                // Queue job
                result = catalogInterpretationManager.queue(studyStr, "tiering", clinicalAnalysisId, panelList, tieringAnalysisOptions, sessionId);
            } else {
                // Execute tiering analysis
                TieringAnalysis tieringAnalysis = new TieringAnalysis(clinicalAnalysisId, panelList, studyStr, roleInCancer,
                        actionableVariantsByAssembly.get(assembly), tieringAnalysisOptions, opencgaHome, sessionId);
                result = tieringAnalysis.execute();
            }

            return createAnalysisOkResponse(result);
        } catch (Exception e) {
            return createErrorResponse(e);
        }
    }

    @GET
    @Path("/interpretation/tools/custom")
    @ApiOperation(value = "Interpretation custom analysis", position = 15, response = QueryResponse.class)
    @ApiImplicitParams({
            @ApiImplicitParam(name = QueryOptions.INCLUDE, value = "Fields included in the response, whole JSON path must be provided", example = "name,attributes", dataType = "string", paramType = "query"),
            @ApiImplicitParam(name = QueryOptions.EXCLUDE, value = "Fields excluded in the response, whole JSON path must be provided", example = "id,status", dataType = "string", paramType = "query"),
            @ApiImplicitParam(name = QueryOptions.LIMIT, value = "Number of results to be returned in the queries", dataType = "integer", paramType = "query"),
            @ApiImplicitParam(name = QueryOptions.SKIP, value = "Number of results to skip in the queries", dataType = "integer", paramType = "query"),
            @ApiImplicitParam(name = QueryOptions.SKIP, value = "Number of results to skip in the queries", dataType = "integer", paramType = "query"),
            @ApiImplicitParam(name = QueryOptions.SORT, value = "Sort the results", dataType = "boolean", paramType = "query"),
            @ApiImplicitParam(name = VariantField.SUMMARY, value = "Fast fetch of main variant parameters", dataType = "boolean", paramType = "query"),

            // Interpretation filters
            @ApiImplicitParam(name = FamilyAnalysis.INCLUDE_LOW_COVERAGE_PARAM, value = "Include low coverage regions", dataType = "boolean", paramType = "query", defaultValue = "false"),
            @ApiImplicitParam(name = FamilyAnalysis.MAX_LOW_COVERAGE_PARAM, value = "Max. low coverage", dataType = "integer", paramType = "query", defaultValue =  "" + FamilyAnalysis.LOW_COVERAGE_DEFAULT),
            @ApiImplicitParam(name = FamilyAnalysis.SKIP_DIAGNOSTIC_VARIANTS_PARAM, value = "Skip diagnostic variants", dataType = "boolean", paramType = "query", defaultValue = "false"),
            @ApiImplicitParam(name = FamilyAnalysis.SKIP_UNTIERED_VARIANTS_PARAM, value = "Skip variants without tier assigned", dataType = "boolean", paramType = "query", defaultValue = "false"),

            // Variant filters
            @ApiImplicitParam(name = "id", value = ID_DESCR, dataType = "string", paramType = "query"),
            @ApiImplicitParam(name = "region", value = REGION_DESCR, dataType = "string", paramType = "query"),
            @ApiImplicitParam(name = "type", value = TYPE_DESCR, dataType = "string", paramType = "query"),
            @ApiImplicitParam(name = "reference", value = REFERENCE_DESCR, dataType = "string", paramType = "query"),
            @ApiImplicitParam(name = "alternate", value = ALTERNATE_DESCR, dataType = "string", paramType = "query"),

            // Study filters
            @ApiImplicitParam(name = "project", value = VariantCatalogQueryUtils.PROJECT_DESC, dataType = "string", paramType = "query"),
//            @ApiImplicitParam(name = "study", value = STUDY_DESCR, dataType = "string", paramType = "query"),
            @ApiImplicitParam(name = "file", value = FILE_DESCR, dataType = "string", paramType = "query"),
            @ApiImplicitParam(name = "filter", value = FILTER_DESCR, dataType = "string", paramType = "query"),
            @ApiImplicitParam(name = "qual", value = QUAL_DESCR, dataType = "string", paramType = "query"),
            @ApiImplicitParam(name = "info", value = INFO_DESCR, dataType = "string", paramType = "query"),

            @ApiImplicitParam(name = "sample", value = SAMPLE_DESCR, dataType = "string", paramType = "query"),
            @ApiImplicitParam(name = "genotype", value = GENOTYPE_DESCR, dataType = "string", paramType = "query"),
            @ApiImplicitParam(name = "format", value = FORMAT_DESCR, dataType = "string", paramType = "query"),
            @ApiImplicitParam(name = "sampleAnnotation", value = VariantCatalogQueryUtils.SAMPLE_ANNOTATION_DESC, dataType = "string", paramType = "query"),
            @ApiImplicitParam(name = "sampleMetadata", value = SAMPLE_METADATA_DESCR, dataType = "boolean", paramType = "query"),
            @ApiImplicitParam(name = "unknownGenotype", value = UNKNOWN_GENOTYPE_DESCR, dataType = "string", paramType = "query"),

            @ApiImplicitParam(name = "cohort", value = COHORT_DESCR, dataType = "string", paramType = "query"),
            @ApiImplicitParam(name = "maf", value = STATS_MAF_DESCR, dataType = "string", paramType = "query"),
            @ApiImplicitParam(name = "mgf", value = STATS_MGF_DESCR, dataType = "string", paramType = "query"),
            @ApiImplicitParam(name = "missingAlleles", value = MISSING_ALLELES_DESCR, dataType = "string", paramType = "query"),
            @ApiImplicitParam(name = "missingGenotypes", value = MISSING_GENOTYPES_DESCR, dataType = "string", paramType = "query"),

            @ApiImplicitParam(name = "family", value = VariantCatalogQueryUtils.FAMILY_DESC, dataType = "string", paramType = "query"),
<<<<<<< HEAD
            @ApiImplicitParam(name = "familyDisorder", value = VariantCatalogQueryUtils.FAMILY_DISORDER_DESC, dataType = "string", paramType = "query"),
            @ApiImplicitParam(name = "familySegregation", value = VariantCatalogQueryUtils.FAMILY_SEGREGATION_DESCR, dataType = "string", paramType = "query"),
=======
            @ApiImplicitParam(name = "familyDisorder", value = VariantCatalogQueryUtils.FAMILY_PHENOTYPE_DESC, dataType = "string", paramType = "query"),
            @ApiImplicitParam(name = "familySegregation", value = VariantCatalogQueryUtils.MODE_OF_INHERITANCE_DESC, dataType = "string", paramType = "query"),
>>>>>>> 45bfad0a

            @ApiImplicitParam(name = "includeStudy", value = INCLUDE_STUDY_DESCR, dataType = "string", paramType = "query"),
            @ApiImplicitParam(name = "includeFile", value = INCLUDE_FILE_DESCR, dataType = "string", paramType = "query"),
            @ApiImplicitParam(name = "includeSample", value = INCLUDE_SAMPLE_DESCR, dataType = "string", paramType = "query"),
            @ApiImplicitParam(name = "includeFormat", value = INCLUDE_FORMAT_DESCR, dataType = "string", paramType = "query"),
            @ApiImplicitParam(name = "includeGenotype", value = INCLUDE_GENOTYPE_DESCR, dataType = "string", paramType = "query"),

            // Annotation filters
            @ApiImplicitParam(name = "annotationExists", value = ANNOT_EXISTS_DESCR, dataType = "boolean", paramType = "query"),
            @ApiImplicitParam(name = "gene", value = GENE_DESCR, dataType = "string", paramType = "query"),
            @ApiImplicitParam(name = "ct", value = ANNOT_CONSEQUENCE_TYPE_DESCR, dataType = "string", paramType = "query"),
            @ApiImplicitParam(name = "xref", value = ANNOT_XREF_DESCR, dataType = "string", paramType = "query"),
            @ApiImplicitParam(name = "biotype", value = ANNOT_BIOTYPE_DESCR, dataType = "string", paramType = "query"),
            @ApiImplicitParam(name = "proteinSubstitution", value = ANNOT_PROTEIN_SUBSTITUTION_DESCR, dataType = "string", paramType = "query"),
            @ApiImplicitParam(name = "conservation", value = ANNOT_CONSERVATION_DESCR, dataType = "string", paramType = "query"),
            @ApiImplicitParam(name = "populationFrequencyAlt", value = ANNOT_POPULATION_ALTERNATE_FREQUENCY_DESCR, dataType = "string", paramType = "query"),
            @ApiImplicitParam(name = "populationFrequencyRef", value = ANNOT_POPULATION_REFERENCE_FREQUENCY_DESCR, dataType = "string", paramType = "query"),
            @ApiImplicitParam(name = "populationFrequencyMaf", value = ANNOT_POPULATION_MINOR_ALLELE_FREQUENCY_DESCR, dataType = "string", paramType = "query"),
            @ApiImplicitParam(name = "transcriptionFlag", value = ANNOT_TRANSCRIPTION_FLAG_DESCR, dataType = "string", paramType = "query"),
            @ApiImplicitParam(name = "geneTraitId", value = ANNOT_GENE_TRAIT_ID_DESCR, dataType = "string", paramType = "query"),
            @ApiImplicitParam(name = "go", value = ANNOT_GO_DESCR, dataType = "string", paramType = "query"),
            @ApiImplicitParam(name = "expression", value = ANNOT_EXPRESSION_DESCR, dataType = "string", paramType = "query"),
            @ApiImplicitParam(name = "proteinKeyword", value = ANNOT_PROTEIN_KEYWORD_DESCR, dataType = "string", paramType = "query"),
            @ApiImplicitParam(name = "drug", value = ANNOT_DRUG_DESCR, dataType = "string", paramType = "query"),
            @ApiImplicitParam(name = "functionalScore", value = ANNOT_FUNCTIONAL_SCORE_DESCR, dataType = "string", paramType = "query"),
            @ApiImplicitParam(name = "clinicalSignificance", value = ANNOT_CLINICAL_SIGNIFICANCE_DESCR, dataType = "string", paramType = "query"),
            @ApiImplicitParam(name = "customAnnotation", value = CUSTOM_ANNOTATION_DESCR, dataType = "string", paramType = "query"),

            @ApiImplicitParam(name = "panel", value = VariantCatalogQueryUtils.PANEL_DESC, dataType = "string", paramType = "query"),

            // WARN: Only available in Solr
            @ApiImplicitParam(name = "trait", value = ANNOT_TRAIT_DESCR, dataType = "string", paramType = "query"),

    })
    public Response customAnalysis(
            @ApiParam(value = "Clinical Analysis ID") @QueryParam("clinicalAnalysisId") String clinicalAnalysisId,
            @ApiParam(value = "Study [[user@]project:]study where study and project can be either the id or alias") @QueryParam("study")
                    String studyStr) {
        try {
            // Get all query options
            QueryOptions queryOptions = new QueryOptions(uriInfo.getQueryParameters(), true);
            Query query = getVariantQuery(queryOptions);
            ObjectMap customAnalysisOptions = getAnalysisOptions(queryOptions);

            // TODO: Remove these 2 lines once issue-992 is merged into release-1.4.0
            query.put(VariantCatalogQueryUtils.MODE_OF_INHERITANCE.key(), queryOptions.get("familySegregation"));
            query.put(VariantCatalogQueryUtils.FAMILY_PHENOTYPE.key(), queryOptions.get("familyDisorder"));

            String dataDir = configuration.getDataDir();
            String opencgaHome = Paths.get(dataDir).getParent().toString();

            // Get assembly from study for actionable variants
            String assembly = InterpretationAnalysisUtils.getAssembly(catalogManager, studyStr, sessionId);

            // Execute custom analysis
            CustomAnalysis customAnalysis = new CustomAnalysis(clinicalAnalysisId, query, studyStr, roleInCancer,
                    actionableVariantsByAssembly.get(assembly), customAnalysisOptions, opencgaHome, sessionId);
            InterpretationResult interpretationResult = customAnalysis.execute();
            return createAnalysisOkResponse(interpretationResult);
        } catch (Exception e) {
            return createErrorResponse(e);
        }
    }

    @GET
    @Path("/interpretation/secondaryFindings")
    @ApiOperation(value = "Search for secondary findings for a list of samples", position = 14, response = QueryResponse.class)
    public Response secondaryFindings(
            @ApiParam(value = "Study [[user@]project:]study where study and project can be either the id or alias") @QueryParam("study") String studyStr,
            @ApiParam(value = "Comma separated list of samples") @QueryParam("sample") String sample) {
        try {
            // Get assembly from study for actionable variants
            String assembly = InterpretationAnalysisUtils.getAssembly(catalogManager, studyStr, sessionId);
            Map<String, List<String>> actionableVariants = actionableVariantsByAssembly.get(assembly);

            if (MapUtils.isEmpty(actionableVariants)) {
                return createErrorResponse(new AnalysisException("No actionableVariants_xxx.txt[.gz] file found for assembly '" + assembly
                        + "'. Please, check your configuration."));
            } else {
                VariantStorageManager variantStorageManager = new VariantStorageManager(catalogManager,
                        StorageEngineFactory.get(storageConfiguration));

                List<String> sampleNames = new ArrayList<>();
                if (StringUtils.isNotEmpty(sample)) {
                    sampleNames.addAll(Arrays.asList(sample.split("/")));
                }
                List<Variant> variants = InterpretationAnalysisUtils.secondaryFindings(studyStr, sampleNames, actionableVariants.keySet(),
                        Collections.emptyList(), variantStorageManager, sessionId);

                TeamReportedVariantCreator creator = new TeamReportedVariantCreator(null, roleInCancer, actionableVariants,
                        null, null, null);
                List<ReportedVariant> reportedVariants = creator.createSecondaryFindings(variants);

                return createAnalysisOkResponse(reportedVariants);
            }
        } catch (Exception e) {
            return createErrorResponse(e);
        }
    }

    // FIXME This method must be deleted once deprecated params are not supported any more
    private Query getVariantQuery(QueryOptions queryOptions) {
        Query query = VariantStorageManager.getVariantQuery(queryOptions);
        queryOptions.forEach((key, value) -> {
            org.opencb.commons.datastore.core.QueryParam newKey = DEPRECATED_VARIANT_QUERY_PARAM.get(key);
            if (newKey != null) {
                if (!VariantQueryUtils.isValidParam(query, newKey)) {
                    query.put(newKey.key(), value);
                }
            }
        });

        String chromosome = queryOptions.getString("chromosome");
        if (StringUtils.isNotEmpty(chromosome)) {
            String region = query.getString(REGION.key());
            if (StringUtils.isEmpty(region)) {
                query.put(REGION.key(), chromosome);
            } else {
                query.put(REGION.key(), region + VariantQueryUtils.OR + chromosome);
            }
        }
        return query;
    }

    private static class ClinicalInterpretationParameters {
        public String id;
        public String description;
        public String clinicalAnalysisId;
        public List<DiseasePanel> panels;
        public Software software;
        public Analyst analyst;
        public List<Software> dependencies;
        public Map<String, Object> filters;
        public String creationDate;
        public List<ReportedVariant> primaryFindings;
        public List<ReportedVariant> secondaryFindings;
        public List<ReportedLowCoverage> reportedLowCoverages;
        public List<Comment> comments;
        public Map<String, Object> attributes;

        public org.opencb.biodata.models.clinical.interpretation.Interpretation  toClinicalInterpretation() {
            return new org.opencb.biodata.models.clinical.interpretation.Interpretation (id, description, clinicalAnalysisId, panels, null,
                    software, analyst, dependencies, filters, creationDate, primaryFindings, secondaryFindings, reportedLowCoverages,
                    comments, attributes, -1);
        }

        public ObjectMap toInterpretationObjectMap() throws JsonProcessingException {
            return new ObjectMap(getUpdateObjectMapper().writeValueAsString(this.toClinicalInterpretation()));
        }

        private Query getVariantQuery(QueryOptions queryOptions) {
            Query query = VariantStorageManager.getVariantQuery(queryOptions);
            queryOptions.forEach((key, value) -> {
                org.opencb.commons.datastore.core.QueryParam newKey = DEPRECATED_VARIANT_QUERY_PARAM.get(key);
                if (newKey != null) {
                    if (!VariantQueryUtils.isValidParam(query, newKey)) {
                        query.put(newKey.key(), value);
                    }
                }
            });

            String chromosome = queryOptions.getString("chromosome");
            if (StringUtils.isNotEmpty(chromosome)) {
                String region = query.getString(REGION.key());
                if (StringUtils.isEmpty(region)) {
                    query.put(REGION.key(), chromosome);
                } else {
                    query.put(REGION.key(), region + VariantQueryUtils.OR + chromosome);
                }
            }
            return query;
        }
    }

    private ObjectMap getAnalysisOptions(QueryOptions queryOptions) {
        // Get all query options
        String param;
        ObjectMap analysisOptions = new ObjectMap(queryOptions);

        param = FamilyAnalysis.INCLUDE_LOW_COVERAGE_PARAM;
        analysisOptions.put(param, queryOptions.getBoolean(param, false));

        param = FamilyAnalysis.MAX_LOW_COVERAGE_PARAM;
        analysisOptions.put(param, queryOptions.getInt(param, FamilyAnalysis.LOW_COVERAGE_DEFAULT));

        param = FamilyAnalysis.SKIP_DIAGNOSTIC_VARIANTS_PARAM;
        analysisOptions.put(param, queryOptions.getBoolean(param, true));

        param = FamilyAnalysis.SKIP_UNTIERED_VARIANTS_PARAM;
        analysisOptions.put(param, queryOptions.getBoolean(param, true));

        return analysisOptions;
    }

    private void loadExternalFiles() throws IOException {
        String dataDir = configuration.getDataDir();
        String opencgaHome = Paths.get(dataDir).getParent().toString();

        roleInCancer = InterpretationAnalysisUtils.getRoleInCancer(opencgaHome);
        actionableVariantsByAssembly = InterpretationAnalysisUtils.getActionableVariantsByAssembly(opencgaHome);
    }
}<|MERGE_RESOLUTION|>--- conflicted
+++ resolved
@@ -22,8 +22,8 @@
 import org.opencb.opencga.catalog.utils.Constants;
 import org.opencb.opencga.catalog.utils.ParamUtils;
 import org.opencb.opencga.core.exception.VersionException;
+import org.opencb.opencga.core.models.*;
 import org.opencb.opencga.core.models.Interpretation;
-import org.opencb.opencga.core.models.*;
 import org.opencb.opencga.core.models.acls.AclParams;
 import org.opencb.opencga.storage.core.StorageEngineFactory;
 import org.opencb.opencga.storage.core.manager.variant.VariantCatalogQueryUtils;
@@ -32,8 +32,8 @@
 import org.opencb.opencga.storage.core.variant.adaptors.VariantQueryUtils;
 
 import javax.servlet.http.HttpServletRequest;
+import javax.ws.rs.*;
 import javax.ws.rs.QueryParam;
-import javax.ws.rs.*;
 import javax.ws.rs.core.*;
 import java.io.IOException;
 import java.nio.file.Paths;
@@ -747,7 +747,7 @@
             @ApiParam(value = "Study [[user@]project:]study") @QueryParam("study") String studyStr,
             @ApiParam(value = "Clinical Analysis ID") @QueryParam("clinicalAnalysisId") String clinicalAnalysisId,
             @ApiParam(value = "Comma separated list of disease panel IDs") @QueryParam("panelIds") String panelIds,
-            @ApiParam(value= VariantCatalogQueryUtils.MODE_OF_INHERITANCE_DESC) @QueryParam("familySegregation") String segregation,
+            @ApiParam(value= VariantCatalogQueryUtils.FAMILY_SEGREGATION_DESCR) @QueryParam("familySegregation") String segregation,
             @ApiParam(value = "Save interpretation in Catalog") @QueryParam("save") boolean save) {
         try {
             // Get analysis options from query
@@ -881,13 +881,8 @@
             @ApiImplicitParam(name = "missingGenotypes", value = MISSING_GENOTYPES_DESCR, dataType = "string", paramType = "query"),
 
             @ApiImplicitParam(name = "family", value = VariantCatalogQueryUtils.FAMILY_DESC, dataType = "string", paramType = "query"),
-<<<<<<< HEAD
             @ApiImplicitParam(name = "familyDisorder", value = VariantCatalogQueryUtils.FAMILY_DISORDER_DESC, dataType = "string", paramType = "query"),
             @ApiImplicitParam(name = "familySegregation", value = VariantCatalogQueryUtils.FAMILY_SEGREGATION_DESCR, dataType = "string", paramType = "query"),
-=======
-            @ApiImplicitParam(name = "familyDisorder", value = VariantCatalogQueryUtils.FAMILY_PHENOTYPE_DESC, dataType = "string", paramType = "query"),
-            @ApiImplicitParam(name = "familySegregation", value = VariantCatalogQueryUtils.MODE_OF_INHERITANCE_DESC, dataType = "string", paramType = "query"),
->>>>>>> 45bfad0a
 
             @ApiImplicitParam(name = "includeStudy", value = INCLUDE_STUDY_DESCR, dataType = "string", paramType = "query"),
             @ApiImplicitParam(name = "includeFile", value = INCLUDE_FILE_DESCR, dataType = "string", paramType = "query"),
@@ -932,10 +927,6 @@
             Query query = getVariantQuery(queryOptions);
             ObjectMap customAnalysisOptions = getAnalysisOptions(queryOptions);
 
-            // TODO: Remove these 2 lines once issue-992 is merged into release-1.4.0
-            query.put(VariantCatalogQueryUtils.MODE_OF_INHERITANCE.key(), queryOptions.get("familySegregation"));
-            query.put(VariantCatalogQueryUtils.FAMILY_PHENOTYPE.key(), queryOptions.get("familyDisorder"));
-
             String dataDir = configuration.getDataDir();
             String opencgaHome = Paths.get(dataDir).getParent().toString();
 
