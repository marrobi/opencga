<?xml version="1.0" encoding="UTF-8"?>
<!--
  ~ Copyright 2015-2017 OpenCB
  ~
  ~ Licensed under the Apache License, Version 2.0 (the "License");
  ~ you may not use this file except in compliance with the License.
  ~ You may obtain a copy of the License at
  ~
  ~     http://www.apache.org/licenses/LICENSE-2.0
  ~
  ~ Unless required by applicable law or agreed to in writing, software
  ~ distributed under the License is distributed on an "AS IS" BASIS,
  ~ WITHOUT WARRANTIES OR CONDITIONS OF ANY KIND, either express or implied.
  ~ See the License for the specific language governing permissions and
  ~ limitations under the License.
  -->

<project xmlns="http://maven.apache.org/POM/4.0.0"
         xmlns:xsi="http://www.w3.org/2001/XMLSchema-instance"
         xsi:schemaLocation="http://maven.apache.org/POM/4.0.0 http://maven.apache.org/xsd/maven-4.0.0.xsd">
    <modelVersion>4.0.0</modelVersion>

    <groupId>org.opencb.opencga</groupId>
    <artifactId>opencga</artifactId>
<<<<<<< HEAD
    <version>1.4.0-rc3-dev</version>
=======
    <version>1.3.9</version>
>>>>>>> e1af261c
    <packaging>pom</packaging>
    <name>OpenCGA</name>
    
    <modules>
        <module>opencga-core</module>
        <module>opencga-app</module>
        <module>opencga-catalog</module>
        <module>opencga-analysis</module>
        <module>opencga-storage</module>
        <module>opencga-client</module>
        <module>opencga-server</module>
    </modules>

    <properties>
<<<<<<< HEAD
        <opencga.version>1.4.0-rc3-dev</opencga.version>
=======
        <opencga.version>1.3.9</opencga.version>
>>>>>>> e1af261c
        <java.version>1.8</java.version>
        <java-common-libs.version>3.7.3-SNAPSHOT</java-common-libs.version>
        <biodata.version>1.4.3-SNAPSHOT</biodata.version>
        <cellbase.version>4.6.2-SNAPSHOT</cellbase.version>
        <hpg-bigdata.version>1.0.0-beta4</hpg-bigdata.version>
        <jackson.version>2.9.7</jackson.version>
        <jersey.version>2.25.1</jersey.version>
        <avro.version>1.7.7</avro.version>
        <protobuf>3.5.1</protobuf>
        <grpc>1.9.1</grpc>
        <slf4j.version>1.7.21</slf4j.version>
        <junit.version>4.12</junit.version>
        <solr.version>6.4.2</solr.version>
        <jetty.version>9.3.14.v20161028</jetty.version>

        <project.build.sourceEncoding>UTF-8</project.build.sourceEncoding>
        <opencga.war.name>opencga</opencga.war.name>
        <opencga.env.file>opencga-env.sh</opencga.env.file>

        <!-- This prevents findbugs plugin to check all the dependency locations -->
        <dependency.locations.enabled>false</dependency.locations.enabled>
    </properties>

    <scm>
        <url>https://github.com/opencb/opencga</url>
        <connection>scm:git:git://github.com/opencb/opencga.git</connection>
        <developerConnection>scm:git:git@github.com:opencb/opencga.git</developerConnection>
    </scm>

    <licenses>
        <license>
            <name>Apache License, Version 2</name>
            <url>http://www.apache.org/licenses/LICENSE-2.0.txt</url>
        </license>
    </licenses>

    <developers>
        <developer>
            <id>imedina</id>
            <name>Nacho</name>
            <email>igmecas@gmail.com</email>
        </developer>
        <developer>
            <id>j-coll</id>
            <name>Jacobo</name>
            <email>jacobo167@gmail.com</email>
        </developer>
        <developer>
            <id>pfurio</id>
            <name>Pedro</name>
            <email>pedrofurio@gmail.com</email>
        </developer>
        <developer>
            <id>mh11</id>
            <name>Matthias</name>
            <email>mh719+git@cam.ac.uk</email>
        </developer>
        <developer>
            <id>Antonio26</id>
            <name>Antonio</name>
            <email>aruemar@gmail.com</email>
        </developer>
        <developer>
            <id>cyenyxe</id>
            <name>Cristina</name>
            <email>cristina.yenyxe@gmail.com</email>
        </developer>
        <developer>
            <id>jmmut</id>
            <name>Josemi</name>
            <email>jomutlo@gmail.com</email>
        </developer>
        <developer>
            <id>frasator</id>
            <name>Francisco</name>
            <email>frasator@gmail.com</email>
        </developer>
        <developer>
            <id>aaleman</id>
            <name>Alejandro</name>
            <email>alejandro.aleman.ramos@gmail.com</email>
        </developer>
        <developer>
            <id>roalva1</id>
            <name>Roberto</name>
            <email>roalva1@gmail.com</email>
        </developer>
    </developers>

    <mailingLists>
        <mailingList>
            <name>OpenCB Mailing List</name>
            <archive>https://groups.google.com/forum/#!forum/opencb</archive>
            <post>opencb@googlegroups.com</post>
        </mailingList>
    </mailingLists>

    <repositories>
        <repository>
            <id>ossrh</id>
            <url>https://oss.sonatype.org/content/repositories/snapshots</url>
            <snapshots>
                <enabled>true</enabled>
                <updatePolicy>never</updatePolicy>
            </snapshots>
        </repository>
    </repositories>

    <dependencyManagement>
        <dependencies>
            <!-- Intra-module dependencies -->
            <dependency>
                <groupId>org.opencb.opencga</groupId>
                <artifactId>opencga-core</artifactId>
                <version>${opencga.version}</version>
            </dependency>
            <dependency>
                <groupId>org.opencb.opencga</groupId>
                <artifactId>opencga-catalog</artifactId>
                <version>${opencga.version}</version>
            </dependency>
            <dependency>
                <groupId>org.opencb.opencga</groupId>
                <artifactId>opencga-analysis</artifactId>
                <version>${opencga.version}</version>
            </dependency>
            <dependency>
                <groupId>org.opencb.opencga</groupId>
                <artifactId>opencga-storage-app</artifactId>
                <version>${opencga.version}</version>
            </dependency>
            <dependency>
                <groupId>org.opencb.opencga</groupId>
                <artifactId>opencga-storage-core</artifactId>
                <version>${opencga.version}</version>
            </dependency>
            <dependency>
                <groupId>org.opencb.opencga</groupId>
                <artifactId>opencga-client</artifactId>
                <version>${opencga.version}</version>
            </dependency>
            <dependency>
                <groupId>org.opencb.opencga</groupId>
                <artifactId>opencga-storage-hadoop-core</artifactId>
                <version>${opencga.version}</version>
            </dependency>

            <!-- OpenCB dependencies -->
            <dependency>
                <groupId>org.opencb.biodata</groupId>
                <artifactId>biodata-formats</artifactId>
                <version>${biodata.version}</version>
            </dependency>
            <dependency>
                <groupId>org.opencb.biodata</groupId>
                <artifactId>biodata-models</artifactId>
                <version>${biodata.version}</version>
                <exclusions>
                    <exclusion>
                        <groupId>com.google.protobuf</groupId>
                        <artifactId>protobuf-lite</artifactId>
                    </exclusion>
                    <exclusion>
                        <groupId>org.mortbay.jetty</groupId>
                        <artifactId>servlet-api</artifactId>
                    </exclusion>
                </exclusions>
            </dependency>
            <dependency>
                <groupId>org.opencb.biodata</groupId>
                <artifactId>biodata-tools</artifactId>
                <version>${biodata.version}</version>
                <exclusions>
                    <exclusion>
                        <groupId>org.apache.avro</groupId>
                        <artifactId>avro-ipc</artifactId>
                    </exclusion>
                    <exclusion>
                        <groupId>org.slf4j</groupId>
                        <artifactId>slf4j-simple</artifactId>
                    </exclusion>
                </exclusions>
            </dependency>
            <dependency>
                <groupId>org.opencb.commons</groupId>
                <artifactId>commons-lib</artifactId>
                <version>${java-common-libs.version}</version>
                <exclusions>
                    <exclusion>
                        <artifactId>slf4j-simple</artifactId>
                        <groupId>org.slf4j</groupId>
                    </exclusion>
                </exclusions>
            </dependency>
            <dependency>
                <groupId>org.opencb.cellbase</groupId>
                <artifactId>cellbase-client</artifactId>
                <version>${cellbase.version}</version>
                <exclusions>
                    <exclusion>
                        <groupId>org.opencb.datastore</groupId>
                        <artifactId>datastore-core</artifactId>
                    </exclusion>
                    <exclusion>
                        <groupId>org.opencb.biodata</groupId>
                        <artifactId>biodata-formats</artifactId>
                    </exclusion>
                    <exclusion>
                        <groupId>org.slf4j</groupId>
                        <artifactId>slf4j-simple</artifactId>
                    </exclusion>
                </exclusions>
            </dependency>
            <!-- cellbase-lib dependency required to enable direct annotation against the database using the adaptors -->
            <dependency>
                <groupId>org.opencb.cellbase</groupId>
                <artifactId>cellbase-lib</artifactId>
                <version>${cellbase.version}</version>
                <exclusions>
                    <exclusion>
                        <groupId>org.slf4j</groupId>
                        <artifactId>slf4j-simple</artifactId>
                    </exclusion>
                </exclusions>
            </dependency>
            <dependency>
                <groupId>org.opencb.commons</groupId>
                <artifactId>commons-datastore-mongodb</artifactId>
                <version>${java-common-libs.version}</version>
            </dependency>
            <dependency>
                <groupId>org.opencb.commons</groupId>
                <artifactId>commons-datastore-solr</artifactId>
                <version>${java-common-libs.version}</version>
            </dependency>
            <dependency>
                <groupId>org.opencb.hpg-bigdata</groupId>
                <artifactId>hpg-bigdata-core</artifactId>
                <version>${hpg-bigdata.version}</version>
                <exclusions>
                    <exclusion>
                        <groupId>org.mortbay.jetty</groupId>
                        <artifactId>servlet-api</artifactId>
                    </exclusion>
                    <exclusion>
                        <groupId>org.apache.spark</groupId>
                        <artifactId>spark-sql_2.11</artifactId>
                    </exclusion>
                    <exclusion>
                        <groupId>org.apache.spark</groupId>
                        <artifactId>spark-mllib_2.11</artifactId>
                    </exclusion>
                    <exclusion>
                        <groupId>com.databricks</groupId>
                        <artifactId>spark-avro_2.11</artifactId>
                    </exclusion>
                    <exclusion>
                        <groupId>org.apache.parquet</groupId>
                        <artifactId>parquet-avro</artifactId>
                    </exclusion>
                    <exclusion>
                        <groupId>org.apache.parquet</groupId>
                        <artifactId>parquet-hadoop</artifactId>
                    </exclusion>
                    <exclusion>
                        <groupId>com.google.protobuf</groupId>
                        <artifactId>protobuf-java</artifactId>
                    </exclusion>
                </exclusions>
            </dependency>
            <dependency>
                <groupId>org.opencb.hpg-bigdata</groupId>
                <artifactId>hpg-bigdata-analysis</artifactId>
                <version>${hpg-bigdata.version}</version>
                <exclusions>
                    <exclusion>
                        <artifactId>hadoop-bam</artifactId>
                        <groupId>org.seqdoop</groupId>
                    </exclusion>

                    <exclusion>
                        <artifactId>hadoop-common</artifactId>
                        <groupId>org.apache.hadoop</groupId>
                    </exclusion>
                    <exclusion>
                        <artifactId>hadoop-client</artifactId>
                        <groupId>org.apache.hadoop</groupId>
                    </exclusion>
                    <exclusion>
                        <groupId>org.apache.hadoop</groupId>
                        <artifactId>hadoop-annotations</artifactId>
                    </exclusion>
                    <exclusion>
                        <groupId>org.apache.hadoop</groupId>
                        <artifactId>hadoop-mapreduce-client-core</artifactId>
                    </exclusion>

                    <exclusion>
                        <artifactId>hbase-client</artifactId>
                        <groupId>org.apache.hbase</groupId>
                    </exclusion>
                    <exclusion>
                        <artifactId>hbase-server</artifactId>
                        <groupId>org.apache.hbase</groupId>
                    </exclusion>
                    <exclusion>
                        <groupId>org.apache.hbase</groupId>
                        <artifactId>hbase-common</artifactId>
                    </exclusion>
                    <exclusion>
                        <groupId>org.apache.hbase</groupId>
                        <artifactId>hbase-annotations</artifactId>
                    </exclusion>

                    <exclusion>
                        <artifactId>avro-mapred</artifactId>
                        <groupId>org.apache.avro</groupId>
                    </exclusion>

                    <exclusion>
                        <artifactId>com.sun.jersey</artifactId>
                        <groupId>jersey-json</groupId>
                    </exclusion>
                    <exclusion>
                        <artifactId>com.sun.jersey</artifactId>
                        <groupId>jersey-server</groupId>
                    </exclusion>

                    <exclusion>
                        <groupId>org.apache.spark</groupId>
                        <artifactId>spark-sql_2.11</artifactId>
                    </exclusion>
                    <exclusion>
                        <groupId>org.apache.spark</groupId>
                        <artifactId>spark-mllib_2.11</artifactId>
                    </exclusion>
                    <exclusion>
                        <groupId>org.apache.spark</groupId>
                        <artifactId>spark-avro_2.11</artifactId>
                    </exclusion>
                </exclusions>
            </dependency>
            <dependency>
                <groupId>org.opencb.hpg-bigdata</groupId>
                <artifactId>hpg-bigdata-tools</artifactId>
                <version>${hpg-bigdata.version}</version>
            </dependency>

            <!-- General dependencies -->
            <dependency>
                <groupId>org.apache.solr</groupId>
                <artifactId>solr-solrj</artifactId>
                <version>${solr.version}</version>
            </dependency>
            <dependency>
                <groupId>org.apache.solr</groupId>
                <artifactId>solr-test-framework</artifactId>
                <version>${solr.version}</version>
                <scope>test</scope>
                <exclusions>
                    <exclusion>
                        <groupId>com.google.protobuf</groupId>
                        <artifactId>protobuf-java</artifactId>
                    </exclusion>
                </exclusions>
            </dependency>
            <dependency>
                <groupId>com.google.guava</groupId>
                <artifactId>guava</artifactId>
                <version>18.0</version>
            </dependency>
            <dependency>
                <groupId>org.slf4j</groupId>
                <artifactId>slf4j-api</artifactId>
                <version>${slf4j.version}</version>
            </dependency>
            <dependency>
                <groupId>org.slf4j</groupId>
                <artifactId>slf4j-log4j12</artifactId>
                <version>${slf4j.version}</version>
            </dependency>
            <dependency>
                <groupId>com.fasterxml.jackson.core</groupId>
                <artifactId>jackson-core</artifactId>
                <version>${jackson.version}</version>
            </dependency>
            <dependency>
                <groupId>com.fasterxml.jackson.core</groupId>
                <artifactId>jackson-databind</artifactId>
                <version>${jackson.version}</version>
            </dependency>
            <dependency>
                <groupId>com.fasterxml.jackson.dataformat</groupId>
                <artifactId>jackson-dataformat-yaml</artifactId>
                <version>${jackson.version}</version>
            </dependency>
            <dependency>
                <groupId>com.fasterxml.jackson.dataformat</groupId>
                <artifactId>jackson-dataformat-xml</artifactId>
                <version>${jackson.version}</version>
            </dependency>
            <dependency>
                <groupId>javax.mail</groupId>
                <artifactId>mail</artifactId>
                <version>1.4.7</version>
            </dependency>
            <dependency>
                <groupId>org.eclipse.jetty</groupId>
                <artifactId>jetty-server</artifactId>
                <version>${jetty.version}</version>
            </dependency>
            <dependency>
                <groupId>org.eclipse.jetty</groupId>
                <artifactId>jetty-webapp</artifactId>
                <version>${jetty.version}</version>
            </dependency>
            <dependency>
                <groupId>org.apache.avro</groupId>
                <artifactId>avro</artifactId>
                <version>${avro.version}</version>
                <exclusions>
                    <exclusion>
                        <groupId>org.slf4j</groupId>
                        <artifactId>slf4j-api</artifactId>
                    </exclusion>
                </exclusions>
            </dependency>
            <dependency>
                <groupId>org.apache.avro</groupId>
                <artifactId>avro-ipc</artifactId>
                <version>${avro.version}</version>
            </dependency>
            <dependency>
                <groupId>org.apache.avro</groupId>
                <artifactId>avro-mapred</artifactId>
                <version>${avro.version}</version>
                <classifier>hadoop2</classifier>
            </dependency>
            <dependency>
                <groupId>junit</groupId>
                <artifactId>junit</artifactId>
                <version>${junit.version}</version>
                <scope>test</scope>
            </dependency>
            <dependency>
                <groupId>org.mockito</groupId>
                <artifactId>mockito-core</artifactId>
                <version>2.2.27</version>
                <scope>test</scope>
            </dependency>
        </dependencies>
    </dependencyManagement>

    <build>
        <sourceDirectory>src/main/java</sourceDirectory>
        <testSourceDirectory>src/test/java</testSourceDirectory>

        <pluginManagement>
            <plugins>
                <plugin>
                    <groupId>org.apache.maven.plugins</groupId>
                    <artifactId>maven-jar-plugin</artifactId>
                    <version>2.6</version>
                </plugin>
                <plugin>
                    <groupId>org.apache.maven.plugins</groupId>
                    <artifactId>maven-shade-plugin</artifactId>
                    <version>2.4.3</version>
                </plugin>
            </plugins>
        </pluginManagement>

        <plugins>
            <plugin>
                <groupId>org.apache.maven.plugins</groupId>
                <artifactId>maven-compiler-plugin</artifactId>
                <version>3.5.1</version>
                <configuration>
                    <source>${java.version}</source>
                    <target>${java.version}</target>
                    <showDeprecation>true</showDeprecation>
                    <showWarnings>true</showWarnings>
                    <encoding>UTF-8</encoding>
                </configuration>
            </plugin>
            <plugin>
                <groupId>org.apache.maven.plugins</groupId>
                <artifactId>maven-resources-plugin</artifactId>
                <version>2.7</version>
                <configuration>
                    <encoding>UTF-8</encoding>
                </configuration>
            </plugin>
            <plugin>
                <groupId>org.apache.maven.plugins</groupId>
                <artifactId>maven-surefire-plugin</artifactId>
                <version>2.19.1</version>
                <configuration>
                    <forkCount>1</forkCount>
                    <reuseForks>false</reuseForks>
                    <!--<argLine>-Xmx1024m -XX:MaxPermSize=256m</argLine>-->
                </configuration>
            </plugin>

            <plugin>
                <groupId>org.apache.maven.plugins</groupId>
                <artifactId>maven-checkstyle-plugin</artifactId>
                <version>2.17</version>
                <dependencies>
                    <dependency>
                        <groupId>com.puppycrawl.tools</groupId>
                        <artifactId>checkstyle</artifactId>
                        <version>8.1</version>
                    </dependency>
                </dependencies>
                <configuration>
                    <configLocation>checkstyle.xml</configLocation>
                    <excludes>
                        org/opencb/opencga/core/**,
                        org/opencb/opencga/app/**,
                        org/opencb/opencga/analysis/**,
                        org/opencb/opencga/server/**,
                        org/opencb/opencga/storage/app/**,

                        org/opencb/opencga/storage/alignment/**,
                        org/opencb/opencga/storage/variant/**,
                        org/opencb/opencga/storage/datamanagers/**,
                    </excludes>
                    <resourceExcludes>
                        benchmark/jmeter/**
                    </resourceExcludes>
                </configuration>
                <executions>
                    <execution>
                        <id>validate</id>
                        <phase>validate</phase>
                        <configuration>
                            <configLocation>checkstyle.xml</configLocation>
                        </configuration>
                        <goals>
                            <goal>check</goal>
                        </goals>
                    </execution>
                </executions>
            </plugin>
        </plugins>
    </build>

    <reporting>
        <plugins>
            <plugin>
                <groupId>org.codehaus.mojo</groupId>
                <artifactId>findbugs-maven-plugin</artifactId>
                <version>3.0.4</version>
                <configuration>
                    <xmlOutput>true</xmlOutput>
                    <!-- Optional directory to put findbugs xdoc xml report -->
                    <xmlOutputDirectory>target/site</xmlOutputDirectory>
                </configuration>
            </plugin>
        </plugins>
    </reporting>

    <profiles>
        <profile>
            <id>prod-war</id>
            <activation>
                <activeByDefault>false</activeByDefault>
            </activation>
            <properties>
                <opencga.war.name>opencga</opencga.war.name>
            </properties>
        </profile>
        <profile>
            <id>default-config</id>
            <activation>
                <activeByDefault>true</activeByDefault>
            </activation>
            <properties>
                <opencga.war.name>opencga-${opencga.version}</opencga.war.name>

                <!-- General -->
                <OPENCGA.INSTALLATION.DIR>/opt/opencga</OPENCGA.INSTALLATION.DIR>
                <OPENCGA.USER.WORKSPACE>/opt/opencga/sessions</OPENCGA.USER.WORKSPACE>
                <OPENCGA.JOBS.DIR>${OPENCGA.USER.WORKSPACE}/jobs</OPENCGA.JOBS.DIR>
                <OPENCGA.TOOLS.DIR>${OPENCGA.INSTALLATION.DIR}/tools</OPENCGA.TOOLS.DIR>
                <OPENCGA.DB.PREFIX>opencga</OPENCGA.DB.PREFIX>
                <OPENCGA.EXECUTION.MODE>LOCAL</OPENCGA.EXECUTION.MODE>

                <!-- Client -->
                <OPENCGA.CLIENT.REST.HOST>http://localhost:8080/${opencga.war.name}</OPENCGA.CLIENT.REST.HOST>
                <OPENCGA.CLIENT.REST.TIMEOUT>30000</OPENCGA.CLIENT.REST.TIMEOUT>
                <OPENCGA.CLIENT.GRPC.HOST>localhost:9091</OPENCGA.CLIENT.GRPC.HOST>
                <OPENCGA.CLIENT.ORGANISM.SCIENTIFIC_NAME></OPENCGA.CLIENT.ORGANISM.SCIENTIFIC_NAME>
                <OPENCGA.CLIENT.ORGANISM.COMMON_NAME></OPENCGA.CLIENT.ORGANISM.COMMON_NAME>
                <OPENCGA.CLIENT.ORGANISM.TAXONOMY_CODE></OPENCGA.CLIENT.ORGANISM.TAXONOMY_CODE>
                <OPENCGA.CLIENT.ORGANISM.ASSEMBLY></OPENCGA.CLIENT.ORGANISM.ASSEMBLY>

                <OPENCGA.SERVER.REST.PORT>9090</OPENCGA.SERVER.REST.PORT>
                <OPENCGA.SERVER.GRPC.PORT>9091</OPENCGA.SERVER.GRPC.PORT>
                <OPENCGA.MONITOR.PORT>9092</OPENCGA.MONITOR.PORT>

                <!-- Catalog -->
                <OPENCGA.CATALOG.DB.HOSTS>localhost:27017</OPENCGA.CATALOG.DB.HOSTS>
                <OPENCGA.CATALOG.DB.USER></OPENCGA.CATALOG.DB.USER>
                <OPENCGA.CATALOG.DB.PASSWORD></OPENCGA.CATALOG.DB.PASSWORD>
                <OPENCGA.CATALOG.DB.AUTHENTICATION_DATABASE></OPENCGA.CATALOG.DB.AUTHENTICATION_DATABASE>
                <OPENCGA.CATALOG.DB.CONNECTIONS_PER_HOST>20</OPENCGA.CATALOG.DB.CONNECTIONS_PER_HOST>
                <OPENCGA.CATALOG.SEARCH.HOST>http://localhost:8983/solr/</OPENCGA.CATALOG.SEARCH.HOST>
                <OPENCGA.CATALOG.SEARCH.TIMEOUT>30000</OPENCGA.CATALOG.SEARCH.TIMEOUT>
                <OPENCGA.CATALOG.SEARCH.BATCH>2000</OPENCGA.CATALOG.SEARCH.BATCH>

                <!-- Storage -->
                <OPENCGA.STORAGE.DEFAULT_ENGINE>mongodb</OPENCGA.STORAGE.DEFAULT_ENGINE>
                <OPENCGA.STORAGE.CACHE.HOST>localhost:6379</OPENCGA.STORAGE.CACHE.HOST>

                <!-- Storage Variants general -->
                <OPENCGA.STORAGE.VARIANT.DB.HOSTS>localhost:27017</OPENCGA.STORAGE.VARIANT.DB.HOSTS>
                <OPENCGA.STORAGE.VARIANT.DB.USER></OPENCGA.STORAGE.VARIANT.DB.USER>
                <OPENCGA.STORAGE.VARIANT.DB.PASSWORD></OPENCGA.STORAGE.VARIANT.DB.PASSWORD>
                <OPENCGA.STORAGE.SEARCH.HOST>http://localhost:8983/solr/</OPENCGA.STORAGE.SEARCH.HOST>
                <OPENCGA.STORAGE.SEARCH.TIMEOUT>30000</OPENCGA.STORAGE.SEARCH.TIMEOUT>
                <OPENCGA.STORAGE.CLINICAL.HOST>http://localhost:8983/solr/</OPENCGA.STORAGE.CLINICAL.HOST>
                <OPENCGA.STORAGE.CLINICAL.MANAGER>""</OPENCGA.STORAGE.CLINICAL.MANAGER>
                <OPENCGA.STORAGE.CLINICAL.TIMEOUT>30000</OPENCGA.STORAGE.CLINICAL.TIMEOUT>

                <!-- Storage Alignments general -->
                <OPENCGA.STORAGE.ALIGNMENT.DB.HOSTS>localhost:27017</OPENCGA.STORAGE.ALIGNMENT.DB.HOSTS>
                <OPENCGA.STORAGE.ALIGNMENT.DB.USER></OPENCGA.STORAGE.ALIGNMENT.DB.USER>
                <OPENCGA.STORAGE.ALIGNMENT.DB.PASSWORD></OPENCGA.STORAGE.ALIGNMENT.DB.PASSWORD>

                <!-- Storage-mongodb -->
                <OPENCGA.STORAGE.MONGODB.VARIANT.DB.AUTHENTICATION_DATABASE></OPENCGA.STORAGE.MONGODB.VARIANT.DB.AUTHENTICATION_DATABASE>
                <OPENCGA.STORAGE.MONGODB.VARIANT.DB.CONNECTIONS_PER_HOST>20</OPENCGA.STORAGE.MONGODB.VARIANT.DB.CONNECTIONS_PER_HOST>

                <!-- Storage-hadoop -->
                <!--If empty, will use the ZOOKEEPER_QUORUM read from the hbase configuration files-->
                <OPENCGA.STORAGE.HADOOP.VARIANT.DB.HOSTS></OPENCGA.STORAGE.HADOOP.VARIANT.DB.HOSTS>
                <OPENCGA.STORAGE.HADOOP.VARIANT.DB.USER></OPENCGA.STORAGE.HADOOP.VARIANT.DB.USER>
                <OPENCGA.STORAGE.HADOOP.VARIANT.DB.PASSWORD></OPENCGA.STORAGE.HADOOP.VARIANT.DB.PASSWORD>
                <OPENCGA.STORAGE.HADOOP.VARIANT.HBASE.NAMESPACE></OPENCGA.STORAGE.HADOOP.VARIANT.HBASE.NAMESPACE>

                <!-- Email server -->
                <OPENCGA.MAIL.HOST></OPENCGA.MAIL.HOST>
                <OPENCGA.MAIL.PORT></OPENCGA.MAIL.PORT>
                <OPENCGA.MAIL.USER></OPENCGA.MAIL.USER>
                <OPENCGA.MAIL.PASSWORD></OPENCGA.MAIL.PASSWORD>

                <!-- cellbase -->
                <OPENCGA.CELLBASE.VERSION>v4</OPENCGA.CELLBASE.VERSION>
                <OPENCGA.CELLBASE.REST.HOST>http://bioinfo.hpc.cam.ac.uk/cellbase/</OPENCGA.CELLBASE.REST.HOST>
                <OPENCGA.CELLBASE.DB.HOST>localhost:27017</OPENCGA.CELLBASE.DB.HOST>
                <OPENCGA.CELLBASE.DB.USER></OPENCGA.CELLBASE.DB.USER>
                <OPENCGA.CELLBASE.DB.PASSWORD></OPENCGA.CELLBASE.DB.PASSWORD>
                <OPENCGA.CELLBASE.DB.AUTHENTICATION_DATABASE></OPENCGA.CELLBASE.DB.AUTHENTICATION_DATABASE>
                <OPENCGA.CELLBASE.DB.READ_PREFERENCE>secondaryPreferred</OPENCGA.CELLBASE.DB.READ_PREFERENCE>
            </properties>
        </profile>
        <profile>
            <id>deploy</id>
            <build>
                <plugins>
                    <plugin>
                        <groupId>org.apache.maven.plugins</groupId>
                        <artifactId>maven-source-plugin</artifactId>
                        <version>2.4</version>
                        <executions>
                            <execution>
                                <id>attach-sources</id>
                                <goals>
                                    <goal>jar-no-fork</goal>
                                </goals>
                            </execution>
                        </executions>
                    </plugin>
                    <plugin>
                        <groupId>org.apache.maven.plugins</groupId>
                        <artifactId>maven-javadoc-plugin</artifactId>
                        <version>2.10.1</version>
                        <executions>
                            <execution>
                                <id>attach-javadocs</id>
                                <goals>
                                    <goal>jar</goal>
                                </goals>
                            </execution>
                        </executions>
                        <configuration>
                            <additionalparam>-Xdoclint:none</additionalparam>
                        </configuration>
                    </plugin>
                </plugins>
            </build>
        </profile>
    </profiles>
</project><|MERGE_RESOLUTION|>--- conflicted
+++ resolved
@@ -22,11 +22,7 @@
 
     <groupId>org.opencb.opencga</groupId>
     <artifactId>opencga</artifactId>
-<<<<<<< HEAD
     <version>1.4.0-rc3-dev</version>
-=======
-    <version>1.3.9</version>
->>>>>>> e1af261c
     <packaging>pom</packaging>
     <name>OpenCGA</name>
     
@@ -41,11 +37,7 @@
     </modules>
 
     <properties>
-<<<<<<< HEAD
         <opencga.version>1.4.0-rc3-dev</opencga.version>
-=======
-        <opencga.version>1.3.9</opencga.version>
->>>>>>> e1af261c
         <java.version>1.8</java.version>
         <java-common-libs.version>3.7.3-SNAPSHOT</java-common-libs.version>
         <biodata.version>1.4.3-SNAPSHOT</biodata.version>
