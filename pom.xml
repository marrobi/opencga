<?xml version="1.0" encoding="UTF-8"?>
<!--
  ~ Copyright 2015-2017 OpenCB
  ~
  ~ Licensed under the Apache License, Version 2.0 (the "License");
  ~ you may not use this file except in compliance with the License.
  ~ You may obtain a copy of the License at
  ~
  ~     http://www.apache.org/licenses/LICENSE-2.0
  ~
  ~ Unless required by applicable law or agreed to in writing, software
  ~ distributed under the License is distributed on an "AS IS" BASIS,
  ~ WITHOUT WARRANTIES OR CONDITIONS OF ANY KIND, either express or implied.
  ~ See the License for the specific language governing permissions and
  ~ limitations under the License.
  -->

<project xmlns="http://maven.apache.org/POM/4.0.0"
         xmlns:xsi="http://www.w3.org/2001/XMLSchema-instance"
         xsi:schemaLocation="http://maven.apache.org/POM/4.0.0 http://maven.apache.org/xsd/maven-4.0.0.xsd">
    <modelVersion>4.0.0</modelVersion>

    <groupId>org.opencb.opencga</groupId>
    <artifactId>opencga</artifactId>
<<<<<<< HEAD
    <version>1.4.0-dev</version>
=======
    <version>1.3.1</version>
>>>>>>> e4d1a6ff
    <packaging>pom</packaging>
    <name>OpenCGA</name>
    
    <modules>
        <module>opencga-core</module>
        <module>opencga-app</module>
        <module>opencga-catalog</module>
        <module>opencga-analysis</module>
        <module>opencga-storage</module>
        <module>opencga-client</module>
        <module>opencga-server</module>
    </modules>

    <properties>
<<<<<<< HEAD
        <opencga.version>1.4.0-dev</opencga.version>
        <java.version>1.8</java.version>
        <java-common-libs.version>3.7.0-SNAPSHOT</java-common-libs.version>
        <biodata.version>1.4.0-SNAPSHOT</biodata.version>
        <cellbase.version>4.5.2-SNAPSHOT</cellbase.version>
        <hpg-bigdata.version>1.0.0-beta4-SNAPSHOT</hpg-bigdata.version>
=======
        <opencga.version>1.3.1</opencga.version>
        <java.version>1.8</java.version>
        <java-common-libs.version>3.6.0</java-common-libs.version>
        <biodata.version>1.3.2</biodata.version>
        <cellbase.version>4.5.4</cellbase.version>
        <hpg-bigdata.version>1.0.0-beta4</hpg-bigdata.version>
>>>>>>> e4d1a6ff
        <jackson.version>2.6.6</jackson.version>
        <jersey.version>2.23</jersey.version>
        <avro.version>1.7.7</avro.version>
        <google.protobuf>3.1.0</google.protobuf>
        <google.grpc>1.0.1</google.grpc>
        <slf4j.version>1.7.21</slf4j.version>
        <junit.version>4.12</junit.version>
        <solr.version>6.4.1</solr.version>

        <project.build.sourceEncoding>UTF-8</project.build.sourceEncoding>
        <opencga.war.name>opencga</opencga.war.name>
        <opencga.env.file>opencga-env.sh</opencga.env.file>

        <!-- This prevents findbugs plugin to check all the dependency locations -->
        <dependency.locations.enabled>false</dependency.locations.enabled>
    </properties>

    <scm>
        <url>https://github.com/opencb/opencga</url>
        <connection>scm:git:git://github.com/opencb/opencga.git</connection>
        <developerConnection>scm:git:git@github.com:opencb/opencga.git</developerConnection>
    </scm>

    <licenses>
        <license>
            <name>Apache License, Version 2</name>
            <url>http://www.apache.org/licenses/LICENSE-2.0.txt</url>
        </license>
    </licenses>

    <developers>
        <developer>
            <id>imedina</id>
            <name>Nacho</name>
            <email>igmecas@gmail.com</email>
        </developer>
        <developer>
            <id>j-coll</id>
            <name>Jacobo</name>
            <email>jacobo167@gmail.com</email>
        </developer>
        <developer>
            <id>pfurio</id>
            <name>Pedro</name>
            <email>pedrofurio@gmail.com</email>
        </developer>
        <developer>
            <id>mh11</id>
            <name>Matthias</name>
            <email>mh719+git@cam.ac.uk</email>
        </developer>
        <developer>
            <id>Antonio26</id>
            <name>Antonio</name>
            <email>aruemar@gmail.com</email>
        </developer>
        <developer>
            <id>cyenyxe</id>
            <name>Cristina</name>
            <email>cristina.yenyxe@gmail.com</email>
        </developer>
        <developer>
            <id>jmmut</id>
            <name>Josemi</name>
            <email>jomutlo@gmail.com</email>
        </developer>
        <developer>
            <id>frasator</id>
            <name>Francisco</name>
            <email>frasator@gmail.com</email>
        </developer>
        <developer>
            <id>aaleman</id>
            <name>Alejandro</name>
            <email>alejandro.aleman.ramos@gmail.com</email>
        </developer>
        <developer>
            <id>roalva1</id>
            <name>Roberto</name>
            <email>roalva1@gmail.com</email>
        </developer>
    </developers>

    <mailingLists>
        <mailingList>
            <name>OpenCB Mailing List</name>
            <archive>https://groups.google.com/forum/#!forum/opencb</archive>
            <post>opencb@googlegroups.com</post>
        </mailingList>
    </mailingLists>

    <repositories>
        <repository>
            <id>ossrh</id>
            <url>https://oss.sonatype.org/content/repositories/snapshots</url>
            <snapshots>
                <enabled>true</enabled>
                <updatePolicy>daily</updatePolicy>
            </snapshots>
        </repository>
    </repositories>

    <dependencyManagement>
        <dependencies>
            <!-- Intra-module dependencies -->
            <dependency>
                <groupId>org.opencb.opencga</groupId>
                <artifactId>opencga-core</artifactId>
                <version>${opencga.version}</version>
            </dependency>
            <dependency>
                <groupId>org.opencb.opencga</groupId>
                <artifactId>opencga-catalog</artifactId>
                <version>${opencga.version}</version>
            </dependency>
            <dependency>
                <groupId>org.opencb.opencga</groupId>
                <artifactId>opencga-analysis</artifactId>
                <version>${opencga.version}</version>
            </dependency>
            <dependency>
                <groupId>org.opencb.opencga</groupId>
                <artifactId>opencga-storage-app</artifactId>
                <version>${opencga.version}</version>
            </dependency>
            <dependency>
                <groupId>org.opencb.opencga</groupId>
                <artifactId>opencga-storage-core</artifactId>
                <version>${opencga.version}</version>
            </dependency>
            <dependency>
                <groupId>org.opencb.opencga</groupId>
                <artifactId>opencga-client</artifactId>
                <version>${opencga.version}</version>
            </dependency>
            <dependency>
                <groupId>org.opencb.opencga</groupId>
                <artifactId>opencga-storage-hadoop-core</artifactId>
                <version>${opencga.version}</version>
            </dependency>

            <!-- OpenCB dependencies -->
            <dependency>
                <groupId>org.opencb.biodata</groupId>
                <artifactId>biodata-formats</artifactId>
                <version>${biodata.version}</version>
            </dependency>
            <dependency>
                <groupId>org.opencb.biodata</groupId>
                <artifactId>biodata-models</artifactId>
                <version>${biodata.version}</version>
                <exclusions>
                    <exclusion>
                        <groupId>com.google.protobuf</groupId>
                        <artifactId>protobuf-lite</artifactId>
                    </exclusion>
                    <exclusion>
                        <groupId>org.mortbay.jetty</groupId>
                        <artifactId>servlet-api</artifactId>
                    </exclusion>
                </exclusions>
            </dependency>
            <dependency>
                <groupId>org.opencb.biodata</groupId>
                <artifactId>biodata-tools</artifactId>
                <version>${biodata.version}</version>
                <exclusions>
                    <exclusion>
                        <groupId>org.apache.avro</groupId>
                        <artifactId>avro-ipc</artifactId>
                    </exclusion>
                </exclusions>
            </dependency>
            <dependency>
                <groupId>org.opencb.commons</groupId>
                <artifactId>commons-lib</artifactId>
                <version>${java-common-libs.version}</version>
                <exclusions>
                    <exclusion>
                        <artifactId>slf4j-simple</artifactId>
                        <groupId>org.slf4j</groupId>
                    </exclusion>
                </exclusions>
            </dependency>
            <dependency>
                <groupId>org.opencb.cellbase</groupId>
                <artifactId>cellbase-client</artifactId>
                <version>${cellbase.version}</version>
                <exclusions>
                    <exclusion>
                        <groupId>org.opencb.datastore</groupId>
                        <artifactId>datastore-core</artifactId>
                    </exclusion>
                    <exclusion>
                        <groupId>org.opencb.biodata</groupId>
                        <artifactId>biodata-formats</artifactId>
                    </exclusion>
                    <exclusion>
                        <groupId>org.slf4j</groupId>
                        <artifactId>slf4j-simple</artifactId>
                    </exclusion>
                </exclusions>
            </dependency>
            <!-- cellbase-lib dependency required to enable direct annotation against the database using the adaptors -->
            <dependency>
                <groupId>org.opencb.cellbase</groupId>
                <artifactId>cellbase-lib</artifactId>
                <version>${cellbase.version}</version>
                <exclusions>
                    <exclusion>
                        <groupId>org.slf4j</groupId>
                        <artifactId>slf4j-simple</artifactId>
                    </exclusion>
                </exclusions>
            </dependency>
            <dependency>
                <groupId>org.opencb.commons</groupId>
                <artifactId>commons-datastore-mongodb</artifactId>
                <version>${java-common-libs.version}</version>
            </dependency>
            <dependency>
                <groupId>org.opencb.hpg-bigdata</groupId>
                <artifactId>hpg-bigdata-core</artifactId>
                <version>${hpg-bigdata.version}</version>
                <exclusions>
                    <exclusion>
                        <groupId>org.mortbay.jetty</groupId>
                        <artifactId>servlet-api</artifactId>
                    </exclusion>
                </exclusions>
            </dependency>
            <dependency>
                <groupId>org.opencb.hpg-bigdata</groupId>
                <artifactId>hpg-bigdata-tools</artifactId>
                <version>${hpg-bigdata.version}</version>
            </dependency>

            <!-- General dependencies -->
            <dependency>
                <groupId>com.google.guava</groupId>
                <artifactId>guava</artifactId>
                <version>18.0</version>
                <!--DO NOT UPGRADE! HBase requires this guava version-->
            </dependency>
            <dependency>
                <groupId>org.slf4j</groupId>
                <artifactId>slf4j-api</artifactId>
                <version>${slf4j.version}</version>
            </dependency>
            <dependency>
                <groupId>org.slf4j</groupId>
                <artifactId>slf4j-log4j12</artifactId>
                <version>${slf4j.version}</version>
            </dependency>
            <dependency>
                <groupId>com.fasterxml.jackson.core</groupId>
                <artifactId>jackson-core</artifactId>
                <version>${jackson.version}</version>
            </dependency>
            <dependency>
                <groupId>com.fasterxml.jackson.core</groupId>
                <artifactId>jackson-databind</artifactId>
                <version>${jackson.version}</version>
            </dependency>
            <dependency>
                <groupId>com.fasterxml.jackson.dataformat</groupId>
                <artifactId>jackson-dataformat-yaml</artifactId>
                <version>${jackson.version}</version>
            </dependency>
            <dependency>
                <groupId>com.fasterxml.jackson.dataformat</groupId>
                <artifactId>jackson-dataformat-xml</artifactId>
                <version>${jackson.version}</version>
            </dependency>
            <dependency>
                <groupId>javax.mail</groupId>
                <artifactId>mail</artifactId>
                <version>1.4.7</version>
            </dependency>
            <dependency>
                <groupId>org.eclipse.jetty</groupId>
                <artifactId>jetty-server</artifactId>
                <version>9.3.6.v20151106</version>
            </dependency>
            <dependency>
                <groupId>org.eclipse.jetty</groupId>
                <artifactId>jetty-webapp</artifactId>
                <version>9.3.6.v20151106</version>
            </dependency>
            <dependency>
                <groupId>org.apache.avro</groupId>
                <artifactId>avro</artifactId>
                <version>${avro.version}</version>
                <exclusions>
                    <exclusion>
                        <groupId>org.slf4j</groupId>
                        <artifactId>slf4j-api</artifactId>
                    </exclusion>
                </exclusions>
            </dependency>
            <dependency>
                <groupId>org.apache.avro</groupId>
                <artifactId>avro-ipc</artifactId>
                <version>${avro.version}</version>
            </dependency>
            <dependency>
                <groupId>org.apache.avro</groupId>
                <artifactId>avro-mapred</artifactId>
                <version>${avro.version}</version>
                <classifier>hadoop2</classifier>
            </dependency>
            <dependency>
                <groupId>junit</groupId>
                <artifactId>junit</artifactId>
                <version>${junit.version}</version>
                <scope>test</scope>
            </dependency>
            <dependency>
                <groupId>org.mockito</groupId>
                <artifactId>mockito-core</artifactId>
                <version>2.2.27</version>
                <scope>test</scope>
            </dependency>
        </dependencies>
    </dependencyManagement>

    <build>
        <sourceDirectory>src/main/java</sourceDirectory>
        <testSourceDirectory>src/test/java</testSourceDirectory>

        <pluginManagement>
            <plugins>
                <plugin>
                    <groupId>org.apache.maven.plugins</groupId>
                    <artifactId>maven-jar-plugin</artifactId>
                    <version>2.6</version>
                </plugin>
                <plugin>
                    <groupId>org.apache.maven.plugins</groupId>
                    <artifactId>maven-shade-plugin</artifactId>
                    <version>2.4.3</version>
                </plugin>
            </plugins>
        </pluginManagement>

        <plugins>
            <plugin>
                <groupId>org.apache.maven.plugins</groupId>
                <artifactId>maven-compiler-plugin</artifactId>
                <version>3.5.1</version>
                <configuration>
                    <source>${java.version}</source>
                    <target>${java.version}</target>
                    <showDeprecation>true</showDeprecation>
                    <showWarnings>true</showWarnings>
                    <encoding>UTF-8</encoding>
                </configuration>
            </plugin>
            <plugin>
                <groupId>org.apache.maven.plugins</groupId>
                <artifactId>maven-resources-plugin</artifactId>
                <version>2.7</version>
                <configuration>
                    <encoding>UTF-8</encoding>
                </configuration>
            </plugin>
            <plugin>
                <groupId>org.apache.maven.plugins</groupId>
                <artifactId>maven-surefire-plugin</artifactId>
                <version>2.19.1</version>
                <configuration>
                    <forkCount>1</forkCount>
                    <reuseForks>false</reuseForks>
                    <!--<argLine>-Xmx1024m -XX:MaxPermSize=256m</argLine>-->
                </configuration>
            </plugin>

            <plugin>
                <groupId>org.apache.maven.plugins</groupId>
                <artifactId>maven-checkstyle-plugin</artifactId>
                <version>2.17</version>
                <dependencies>
                    <dependency>
                        <groupId>com.puppycrawl.tools</groupId>
                        <artifactId>checkstyle</artifactId>
                        <version>8.1</version>
                    </dependency>
                </dependencies>
                <configuration>
                    <configLocation>checkstyle.xml</configLocation>
                    <excludes>
                        org/opencb/opencga/core/**,
                        org/opencb/opencga/app/**,
                        org/opencb/opencga/analysis/**,
                        org/opencb/opencga/server/**,
                        org/opencb/opencga/storage/app/**,

                        org/opencb/opencga/storage/alignment/**,
                        org/opencb/opencga/storage/variant/**,
                        org/opencb/opencga/storage/datamanagers/**,
                    </excludes>
                    <resourceExcludes>
                        benchmark/jmeter/**
                    </resourceExcludes>
                </configuration>
                <executions>
                    <execution>
                        <id>validate</id>
                        <phase>validate</phase>
                        <configuration>
                            <configLocation>checkstyle.xml</configLocation>
                        </configuration>
                        <goals>
                            <goal>check</goal>
                        </goals>
                    </execution>
                </executions>
            </plugin>
        </plugins>
    </build>

    <reporting>
        <plugins>
            <plugin>
                <groupId>org.codehaus.mojo</groupId>
                <artifactId>findbugs-maven-plugin</artifactId>
                <version>3.0.4</version>
                <configuration>
                    <xmlOutput>true</xmlOutput>
                    <!-- Optional directory to put findbugs xdoc xml report -->
                    <xmlOutputDirectory>target/site</xmlOutputDirectory>
                </configuration>
            </plugin>
        </plugins>
    </reporting>

    <profiles>
        <profile>
            <id>prod-war</id>
            <activation>
                <activeByDefault>false</activeByDefault>
            </activation>
            <properties>
                <opencga.war.name>opencga</opencga.war.name>
            </properties>
        </profile>
        <profile>
            <id>default-config</id>
            <activation>
                <activeByDefault>true</activeByDefault>
            </activation>
            <properties>
                <opencga.war.name>opencga-${opencga.version}</opencga.war.name>

                <!-- General -->
                <OPENCGA.INSTALLATION.DIR>/opt/opencga</OPENCGA.INSTALLATION.DIR>
                <OPENCGA.USER.WORKSPACE>/opt/opencga/sessions</OPENCGA.USER.WORKSPACE>
                <OPENCGA.JOBS.DIR>${OPENCGA.USER.WORKSPACE}/jobs</OPENCGA.JOBS.DIR>
                <OPENCGA.TOOLS.DIR>${OPENCGA.INSTALLATION.DIR}/tools</OPENCGA.TOOLS.DIR>
                <OPENCGA.DB.PREFIX>opencga</OPENCGA.DB.PREFIX>
                <OPENCGA.EXECUTION.MODE>LOCAL</OPENCGA.EXECUTION.MODE>

                <!-- Client -->
                <OPENCGA.CLIENT.REST.HOST>http://localhost:8080/${opencga.war.name}</OPENCGA.CLIENT.REST.HOST>
                <OPENCGA.CLIENT.REST.TIMEOUT>30000</OPENCGA.CLIENT.REST.TIMEOUT>
                <OPENCGA.CLIENT.GRPC.HOST>localhost:9091</OPENCGA.CLIENT.GRPC.HOST>
                <OPENCGA.CLIENT.ORGANISM.SCIENTIFIC_NAME></OPENCGA.CLIENT.ORGANISM.SCIENTIFIC_NAME>
                <OPENCGA.CLIENT.ORGANISM.COMMON_NAME></OPENCGA.CLIENT.ORGANISM.COMMON_NAME>
                <OPENCGA.CLIENT.ORGANISM.TAXONOMY_CODE></OPENCGA.CLIENT.ORGANISM.TAXONOMY_CODE>
                <OPENCGA.CLIENT.ORGANISM.ASSEMBLY></OPENCGA.CLIENT.ORGANISM.ASSEMBLY>

                <OPENCGA.SERVER.REST.PORT>9090</OPENCGA.SERVER.REST.PORT>
                <OPENCGA.SERVER.GRPC.PORT>9091</OPENCGA.SERVER.GRPC.PORT>
                <OPENCGA.MONITOR.PORT>9092</OPENCGA.MONITOR.PORT>

                <!-- Catalog -->
                <OPENCGA.CATALOG.DB.HOSTS>localhost:27017</OPENCGA.CATALOG.DB.HOSTS>
                <OPENCGA.CATALOG.DB.USER></OPENCGA.CATALOG.DB.USER>
                <OPENCGA.CATALOG.DB.PASSWORD></OPENCGA.CATALOG.DB.PASSWORD>
                <OPENCGA.CATALOG.DB.AUTHENTICATION_DATABASE></OPENCGA.CATALOG.DB.AUTHENTICATION_DATABASE>
                <OPENCGA.CATALOG.DB.CONNECTIONS_PER_HOST>20</OPENCGA.CATALOG.DB.CONNECTIONS_PER_HOST>

                <!-- Storage -->
                <OPENCGA.STORAGE.DEFAULT_ENGINE>mongodb</OPENCGA.STORAGE.DEFAULT_ENGINE>
                <OPENCGA.STORAGE.CACHE.HOST>localhost:6379</OPENCGA.STORAGE.CACHE.HOST>
                <OPENCGA.STORAGE.SEARCH.HOST>http://localhost:8983/solr/</OPENCGA.STORAGE.SEARCH.HOST>
                <OPENCGA.STORAGE.SEARCH.TIMEOUT>30000</OPENCGA.STORAGE.SEARCH.TIMEOUT>

                <!-- Storage Variants general -->
                <OPENCGA.STORAGE.VARIANT.DB.HOSTS>localhost:27017</OPENCGA.STORAGE.VARIANT.DB.HOSTS>
                <OPENCGA.STORAGE.VARIANT.DB.USER></OPENCGA.STORAGE.VARIANT.DB.USER>
                <OPENCGA.STORAGE.VARIANT.DB.PASSWORD></OPENCGA.STORAGE.VARIANT.DB.PASSWORD>

                <!-- Storage Alignments general -->
                <OPENCGA.STORAGE.ALIGNMENT.DB.HOSTS>localhost:27017</OPENCGA.STORAGE.ALIGNMENT.DB.HOSTS>
                <OPENCGA.STORAGE.ALIGNMENT.DB.USER></OPENCGA.STORAGE.ALIGNMENT.DB.USER>
                <OPENCGA.STORAGE.ALIGNMENT.DB.PASSWORD></OPENCGA.STORAGE.ALIGNMENT.DB.PASSWORD>

                <!-- Storage-mongodb -->
                <OPENCGA.STORAGE.MONGODB.VARIANT.DB.AUTHENTICATION_DATABASE></OPENCGA.STORAGE.MONGODB.VARIANT.DB.AUTHENTICATION_DATABASE>
                <OPENCGA.STORAGE.MONGODB.VARIANT.DB.CONNECTIONS_PER_HOST>20</OPENCGA.STORAGE.MONGODB.VARIANT.DB.CONNECTIONS_PER_HOST>

                <!-- Storage-hadoop -->
                <!--If empty, will use the ZOOKEEPER_QUORUM read from the hbase configuration files-->
                <OPENCGA.STORAGE.HADOOP.VARIANT.DB.HOSTS></OPENCGA.STORAGE.HADOOP.VARIANT.DB.HOSTS>
                <OPENCGA.STORAGE.HADOOP.VARIANT.DB.USER></OPENCGA.STORAGE.HADOOP.VARIANT.DB.USER>
                <OPENCGA.STORAGE.HADOOP.VARIANT.DB.PASSWORD></OPENCGA.STORAGE.HADOOP.VARIANT.DB.PASSWORD>
                <OPENCGA.STORAGE.HADOOP.VARIANT.HBASE.NAMESPACE></OPENCGA.STORAGE.HADOOP.VARIANT.HBASE.NAMESPACE>
                <OPENCGA.STORAGE.HADOOP.VARIANT.ARCHIVE.TABLE.PREFIX>${OPENCGA.DB.PREFIX}_study</OPENCGA.STORAGE.HADOOP.VARIANT.ARCHIVE.TABLE.PREFIX>

                <!-- Email server -->
                <OPENCGA.MAIL.HOST></OPENCGA.MAIL.HOST>
                <OPENCGA.MAIL.PORT></OPENCGA.MAIL.PORT>
                <OPENCGA.MAIL.USER></OPENCGA.MAIL.USER>
                <OPENCGA.MAIL.PASSWORD></OPENCGA.MAIL.PASSWORD>

                <!-- cellbase -->
                <OPENCGA.CELLBASE.VERSION>v4</OPENCGA.CELLBASE.VERSION>
                <OPENCGA.CELLBASE.REST.HOST>http://bioinfo.hpc.cam.ac.uk/cellbase/</OPENCGA.CELLBASE.REST.HOST>
                <OPENCGA.CELLBASE.DB.HOST>localhost:27017</OPENCGA.CELLBASE.DB.HOST>
                <OPENCGA.CELLBASE.DB.USER></OPENCGA.CELLBASE.DB.USER>
                <OPENCGA.CELLBASE.DB.PASSWORD></OPENCGA.CELLBASE.DB.PASSWORD>
                <OPENCGA.CELLBASE.DB.AUTHENTICATION_DATABASE></OPENCGA.CELLBASE.DB.AUTHENTICATION_DATABASE>
                <OPENCGA.CELLBASE.DB.READ_PREFERENCE>secondaryPreferred</OPENCGA.CELLBASE.DB.READ_PREFERENCE>
            </properties>
        </profile>
        <profile>
            <id>deploy</id>
            <build>
                <plugins>
                    <plugin>
                        <groupId>org.apache.maven.plugins</groupId>
                        <artifactId>maven-source-plugin</artifactId>
                        <version>2.4</version>
                        <executions>
                            <execution>
                                <id>attach-sources</id>
                                <goals>
                                    <goal>jar-no-fork</goal>
                                </goals>
                            </execution>
                        </executions>
                    </plugin>
                    <plugin>
                        <groupId>org.apache.maven.plugins</groupId>
                        <artifactId>maven-javadoc-plugin</artifactId>
                        <version>2.10.1</version>
                        <executions>
                            <execution>
                                <id>attach-javadocs</id>
                                <goals>
                                    <goal>jar</goal>
                                </goals>
                            </execution>
                        </executions>
                        <configuration>
                            <additionalparam>-Xdoclint:none</additionalparam>
                        </configuration>
                    </plugin>
                </plugins>
            </build>
        </profile>
    </profiles>
</project><|MERGE_RESOLUTION|>--- conflicted
+++ resolved
@@ -22,11 +22,7 @@
 
     <groupId>org.opencb.opencga</groupId>
     <artifactId>opencga</artifactId>
-<<<<<<< HEAD
     <version>1.4.0-dev</version>
-=======
-    <version>1.3.1</version>
->>>>>>> e4d1a6ff
     <packaging>pom</packaging>
     <name>OpenCGA</name>
     
@@ -41,21 +37,12 @@
     </modules>
 
     <properties>
-<<<<<<< HEAD
         <opencga.version>1.4.0-dev</opencga.version>
         <java.version>1.8</java.version>
         <java-common-libs.version>3.7.0-SNAPSHOT</java-common-libs.version>
         <biodata.version>1.4.0-SNAPSHOT</biodata.version>
-        <cellbase.version>4.5.2-SNAPSHOT</cellbase.version>
-        <hpg-bigdata.version>1.0.0-beta4-SNAPSHOT</hpg-bigdata.version>
-=======
-        <opencga.version>1.3.1</opencga.version>
-        <java.version>1.8</java.version>
-        <java-common-libs.version>3.6.0</java-common-libs.version>
-        <biodata.version>1.3.2</biodata.version>
         <cellbase.version>4.5.4</cellbase.version>
         <hpg-bigdata.version>1.0.0-beta4</hpg-bigdata.version>
->>>>>>> e4d1a6ff
         <jackson.version>2.6.6</jackson.version>
         <jersey.version>2.23</jersey.version>
         <avro.version>1.7.7</avro.version>
