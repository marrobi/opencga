--- conflicted
+++ resolved
@@ -498,17 +498,10 @@
                 <OPENCGA.CATALOG.DB.AUTHENTICATION_DATABASE></OPENCGA.CATALOG.DB.AUTHENTICATION_DATABASE>
                 <OPENCGA.CATALOG.DB.CONNECTIONS_PER_HOST>20</OPENCGA.CATALOG.DB.CONNECTIONS_PER_HOST>
 
-<<<<<<< HEAD
                 <OPENCGA.ORGANISM.SCIENTIFIC_NAME>Homo sapiens</OPENCGA.ORGANISM.SCIENTIFIC_NAME>
                 <OPENCGA.ORGANISM.COMMON_NAME>human</OPENCGA.ORGANISM.COMMON_NAME>
                 <OPENCGA.ORGANISM.TAXONOMY_CODE>9606</OPENCGA.ORGANISM.TAXONOMY_CODE>
-                <OPENCGA.ORGANISM.ASSEMBLY>GRCh38</OPENCGA.ORGANISM.ASSEMBLY>
-=======
-                <OPENCGA.CATALOG.ORGANISM.SCIENTIFIC_NAME>Homo sapiens</OPENCGA.CATALOG.ORGANISM.SCIENTIFIC_NAME>
-                <OPENCGA.CATALOG.ORGANISM.COMMON_NAME>human</OPENCGA.CATALOG.ORGANISM.COMMON_NAME>
-                <OPENCGA.CATALOG.ORGANISM.TAXONOMY_CODE>9606</OPENCGA.CATALOG.ORGANISM.TAXONOMY_CODE>
-                <OPENCGA.CATALOG.ORGANISM.ASSEMBLY></OPENCGA.CATALOG.ORGANISM.ASSEMBLY>
->>>>>>> 75ace5dd
+                <OPENCGA.ORGANISM.ASSEMBLY></OPENCGA.ORGANISM.ASSEMBLY>
 
                 <!-- Storage -->
                 <OPENCGA.STORAGE.STUDY.METADATA.MANAGER></OPENCGA.STORAGE.STUDY.METADATA.MANAGER>
